import socket
import select
import struct
import time
import os
import numpy as np
import itertools
import utils
import traceback
import copy
from simulation import vrep
from scipy import ndimage, misc
from glob import glob
try:
    from gripper.robotiq_2f_gripper_ctrl import RobotiqCGripper
except ImportError:
    print('Real robotiq gripper control is not available. '
          'Ensure pymodbus is installed:\n'
          '    pip3 install --user --upgrade pymodbus\n')
    RobotiqCGripper = None

def gripper_control_pose_to_arm_control_pose(gripper_translation, gripper_orientation, gripper_to_arm_transform=None):
        # arm_trans = np.eye(4,4)
        # arm_trans[0:3,3] = np.asarray(gripper_translation)
        # # gripper_orientation = [-gripper_orientation[0], -gripper_orientation[1], -gripper_orientation[2]]
        # arm_rotm = np.eye(4,4)
        # arm_rotm[0:3,0:3] = np.linalg.inv(utils.euler2rotm(gripper_orientation))
        # gripper_pose = np.dot(arm_trans, arm_rotm) # Compute rigid transformation representating camera pose
        if gripper_to_arm_transform is None:
            return gripper_translation, gripper_orientation
        gripper_pose = utils.axis_angle_and_translation_to_rigid_transformation(gripper_translation, gripper_orientation)
        # print('gripper_control_pose_to_arm_control_pose() gripper_pose: \n' + str(gripper_pose))
        # 4x4 transform of the arm pose
        arm_pose = np.dot(gripper_pose, utils.pose_inv(gripper_to_arm_transform))
        # arm_pose = np.dot(gripper_pose, gripper_to_arm_transform)
        # arm_pose = np.dot(utils.pose_inv(gripper_to_arm_transform), gripper_pose)
        # arm_pose = np.dot(gripper_to_arm_transform, gripper_pose)
        arm_orientation_axis_angle = utils.rotm2angle(arm_pose[0:3,0:3])
        arm_orientation = arm_orientation_axis_angle[0]*np.asarray(arm_orientation_axis_angle[1:4])
        arm_translation = arm_pose[0:3,3]
        return arm_translation, arm_orientation

def orientation_and_angle_to_push_direction(heightmap_rotation_angle, push_orientation=None):
    if push_orientation is None:
        push_orientation = [1.0, 0.0]
    # Compute push direction and endpoint (push to right of rotated heightmap)
    push_direction = np.asarray([push_orientation[0]*np.cos(heightmap_rotation_angle) - push_orientation[1]*np.sin(heightmap_rotation_angle), push_orientation[0]*np.sin(heightmap_rotation_angle) + push_orientation[1]*np.cos(heightmap_rotation_angle), 0.0])
    return push_direction

def push_poses(heightmap_rotation_angle, position, workspace_limits, push_orientation=None, push_length=0.1, up_length=0.2, tilt_axis=None, gripper_to_arm_transform=None, buffer=0.005):
    """
    # Returns

    position, up_pos, push_endpoint, push_direction, tool_orientation_rotm
    """
    if push_orientation is None:
        push_orientation = [1.0, 0.0]
    if tilt_axis is None:
        tilt_axis = np.asarray([0,0,np.pi/2])
    # Compute push direction and endpoint (push to right of rotated heightmap)
    # Compute target location (push to the right)
    push_direction = np.asarray([push_orientation[0]*np.cos(heightmap_rotation_angle) - push_orientation[1]*np.sin(heightmap_rotation_angle), push_orientation[0]*np.sin(heightmap_rotation_angle) + push_orientation[1]*np.cos(heightmap_rotation_angle), 0.0])
    target_x = min(max(position[0] + push_direction[0]*push_length, workspace_limits[0][0]), workspace_limits[0][1])
    target_y = min(max(position[1] + push_direction[1]*push_length, workspace_limits[1][0]), workspace_limits[1][1])
    push_endpoint = np.asarray([target_x, target_y, position[2] + buffer])
    push_direction.shape = (3, 1)

    # Compute tool orientation from heightmap rotation angle
    # TODO(ahundt) tool_rotation_angle, particularly dividing by 2, may affect (1) sim to real transfer, and (2) common sense checks, especially considering that our real robot gripper is not centered on the tool control point. Verify transforms!
    tool_rotation_angle = heightmap_rotation_angle/2
    # tool_orientation = orientation_and_angle_to_push_direction(tool_rotation_angle, push_orientation)*np.pi
    tool_orientation = np.asarray([push_orientation[0]*np.cos(tool_rotation_angle) - push_orientation[1]*np.sin(tool_rotation_angle), push_orientation[0]*np.sin(tool_rotation_angle) + push_orientation[1]*np.cos(tool_rotation_angle), 0.0])*np.pi

    tool_orientation_angle = np.linalg.norm(tool_orientation)
    tool_orientation_axis = tool_orientation/tool_orientation_angle
    tool_orientation_rotm = utils.angle2rotm(tool_orientation_angle, tool_orientation_axis, point=None)[:3,:3]

    # Compute tilted tool orientation during push
    tilt_axis = np.dot(utils.euler2rotm(tilt_axis)[:3,:3], push_direction)
    tilt_rotm = utils.angle2rotm(-np.pi/8, tilt_axis, point=None)[:3,:3]
    tilted_tool_orientation_rotm = np.dot(tilt_rotm, tool_orientation_rotm)
    tilted_tool_orientation_axis_angle = utils.rotm2angle(tilted_tool_orientation_rotm)
    tilted_tool_orientation = tilted_tool_orientation_axis_angle[0]*np.asarray(tilted_tool_orientation_axis_angle[1:4])

    # Push only within workspace limits
    position = np.asarray(position).copy()
    position[0] = min(max(position[0], workspace_limits[0][0]), workspace_limits[0][1])
    position[1] = min(max(position[1], workspace_limits[1][0]), workspace_limits[1][1])
    position[2] = max(position[2] + buffer, workspace_limits[2][0] + buffer) # Add buffer to surface
    up_pos = np.array([position[0],position[1],position[2] + up_length])

    # convert to real arm tool control points, rather than heightmap based control points
    position, tool_orientation = gripper_control_pose_to_arm_control_pose(position, tool_orientation, gripper_to_arm_transform)
    up_pos, _ = gripper_control_pose_to_arm_control_pose(up_pos, tool_orientation, gripper_to_arm_transform)
    push_endpoint, tilted_tool_orientation = gripper_control_pose_to_arm_control_pose(push_endpoint, tilted_tool_orientation, gripper_to_arm_transform)

    return position, up_pos, push_endpoint, push_direction, tool_orientation, tilted_tool_orientation

class Robot(object):
    """
    Key member variables:
       self.color_space: list of colors to give objects
       self.color_names: list of strings identifying colors in color_space
       self.stored_action_labels: name of actions for stacking one hot encoding, set if self.grasp_color_task = True.
       self.object_handles: list of vrep object handles, the unique identifier integer indices needed for controlling objects in the vrep simulator
       self.workspace_limits: bounds of the valid object workspace.
    """
    def __init__(self, is_sim=True, obj_mesh_dir=None, num_obj=None, workspace_limits=None,
                 tcp_host_ip='192.168.1.155', tcp_port=502, rtc_host_ip=None, rtc_port=None,
                 is_testing=False, test_preset_cases=None, test_preset_file=None, test_preset_arr=None,
                 place=False, grasp_color_task=False, real_gripper_ip='192.168.1.11', calibrate=False,
                 unstack=False, heightmap_resolution=0.002, randomized=True, obj_scale=1,
                 task_type=None):
        '''

        real_gripper_ip: None to assume the gripper is connected via the UR5,
             specify an ip address to directly use TCPModbus to talk directly with the gripper.
             Default is 192.168.1.11.
        '''
        self.is_sim = is_sim
        if workspace_limits is None:
            # workspace_limits = np.asarray([[0.3, 0.748], [-0.224, 0.224], [-0.255, -0.1]]) # Cols: min max, Rows: x y z (define workspace limits in robot coordinates)
            if is_sim:
                workspace_limits = np.asarray([[-0.724, -0.276], [-0.224, 0.224], [-0.0001, 0.5]]) # Cols: min max, Rows: x y z (define workspace limits in robot coordinates)
            else:
                # Corner near window on robot base side
                # [0.47984089 0.34192974 0.02173636]
                # Corner on the side of the cameras and far from the window
                # [ 0.73409861 -0.45199446 -0.00229499]
                # Dimensions of workspace should be 448 mm x 448 mm. That's 224x224 pixels with each pixel being 2mm x2mm.
                workspace_limits = np.asarray([[0.376, 0.824], [-0.264, 0.184], [-0.07, 0.4]]) # Cols: min max, Rows: x y z (define workspace limits in robot coordinates)
        self.workspace_limits = workspace_limits
        self.heightmap_resolution = heightmap_resolution
        self.place_task = place
        self.unstack = unstack
        self.place_pose_history_limit = 6
        self.grasp_color_task = grasp_color_task
        self.sim_home_position = [-0.3, 0.0, 0.45]  # old value [-0.3, 0, 0.3]
        # self.gripper_ee_offset = 0.17
        # self.gripper_ee_offset = 0.15
        self.background_heightmap = None
        self.tool_tip_to_gripper_center_transform = None

        # list of place position attempts
        self.place_pose_history = []

        # HK: If grasping specific block color...
        #
        # TODO: Change to random color not just red block using  (b = [0, 1, 2, 3] np.random.shuffle(b)))
        # after grasping, put the block back
        if grasp_color_task:
            self.color_names = ['blue', 'green', 'yellow', 'red']
        else:        
            self.color_names = ['blue', 'green', 'yellow', 'red', 'brown', 'orange', 'gray', 'purple', 'cyan', 'pink'] 

        # task type (defaults to None)
        self.task_type = task_type

        # If in simulation...
        if self.is_sim:
            # Tool pose tolerance for blocking calls, [x, y, z, roll, pitch, yaw]
            # with units [m, m, m, rad, rad, rad]
            # TODO(ahundt) double check rad rad rad, it might be axis/angle where magnitude is rotation length.
            self.tool_pose_tolerance = [0.001,0.001,0.001,0.01,0.01,0.01]
            self.push_vertical_offset = 0.026
            if num_obj is None:
                num_obj = 10
            if obj_mesh_dir is None:
                obj_mesh_dir = os.path.abspath('objects/toys')
            # Define colors for object meshes (Tableau palette)
            # self.color_space = np.asarray([[78.0, 121.0, 167.0], # blue
            #                                [89.0, 161.0, 79.0], # green
            #                                [156, 117, 95], # brown
            #                                [242, 142, 43], # orange
            #                                [237.0, 201.0, 72.0], # yellow
            #                                [186, 176, 172], # gray
            #                                [255.0, 87.0, 89.0], # red
            #                                [176, 122, 161], # purple
            #                                [118, 183, 178], # cyan
            #                                [255, 157, 167]])/255.0 #pink
            if grasp_color_task:
                self.color_space = np.asarray([[78.0, 121.0, 167.0], # blue
                                [89.0, 161.0, 79.0], # green
                                [237.0, 201.0, 72.0], # yellow
                                [255.0, 87.0, 89.0]])/255.0 # red
            else:
                self.color_space = np.asarray([[78.0, 121.0, 167.0], # blue
                                [89.0, 161.0, 79.0], # green
                                [237.0, 201.0, 72.0], # yellow
                                [255.0, 87.0, 89.0], # red
                                [156, 117, 95], # brown
                                [242, 142, 43], # orange
                                [186, 176, 172], # gray
                                [176, 122, 161], # purple
                                [118, 183, 178], # cyan
                                [255, 157, 167]])/255.0 #pink

            # Read files in object mesh directory
            self.obj_mesh_dir = obj_mesh_dir
            self.num_obj = num_obj
            # TODO(HK) specify which objects to load here from a command line parameter, should be able ot load one repeatedly
            #self.mesh_list = os.listdir(self.obj_mesh_dir)
            # Restrict only the .obj files 
            self.mesh_list = sorted(glob(os.path.join(self.obj_mesh_dir, "*.obj")))
            #print(f"self.meshlist: {self.mesh_list}")

            # Randomly choose objects to add to scene
            self.obj_mesh_ind = np.random.randint(0, len(self.mesh_list), size=self.num_obj)
            self.obj_mesh_color = self.color_space[np.asarray(range(self.num_obj)) % self.color_space.shape[0], :]

            # Make sure to have the server side running in V-REP:
            # in a child script of a V-REP scene, add following command
            # to be executed just once, at simulation start:
            #
            # simExtRemoteApiStart(19999)
            #
            # then start simulation, and run this program.
            #
            # IMPORTANT: for each successful call to simxStart, there
            # should be a corresponding call to simxFinish at the end!

            # MODIFY remoteApiConnections.txt

            if tcp_port is None or tcp_port == 30002 or tcp_port == 502:
                print("WARNING: default tcp port changed to 19997 for is_sim")
                tcp_port = 19997

            self.tcp_port = tcp_port
            #print(f"bp 1")
            self.restart_sim(connect=True)
            # initialize some startup state values and handles for
            # the joint configurations and home position
            # sim_joint_handles are unique identifying integers to control the robot joints in the simulator
            self.sim_joint_handles = []
            # home_joint_config will contain the floating point joint angles representing the home configuration.
            self.home_joint_config = []
            self.go_home()
            # set the home joint config based on the initialized simulation
            self.home_joint_config = self.get_joint_position()
            #print(f"got joints")

            self.is_testing = is_testing
            self.test_preset_cases = test_preset_cases
            self.test_preset_file = test_preset_file
            self.test_preset_arr = test_preset_arr

            # Setup virtual camera in simulation
            self.setup_sim_camera()

            # Scaling used when importing objects
            self.obj_scale = obj_scale
            self.png_list = sorted(glob(os.path.join(self.obj_mesh_dir, "*.png")))
            self.textured = True if len(self.png_list) > 0 else False
            self.logoblock_dataset = self.textured
            self.randomized = randomized

            # If testing, read object meshes and poses from test case file
            print(f"self.is_testing {is_testing} self.test_preset_cases {self.test_preset_cases}")
            if self.is_testing and self.test_preset_cases:
                print(f"loading preset case")
                self.load_preset_case()

            # Add objects to simulation environment
            self.add_objects()

        # If in real-settings...
        else:
            # Tool pose tolerance for blocking calls, [x, y, z, roll, pitch, yaw]
            # with units [m, m, m, rad, rad, rad]
            # TODO(ahundt) double check rad rad rad, it might be axis/angle where magnitude is rotation length.
            self.tool_pose_tolerance = [0.002,0.002,0.002,0.01,0.01,0.01]
            self.push_vertical_offset = 0.01

            # Connect to robot client
            self.tcp_host_ip = tcp_host_ip
            self.tcp_port = tcp_port
            # self.tcp_socket.setsockopt(socket.SOL_SOCKET, socket.SO_REUSEADDR, 1)

            # Connect as real-time client to parse state data
            self.rtc_host_ip = rtc_host_ip
            self.rtc_port = rtc_port

            # Default home joint configuration
            # self.home_joint_config = [-np.pi, -np.pi/2, np.pi/2, -np.pi/2, -np.pi/2, 0]
            # self.home_joint_config = [-(180.0/360.0)*2*np.pi, -(84.2/360.0)*2*np.pi, (112.8/360.0)*2*np.pi, -(119.7/360.0)*2*np.pi, -(90.0/360.0)*2*np.pi, 0.0]
            # Costar dataset home joint config
            # self.home_joint_config = [-0.202, -0.980, -1.800, -0.278, 1.460, 1.613]
            # Real Good Robot Home Joint Config (gripper low and near base)
            self.home_joint_config = [-0.021765167640454663, -0.7721485323791424, -2.137509664960675, -1.8396634790764201, 1.5608016750418263, 1.7122485182908058]
            self.home_cart = [0.16452807896085456, -0.1140799890027773, 0.3401360989767276, -0.25284986938091303, -3.0949552373620137, 0.018920323919325615]
            self.home_cart_low = self.home_cart
            # gripper high above scene and camera
            # self.home_joint_config = [0.2, -1.62, -0.85, -2.22, 1.57, 1.71]
            # self.home_cart = [0.4387869054651441, -0.022525365646335706, 0.6275609068446096, -0.09490323444344208, 3.1179780725241626, 0.004632836623511681]
            # self.home_cart_low = [0.4387869054651441, -0.022525365646335706, 0.3275609068446096, -0.09490323444344208, 3.1179780725241626, 0.004632836623511681]


            # Default joint speed configuration
            self.joint_acc = 4.0 # Safe: 1.4  Fast: 8
            self.joint_vel = 2.0 # Safe: 1.05  Fast: 3

            # Joint tolerance for blocking calls
            self.joint_tolerance = 0.01

            # Default tool speed configuration
            self.tool_acc = 1.0 # Safe: 0.5 Fast: 1.2
            self.tool_vel = 0.5 # Safe: 0.2 Fast: 0.5
            self.move_sleep = 1.0 # Safe: 2.0 Fast: 1.0

            # Initialize the real gripper based on user configuration
            if real_gripper_ip is None:
                self.gripper = None
            elif RobotiqCGripper is None:
                # Install instructions have already printed (see the imports section)
                # and we cannot run in this mode without pymodbus, so exit.
                exit(1)
            else:
                self.gripper = RobotiqCGripper(real_gripper_ip)
                self.gripper.wait_for_connection()

                self.gripper.reset()
                self.gripper.activate()

            # Move robot to home pose
            self.close_gripper()
            self.go_home()
            self.open_gripper()

            # Fetch RGB-D data from RealSense camera
            from real.camera import Camera
            self.camera = Camera(calibrate=calibrate)
            self.cam_intrinsics = self.camera.intrinsics

            # Load camera pose (from running calibrate.py), intrinsics and depth scale
            if not calibrate and os.path.isfile('real/robot_base_to_camera_pose.txt') and os.path.isfile('real/camera_depth_scale.txt'):
                self.cam_pose = np.loadtxt('real/robot_base_to_camera_pose.txt', delimiter=' ')
                self.cam_depth_scale = np.loadtxt('real/camera_depth_scale.txt', delimiter=' ')
            else:
                print('WARNING: Camera Calibration is not yet available, running calibrate_ros.py '
                      'will create the required files: real/robot_base_to_camera_pose.txt and real/camera_depth_scale.txt')
                # Camera calibration
                self.cam_pose = None
                self.cam_depth_scale = None

            # Get the transform to the gripper center, this is necessary when the robot control
            # poses differs from where the gripper center is, so a transform applying a correction is needed.
            if not calibrate and os.path.isfile('real/tool_tip_to_ar_tag_transform.txt'):
                self.tool_tip_to_gripper_center_transform = np.loadtxt('real/tool_tip_to_ar_tag_transform.txt', delimiter=' ')

            if os.path.isfile('real/background_heightmap.depth.png'):
                import cv2
                 # load depth image saved in 1e-5 meter increments
                 # see logger.py save_heightmaps() and trainer.py load_sample()
                 # for the corresponding save and load functions
                self.background_heightmap = np.array(cv2.imread('real/background_heightmap.depth.png', cv2.IMREAD_ANYDEPTH)).astype(np.float32) / 100000
                # TODO(ahundt) HACK REMOVE background_heightmap subtraction, COLLECT HEIGHTMAP AGAIN, SEE README.md for instructions
                # self.background_heightmap -= 0.03

            # real robot must use unstacking
            if self.place_task:
                self.unstack = True


    def load_preset_case(self, test_preset_file=None):
        if test_preset_file is None:
            #print(f"preset file is {self.test_preset_file}") 
            test_preset_file = self.test_preset_file
        file = open(test_preset_file, 'r')
        file_content = file.readlines()
        self.test_obj_mesh_files = []
        self.test_obj_mesh_colors = []
        self.test_obj_positions = []
        self.test_obj_orientations = []
        for object_idx in range(self.num_obj):
            file_content_curr_object = file_content[object_idx].split()
            self.test_obj_mesh_files.append(os.path.join(self.obj_mesh_dir,file_content_curr_object[0]))
            self.test_obj_mesh_colors.append([float(file_content_curr_object[1]),float(file_content_curr_object[2]),float(file_content_curr_object[3])])
            self.test_obj_positions.append([float(file_content_curr_object[4]),float(file_content_curr_object[5]),float(file_content_curr_object[6])])
            self.test_obj_orientations.append([float(file_content_curr_object[7]),float(file_content_curr_object[8]),float(file_content_curr_object[9])])
        file.close()

        self.obj_mesh_color = np.asarray(self.test_obj_mesh_colors)


    def setup_sim_camera(self):
        #print(f"getting camera data") 
        # Get handle to camera
        sim_ret, self.cam_handle = vrep.simxGetObjectHandle(self.sim_client, 'Vision_sensor_persp', vrep.simx_opmode_blocking)

        #print(f"camera bp 1") 
        # Get camera pose and intrinsics in simulation
        sim_ret, cam_position = vrep.simxGetObjectPosition(self.sim_client, self.cam_handle, -1, vrep.simx_opmode_blocking)
        sim_ret, cam_orientation = vrep.simxGetObjectOrientation(self.sim_client, self.cam_handle, -1, vrep.simx_opmode_blocking)
        cam_trans = np.eye(4,4)
        cam_trans[0:3,3] = np.asarray(cam_position)
        cam_orientation = [-cam_orientation[0], -cam_orientation[1], -cam_orientation[2]]
        #print(f"camera bp 2") 
        cam_rotm = np.eye(4,4)
        cam_rotm[0:3,0:3] = np.linalg.inv(utils.euler2rotm(cam_orientation))
        self.cam_pose = np.dot(cam_trans, cam_rotm) # Compute rigid transformation representating camera pose
        self.cam_intrinsics = np.asarray([[618.62, 0, 320], [0, 618.62, 240], [0, 0, 1]])
        self.cam_depth_scale = 1

        #print(f"camera bp 3") 
        # Get background image
        self.bg_color_img, self.bg_depth_img = self.get_camera_data()
        self.bg_depth_img = self.bg_depth_img * self.cam_depth_scale

        #print(f"camera bp 4") 

    def generate_random_object_pose(self):
        drop_x = (self.workspace_limits[0][1] - self.workspace_limits[0][0] - 0.2) * np.random.random_sample() + self.workspace_limits[0][0] + 0.1
        drop_y = (self.workspace_limits[1][1] - self.workspace_limits[1][0] - 0.2) * np.random.random_sample() + self.workspace_limits[1][0] + 0.1
        object_position = [drop_x, drop_y, 0.15]
        object_orientation = [2*np.pi*np.random.random_sample(), 2*np.pi*np.random.random_sample(), 2*np.pi*np.random.random_sample()]
        return drop_x, drop_y, object_position, object_orientation


    def reposition_object_randomly(self, object_handle):
        """ randomly set a specific object's position and orientation on
        """
        drop_x, drop_y, object_position, object_orientation = self.generate_random_object_pose()
        # Drop object at random x,y location and random orientation in robot workspace
        vrep.simxSetObjectPosition(self.sim_client, object_handle, -1, object_position, vrep.simx_opmode_blocking)
        vrep.simxSetObjectOrientation(self.sim_client, object_handle, -1, object_orientation, vrep.simx_opmode_blocking)

        return object_position, object_orientation

    def reposition_object_at_list_index_randomly(self, list_index):
        object_handle = self.object_handles[list_index]
        self.reposition_object_randomly(object_handle)


    def reposition_object_at_list_index_to_location(self, obj_pos, obj_ori, index):
        """ Reposition the object to a specified position and orientation """
        object_handle = self.object_handles[index]
        # TODO(adit98) figure out significance of plane_handle, set to -1 for now
        if self.task_type is not None and self.task_type == 'unstacking':
            plane_handle=-1
        else:
            success, plane_handle = vrep.simxGetObjectHandle(self.sim_client, "Plane", vrep.simx_opmode_blocking)
        vrep.simxSetObjectPosition(self.sim_client, object_handle, plane_handle, obj_pos, vrep.simx_opmode_blocking)
        vrep.simxSetObjectOrientation(self.sim_client, object_handle, plane_handle, obj_ori, vrep.simx_opmode_blocking)


    def add_objects(self):

        # Add each object to robot workspace at x,y location and orientation (random or pre-loaded)
        # object_handles is the list of unique vrep object integer identifiers, and it is how you control objects with the vrep API.
        # We need to keep track of the object names and the corresponding colors.
        self.object_handles = []
        self.vrep_names = []
        self.object_colors = []
        add_success = False
        failure_count = 0
        while not add_success:
            if (failure_count > 10 and failure_count %3 == 2) or len(self.object_handles) > len(self.obj_mesh_ind):
                # If the simulation is not currently running, attempt to recover by restarting the simulation
                connect = False
                if failure_count > 50:
                    connect=True
                # try restarting the simulation, and if that doesn't work disonnect entirely then reconnect
                self.restart_sim(connect=connect)
                self.object_handles = []
                self.vrep_names = []
                self.object_colors = []
            for object_idx in range(len(self.obj_mesh_ind)):
                # if setup for capture, no need for randomization / scrambling of the blocks.
                if not self.randomized:
                    curr_mesh_file = os.path.join(self.obj_mesh_dir, self.mesh_list[object_idx])
                else:
                    curr_mesh_file = os.path.join(self.obj_mesh_dir, self.mesh_list[self.obj_mesh_ind[object_idx]])

                if self.is_testing and self.test_preset_cases:
                    curr_mesh_file = self.test_obj_mesh_files[object_idx]
                # TODO(ahundt) define more predictable object names for when the number of objects is beyond the number of colors
                #print(f"Currently Trying to Import: {curr_mesh_file}")
                curr_shape_name = 'shape_%02d' % object_idx
                self.vrep_names.append(curr_shape_name)
                drop_x, drop_y, object_position, object_orientation = self.generate_random_object_pose()
                if self.is_testing and self.test_preset_cases:
                    object_position = [self.test_obj_positions[object_idx][0], self.test_obj_positions[object_idx][1], self.test_obj_positions[object_idx][2]]
                    object_orientation = [self.test_obj_orientations[object_idx][0], self.test_obj_orientations[object_idx][1], self.test_obj_orientations[object_idx][2]]

                # Loading object position and orientations from an array
                if self.test_preset_arr is not None:
                    object_position = self.test_preset_arr[object_idx][0]
                    object_orientation = self.test_preset_arr[object_idx][1]

                # Set the colors in order
                #print(f"setting color at idx {object_idx} to {self.obj_mesh_color[object_idx]}") 
                object_color = [self.obj_mesh_color[object_idx][0], self.obj_mesh_color[object_idx][1], self.obj_mesh_color[object_idx][2]]
                # If there are more objects than total colors this line will break,
                # applies mod to loop back to the first color.
                object_color_name = self.color_names[object_idx % len(self.color_names)]
                # add the color of this object to the list.
                self.object_colors.append(object_color_name)
                #print('Adding object: ' + curr_mesh_file + ' as ' + curr_shape_name)
                do_break = False
                ret_ints = []
                ret_resp = 0
                while len(ret_ints) == 0:
                    do_break = False
                    #print(f"obj pos {object_position}") 
                    #print(f"obj ori {object_orientation}") 
                    #print(f"obj col {object_color}") 
                    #print(curr_mesh_file)
                    #print(curr_shape_name)

                    # TODO: ZH, We don't really need this, remove this if statement after testing
                    scale = [self.obj_scale]
                    # Adding the objects via Lua script. If we are dealing with texture, different call to script.
                    if self.textured:
                        ret_resp,ret_ints,ret_floats,ret_strings,ret_buffer = vrep.simxCallScriptFunction(self.sim_client, 'remoteApiCommandServer',vrep.sim_scripttype_childscript,'importShapeWTextureWScale',[0, 0, 255, 0], object_position + object_orientation + object_color + scale, [curr_mesh_file, curr_shape_name], bytearray(), vrep.simx_opmode_blocking)
                    else:
                        ret_resp,ret_ints,ret_floats,ret_strings,ret_buffer = vrep.simxCallScriptFunction(self.sim_client, 'remoteApiCommandServer',vrep.sim_scripttype_childscript,'importShapeWScale',[0, 0, 255, 0], object_position + object_orientation + object_color + scale, [curr_mesh_file, curr_shape_name], bytearray(), vrep.simx_opmode_blocking)

                    if ret_resp == 8:
                        print('Failed to add ' + curr_mesh_file + ' to simulation. Auto retry ' + str(failure_count))
                        failure_count += 1
                        if failure_count % 3 == 2:
                            # If a few failures happen in a row, do a simulation reset and try again
                            do_break = True
                            break
                        elif failure_count > 100:
                            print('Failed to add new objects to simulation. Quitting. Please restart manually.')
                            exit(1)
                if do_break:
                    break
                curr_shape_handle = ret_ints[0]
                self.object_handles.append(curr_shape_handle)
                if not (self.is_testing and self.test_preset_cases):
                    time.sleep(0.5)
            # we have completed the loop adding all objects!
            add_success = len(self.object_handles) == len(self.obj_mesh_ind)
        self.prev_obj_positions = []
        self.obj_positions = []

        # now reposition objects if we are unstacking
        if self.task_type == 'unstacking':
            self.reposition_objects()

    def restart_sim(self, connect=False):
        if connect:
            # Connect to simulator
            failure_count = 0
            connected = False
            while not connected:
                vrep.simxFinish(-1) # Just in case, close all opened connections
                self.sim_joint_handles = []
                self.sim_client = vrep.simxStart('127.0.0.1', self.tcp_port, True, False, 5000, 1) # Connect to V-REP on port 19997
                if self.sim_client == -1:
                    failure_count += 1
                    print('Failed to connect to simulation (V-REP remote API server) on attempt ' + str(failure_count))
                    if failure_count > 10:
                        print('Could not connect, Exiting')
                        exit(1)
                else:
                    print('Connected to simulation.')
                    connected = True
                    # self.restart_sim()

        sim_ret, self.UR5_handle = vrep.simxGetObjectHandle(self.sim_client,'UR5',vrep.simx_opmode_blocking)
        sim_ret, self.UR5_target_handle = vrep.simxGetObjectHandle(self.sim_client,'UR5_target',vrep.simx_opmode_blocking)
        sim_ret, self.UR5_position_goal_target_handle = vrep.simxGetObjectHandle(self.sim_client,'UR5_position_goal_target',vrep.simx_opmode_blocking)
        vrep.simxSetObjectPosition(self.sim_client, self.UR5_target_handle, -1, (-0.5,0,0.3), vrep.simx_opmode_blocking)
        sim_ok = False
        while not sim_ok: # V-REP bug requiring multiple starts and stops to restart
            vrep.simxStopSimulation(self.sim_client, vrep.simx_opmode_blocking)
            time.sleep(0.5)
            sim_started = vrep.simxStartSimulation(self.sim_client, vrep.simx_opmode_blocking)
            print('sim started 1: ' + str(sim_started))
            time.sleep(0.5)
            sim_started = vrep.simxStartSimulation(self.sim_client, vrep.simx_opmode_blocking)
            print('sim started 2: ' + str(sim_started))
            time.sleep(0.5)
            sim_ret, self.UR5_tip_handle = vrep.simxGetObjectHandle(self.sim_client, 'UR5_tip', vrep.simx_opmode_blocking)
            # check sim, but we are already in the restart loop so don't recurse
            sim_ok = sim_started == vrep.simx_return_ok and self.check_sim(restart_if_not_ok=False)

    def check_obj_in_scene(self, obj_handle, workspace_limits=None, buffer_meters=0.1):
        """
        Check if object/gripper specified by CoppeliaSim handle is in scene
        Arguments:
            obj_handle: CoppeliaSim object handle
            workspace_limits: Workspace limit coordinates, defaults to self.workspace_limits
            buffer_meters: Amount of buffer to allow, defaults to 0.1
        """

        if workspace_limits is None:
            workspace_limits = self.workspace_limits

        # get object position
        sim_ret, pos = vrep.simxGetObjectPosition(self.sim_client, obj_handle, -1, vrep.simx_opmode_blocking)
        sim_ok = pos[0] > workspace_limits[0][0] - buffer_meters and pos[0] < workspace_limits[0][1] + buffer_meters and pos[1] > workspace_limits[1][0] - buffer_meters and pos[1] < workspace_limits[1][1] + buffer_meters and pos[2] > workspace_limits[2][0] and pos[2] < workspace_limits[2][1]

        return sim_ok

    def check_sim(self, restart_if_not_ok=True):
        # buffer_meters = 0.1  # original buffer value
        buffer_meters = 0.1
        # Check if simulation is stable by checking if gripper is within workspace
        sim_ok = self.check_obj_in_scene(self.UR5_tip_handle)

        if restart_if_not_ok and not sim_ok:
            print('Simulation unstable. Restarting environment.')
            self.restart_sim(connect=True)
            self.add_objects()
        return sim_ok

    def get_task_score(self):

        key_positions = np.asarray([[-0.625, 0.125, 0.0], # red
                                    [-0.625, -0.125, 0.0], # blue
                                    [-0.375, 0.125, 0.0], # green
                                    [-0.375, -0.125, 0.0]]) #yellow

        obj_positions = np.asarray(self.get_obj_positions())
        obj_positions.shape = (1, obj_positions.shape[0], obj_positions.shape[1])
        obj_positions = np.tile(obj_positions, (key_positions.shape[0], 1, 1))

        key_positions.shape = (key_positions.shape[0], 1, key_positions.shape[1])
        key_positions = np.tile(key_positions, (1 ,obj_positions.shape[1] ,1))

        key_dist = np.sqrt(np.sum(np.power(obj_positions - key_positions, 2), axis=2))
        key_nn_idx = np.argmin(key_dist, axis=0)

        return np.sum(key_nn_idx == np.asarray(range(self.num_obj)) % 4)


    def check_goal_reached(self):

        goal_reached = self.get_task_score() == self.num_obj
        return goal_reached


    def stop_sim(self):
        if self.is_sim:
            # Now send some data to V-REP in a non-blocking fashion:
            # vrep.simxAddStatusbarMessage(sim_client,'Hello V-REP!',vrep.simx_opmode_oneshot)

            # # Start the simulation
            # vrep.simxStartSimulation(sim_client,vrep.simx_opmode_oneshot_wait)

            # # Stop simulation:
            # vrep.simxStopSimulation(sim_client,vrep.simx_opmode_oneshot_wait)

            # Before closing the connection to V-REP, make sure that the last command sent out had time to arrive. You can guarantee this with (for example):
            vrep.simxGetPingTime(self.sim_client)

            # Now close the connection to V-REP:
            vrep.simxFinish(self.sim_client)


    def get_obj_positions(self, relative_to_handle=-1):
        if not self.is_sim:
            raise NotImplementedError('get_obj_positions() only supported in simulation, if you are training stacking try specifying --check_z_height')
        obj_positions = []
        for object_handle in self.object_handles:
            sim_ret, object_position = vrep.simxGetObjectPosition(self.sim_client, object_handle, relative_to_handle, vrep.simx_opmode_blocking)
            obj_positions.append(object_position)

        return obj_positions

    def get_objects_in_scene(self, workspace_limits=None):
        """
        Function to iterate through all object positions and return number of objects within workspace_limits
        Returns:
            objs: list of CoppeliaSim object handles in scene
        """

        if workspace_limits is None:
            workspace_limits = self.workspace_limits

        # iterate through self.object_handles and check if in scene
        return [obj for obj in self.object_handles if self.check_obj_in_scene(obj)]

    def get_obj_positions_and_orientations(self):
        if not self.is_sim:
            raise NotImplementedError('get_obj_positions_and_orientations() only supported in simulation')

        obj_positions = []
        obj_orientations = []
        for object_handle in self.object_handles:
            sim_ret, object_position = vrep.simxGetObjectPosition(self.sim_client, object_handle, -1, vrep.simx_opmode_blocking)
            sim_ret, object_orientation = vrep.simxGetObjectOrientation(self.sim_client, object_handle, -1, vrep.simx_opmode_blocking)
            obj_positions.append(object_position)
            obj_orientations.append(object_orientation)

        return obj_positions, obj_orientations

    def action_heightmap_coordinate_to_3d_robot_pose(self, x_pixel, y_pixel, action_name, valid_depth_heightmap, robot_push_vertical_offset=0.026):
        # Adjust start position of all actions, and make sure z value is safe and not too low
        def get_local_region(heightmap, region_width=0.03):
            safe_kernel_width = int(np.round((region_width/2)/self.heightmap_resolution))
            return heightmap[max(y_pixel - safe_kernel_width, 0):min(y_pixel + safe_kernel_width + 1, heightmap.shape[0]), max(x_pixel - safe_kernel_width, 0):min(x_pixel + safe_kernel_width + 1, heightmap.shape[1])]

        finger_width = 0.04
        finger_touchdown_region = get_local_region(valid_depth_heightmap, region_width=finger_width)
        safe_z_position = self.workspace_limits[2][0]
        if finger_touchdown_region.size != 0:
            safe_z_position += np.max(finger_touchdown_region)
        else:
            safe_z_position += valid_depth_heightmap[y_pixel][x_pixel]
        if self.background_heightmap is not None:
            # add the height of the background scene
            safe_z_position += np.max(get_local_region(self.background_heightmap, region_width=0.03))
        push_may_contact_something = False

        if action_name == 'push':
            # determine if the safe z position might actually contact anything during the push action
            # TODO(ahundt) common sense push motion region can be refined based on the rotation angle and the direction of travel
            push_width = 0.2
            local_push_region = get_local_region(valid_depth_heightmap, region_width=push_width)
            # push_may_contact_something is True for something noticeably higher than the push action z height
            max_local_push_region = np.max(local_push_region)
            if max_local_push_region < 0.01:
                # if there is nothing more than 1cm tall, there is nothing to push
                push_may_contact_something = False
            else:
                push_may_contact_something = safe_z_position - self.workspace_limits[2][0] + robot_push_vertical_offset < max_local_push_region
            # print('>>>> Gripper will push at height: ' + str(safe_z_position) + ' max height of stuff: ' + str(max_local_push_region) + ' predict contact: ' + str(push_may_contact_something))
            push_str = ''
            if not push_may_contact_something:
                push_str += 'Predicting push action failure, heuristics determined '
                push_str += 'push at height ' + str(safe_z_position)
                push_str += ' would not contact anything at the max height of ' + str(max_local_push_region)
                print(push_str)

        primitive_position = [x_pixel * self.heightmap_resolution + self.workspace_limits[0][0], y_pixel * self.heightmap_resolution + self.workspace_limits[1][0], safe_z_position]
        return primitive_position, push_may_contact_something

    def reposition_objects(self, unstack_drop_height=0.05, action_log=None, logger=None,
            goal_condition=None, workspace_limits=None):
        # grasp blocks from previously placed positions and place them in a random position.
        if self.place_task and self.unstack:
            print("------- UNSTACKING --------")

            if len(self.place_pose_history) == 0:
                print("NO PLACE HISTORY TO UNSTACK YET.")
                print("HUMAN, PLEASE MOVE BLOCKS AROUND")
                print("SLEEPING FOR 10 SECONDS")

                for i in range(10):
                    print("SLEEPING FOR %d" % (10 - i))
                    time.sleep(1)

                print("-------- RESUMING AFTER MANUAL UNSTACKING --------")

            place_pose_history = self.place_pose_history.copy()
            place_pose_history.reverse()

            # unstack the block on the bottom of the stack so that the robot doesn't keep stacking in the same spot.
            place_pose_history.append(place_pose_history[-1])

            holding_object = not(self.close_gripper())
            # if already has an object in the gripper when reposition objects gets called, place that object somewhere random
            if holding_object:
                _, _, rand_position, rand_orientation = self.generate_random_object_pose()
                rand_position[2] = unstack_drop_height  # height from which to release blocks (0.05 m per block)
                rand_angle = rand_orientation[0]

                self.place(rand_position, rand_angle, save_history=False)
            else:
                self.open_gripper()

            # go to x,y position of previous places and pick up the max_z height from the depthmap (top of the stack)
            for pose in place_pose_history:
                x, y, z, angle = pose

                valid_depth_heightmap, color_heightmap, depth_heightmap, max_z_height, color_img, depth_img = self.get_camera_data(return_heightmaps=True)

                # get depth_heightmap pixel_coordinates of where the previous place was
                x_pixel = int((x - self.workspace_limits[0][0]) / self.heightmap_resolution)
                x_pixel = min(x_pixel, 223)  # prevent indexing outside the heightmap bounds

                y_pixel = int((y - self.workspace_limits[1][0]) / self.heightmap_resolution)
                y_pixel = min(y_pixel, 223)

                primitive_position, _ = self.action_heightmap_coordinate_to_3d_robot_pose(x_pixel, y_pixel, 'grasp', valid_depth_heightmap)

                # this z position is checked based on the x,y position of the robot. Previously, the z height was the max z_height in the depth_heightmap
                # plus an offset. There
                z = primitive_position[2]

                grasp_success, color_success = self.grasp([x, y, z], angle)
                if grasp_success:
                    _, _, rand_position, rand_orientation = self.generate_random_object_pose()
                    rand_position[2] = unstack_drop_height  # height from which to release blocks (0.05 m per block)
                    rand_angle = rand_orientation[0]

                    self.place(rand_position, rand_angle, save_history=False)

            # clear the place hisory after unstacking
            self.place_pose_history = []
            print("------- UNSTACKING COMPLETE --------")

        else:
            if self.is_sim:
                # Move gripper out of the way to the home position
                success = self.go_home()
                if not success:
                    return success
                # sim_ret, UR5_target_handle = vrep.simxGetObjectHandle(self.sim_client,'UR5_target',vrep.simx_opmode_blocking)
                # vrep.simxSetObjectPosition(self.sim_client, UR5_target_handle, -1, (-0.5,0,0.3), vrep.simx_opmode_blocking)
                # time.sleep(1)

                # if not unstacking, place all objects randomly
                if self.task_type is None or self.task_type != 'unstacking':
                    for object_handle in self.object_handles:
                        # Drop object at random x,y location and random orientation in robot workspace
                        self.reposition_object_randomly(object_handle)
                        time.sleep(0.5)

                # if unstacking, need to create a stack at a random location
                else:
                    successful_stack = False
                    while not successful_stack:
                        # get random obj pose
                        _, _, obj_pos, obj_ori = self.generate_random_object_pose()
                        obj_ori[:2] = [0, 0]

                        # iterate through remaining object handles and place them on top of existing stack (randomize order)
                        obj_handles_rand = np.arange(len(self.object_handles))
                        np.random.shuffle(obj_handles_rand)
                        for ind, i in enumerate(obj_handles_rand):
                            # reposition object as (x,y) position of first block, set z pos depending on stack height
                            # same orientation (TODO(adit98) add noise later?)
                            obj_pos[-1] = ind * 0.06 + 0.05

                            # reposition object
                            self.reposition_object_at_list_index_to_location(obj_pos, obj_ori, i)

                            # regenerate object orientation and keep only the top block rotation
                            _, _, _, obj_ori = self.generate_random_object_pose()
                            obj_ori[:2] = [0, 0]

                            # wait for objects to settle
                            time.sleep(0.75)

                        # continue to retry until we have a successful stack of 4 blocks
                        successful_stack, stack_height = self.check_stack(np.ones(len(self.object_handles)))
                        print('reposition_objects(): successful stack:', successful_stack, 'stack_height:', stack_height)
                        if stack_height >= len(self.object_handles):
                            successful_stack = True

                # an extra half second so things settle down
                time.sleep(0.5)

                return True

    def get_camera_data(self, workspace_limits=None, heightmap_resolution=None, return_heightmaps=False, go_home=True, z_height_retake_threshold=0.3, median_filter_size=5, color_median_filter_size=5):
        """
        # Returns

        [valid_depth_heightmap, color_heightmap, depth_heightmap, max_z_height, color_img, depth_img] if return_heightmaps is True, otherwise [color_img, depth_img]

        """
        if workspace_limits is None:
            workspace_limits = self.workspace_limits

        if heightmap_resolution is None:
            heightmap_resolution = self.heightmap_resolution

        max_z_height = np.inf
        if go_home:
            self.go_home(block_until_home=True)

        def get_color_depth():
            """ Get the raw color and depth images
            """
            if self.is_sim:
                sim_ret = None
                while sim_ret != vrep.simx_return_ok:
                    # Get color image from simulation
                    sim_ret, resolution, raw_image = vrep.simxGetVisionSensorImage(self.sim_client, self.cam_handle, 0, vrep.simx_opmode_blocking)
                color_img = np.asarray(raw_image)
                color_img.shape = (resolution[1], resolution[0], 3)
                color_img = color_img.astype(np.float)/255
                color_img[color_img < 0] += 1
                color_img *= 255
                color_img = np.fliplr(color_img)
                color_img = color_img.astype(np.uint8)

                sim_ret = None
                while sim_ret != vrep.simx_return_ok:
                    # Get depth image from simulation
                    sim_ret, resolution, depth_buffer = vrep.simxGetVisionSensorDepthBuffer(self.sim_client, self.cam_handle, vrep.simx_opmode_blocking)
                depth_img = np.asarray(depth_buffer)
                depth_img.shape = (resolution[1], resolution[0])
                depth_img = np.fliplr(depth_img)
                zNear = 0.01
                zFar = 10
                depth_img = depth_img * (zFar - zNear) + zNear

            else:
                # prevent camera from taking a picture while the robot is still in the frame.

                # Get color and depth image from ROS service
                color_img, depth_img = self.camera.get_data()
                depth_img = depth_img.astype(float) / 1000 # unit: mm -> meter
                # color_img = self.camera.color_data.copy()
                # depth_img = self.camera.depth_data.copy()
            return color_img, depth_img
        color_img, depth_img  = get_color_depth() # unit: mm -> meter

        if return_heightmaps:
            # this allows the error to print only once, so it doesn't spam the console.
            print_error = 0

            while max_z_height > z_height_retake_threshold:
                scaled_depth_img = depth_img * self.cam_depth_scale  # Apply depth scale from calibration
                color_heightmap, depth_heightmap = utils.get_heightmap(color_img, scaled_depth_img, self.cam_intrinsics, self.cam_pose,
                                                                    workspace_limits, heightmap_resolution, background_heightmap=self.background_heightmap,
                                                                    median_filter_pixels=median_filter_size, color_median_filter_pixels=color_median_filter_size)
                # TODO(ahundt) switch to masked array, then only have a regular heightmap
                valid_depth_heightmap = depth_heightmap.copy()
                valid_depth_heightmap[np.isnan(valid_depth_heightmap)] = 0

                _, max_z_height, _ = self.check_z_height(valid_depth_heightmap, reward_multiplier=1)

                # If just manipulating blocks for dataset image generation, no need to check height.
                if self.logoblock_dataset:
                    break

                if max_z_height > z_height_retake_threshold:
                    if print_error > 3:
                        print('ERROR: depth_heightmap value too high. '
                              'Use the UR5 teach mode to move the robot manually to the home position. '
                              'max_z_height: ', max_z_height)

                    # Get color and depth image from ROS service
                    color_img, depth_img = get_color_depth()
                    print_error += 1
                    time.sleep(0.1)


            return valid_depth_heightmap, color_heightmap, depth_heightmap, max_z_height, color_img, depth_img

        # if not return_depthmaps, return just raw images
        return color_img, depth_img


    def parse_tcp_state_data(self, state_data, subpackage):
        """
        state_data: 'joint_data', 'cartesian_info', 'force_mode_data', 'tool_data'
        """
        # Read package header
        data_bytes = bytearray()
        data_bytes.extend(state_data)
        data_length = struct.unpack("!i", data_bytes[0:4])[0];
        robot_message_type = data_bytes[4]
        assert(robot_message_type == 16)
        byte_idx = 5

        # Parse sub-packages
        subpackage_types = {'joint_data' : 1, 'cartesian_info' : 4, 'force_mode_data' : 7, 'tool_data' : 2}
        while byte_idx < data_length:
            # package_length = int.from_bytes(data_bytes[byte_idx:(byte_idx+4)], byteorder='big', signed=False)
            package_length = struct.unpack("!i", data_bytes[byte_idx:(byte_idx+4)])[0]
            byte_idx += 4
            package_idx = data_bytes[byte_idx]
            if package_idx == subpackage_types[subpackage]:
                byte_idx += 1
                break
            byte_idx += package_length - 4

        def parse_joint_data(data_bytes, byte_idx):
            actual_joint_positions = [0,0,0,0,0,0]
            target_joint_positions = [0,0,0,0,0,0]
            for joint_idx in range(6):
                actual_joint_positions[joint_idx] = struct.unpack('!d', data_bytes[(byte_idx+0):(byte_idx+8)])[0]
                target_joint_positions[joint_idx] = struct.unpack('!d', data_bytes[(byte_idx+8):(byte_idx+16)])[0]
                byte_idx += 41
            return actual_joint_positions

        def parse_cartesian_info(data_bytes, byte_idx):
            actual_tool_pose = [0,0,0,0,0,0]
            for pose_value_idx in range(6):
                actual_tool_pose[pose_value_idx] = struct.unpack('!d', data_bytes[(byte_idx+0):(byte_idx+8)])[0]
                byte_idx += 8
            return actual_tool_pose

        def parse_tool_data(data_bytes, byte_idx):
            byte_idx += 2
            tool_analog_input2 = struct.unpack('!d', data_bytes[(byte_idx+0):(byte_idx+8)])[0]
            return tool_analog_input2

        parse_functions = {'joint_data' : parse_joint_data, 'cartesian_info' : parse_cartesian_info, 'tool_data' : parse_tool_data}
        return parse_functions[subpackage](data_bytes, byte_idx)

    def parse_rtc_state_data(self, state_data):

        # Read package header
        data_bytes = bytearray()
        data_bytes.extend(state_data)
        data_length = struct.unpack("!i", data_bytes[0:4])[0]
        assert(data_length == 812)
        byte_idx = 4 + 8 + 8*48 + 24 + 120
        TCP_forces = [0,0,0,0,0,0]
        for joint_idx in range(6):
            TCP_forces[joint_idx] = struct.unpack('!d', data_bytes[(byte_idx+0):(byte_idx+8)])[0]
            byte_idx += 8

        return TCP_forces


    def close_gripper(self, nonblocking=False):
        """
        # Arguments

        nonblocking: If true, the function will not wait for the robot to finish its action, it will return immediately.
                     If false, the function will wait for the robot to finish its action, then return the result.

        # Return

        True if the gripper is fully closed at the end of the call, false otherwise.
        The gripper can take a full second to close, but this function may return in 1 ms
        May return False if nonblocking is True because an open gripper will not have closed completely yet,
        even if the gripper eventually closes all the way.
        """
        if self.is_sim:
            gripper_motor_velocity = -0.5
            gripper_motor_force = 100
            sim_ret, RG2_gripper_handle = vrep.simxGetObjectHandle(self.sim_client, 'RG2_openCloseJoint', vrep.simx_opmode_blocking)
            sim_ret, gripper_joint_position = vrep.simxGetJointPosition(self.sim_client, RG2_gripper_handle, vrep.simx_opmode_blocking)
            vrep.simxSetJointForce(self.sim_client, RG2_gripper_handle, gripper_motor_force, vrep.simx_opmode_blocking)
            vrep.simxSetJointTargetVelocity(self.sim_client, RG2_gripper_handle, gripper_motor_velocity, vrep.simx_opmode_blocking)
            gripper_fully_closed = False
            while gripper_joint_position > -0.045: # Block until gripper is fully closed, value previously -0.047
                sim_ret, new_gripper_joint_position = vrep.simxGetJointPosition(self.sim_client, RG2_gripper_handle, vrep.simx_opmode_blocking)
                print('gripper position: ' + str(gripper_joint_position))
                if new_gripper_joint_position >= gripper_joint_position:
                    return gripper_fully_closed
                gripper_joint_position = new_gripper_joint_position
            gripper_fully_closed = True

        elif self.gripper is None:
            self.tcp_socket = socket.socket(socket.AF_INET, socket.SOCK_STREAM)
            self.tcp_socket.connect((self.tcp_host_ip, self.tcp_port))
            tcp_command = "set_digital_out(8,True)\n"
            self.tcp_socket.send(str.encode(tcp_command))
            self.tcp_socket.close()
            if nonblocking:
                gripper_fully_closed = True
            else:
                time.sleep(1.5)
                gripper_fully_closed =  self.check_grasp()
        else:
            # stop is done to clear the current state,
            # for cases like running close twice in a row
            # to first actually grasp an object then
            # to second check if the object is still present
            self.gripper.stop(block=not nonblocking, timeout=0.1)
            # actually close the gripper
            self.gripper.close(block=not nonblocking)
            if nonblocking:
                gripper_fully_closed = True
            else:
                gripper_fully_closed = not self.gripper.object_detected()

        return gripper_fully_closed


    def open_gripper(self, nonblocking=False, timeout_seconds=5):
        """
        # Returns

        True if the gripper is open after the call, otherwise false.
        """
        if self.is_sim:
            gripper_motor_velocity = 0.5
            gripper_motor_force = 20
            sim_ret, RG2_gripper_handle = vrep.simxGetObjectHandle(self.sim_client, 'RG2_openCloseJoint', vrep.simx_opmode_blocking)
            sim_ret, gripper_joint_position = vrep.simxGetJointPosition(self.sim_client, RG2_gripper_handle, vrep.simx_opmode_blocking)
            vrep.simxSetJointForce(self.sim_client, RG2_gripper_handle, gripper_motor_force, vrep.simx_opmode_blocking)
            vrep.simxSetJointTargetVelocity(self.sim_client, RG2_gripper_handle, gripper_motor_velocity, vrep.simx_opmode_blocking)
            time_start = time.time()
            while gripper_joint_position < 0.03: # Block until gripper is fully open
                sim_ret, gripper_joint_position = vrep.simxGetJointPosition(self.sim_client, RG2_gripper_handle, vrep.simx_opmode_blocking)
                time_snapshot = time.time()
                if time_snapshot - time_start > timeout_seconds:
                    return False
            return True

        elif self.gripper is None:
            self.tcp_socket = socket.socket(socket.AF_INET, socket.SOCK_STREAM)
            self.tcp_socket.connect((self.tcp_host_ip, self.tcp_port))
            tcp_command = "set_digital_out(8,False)\n"
            self.tcp_socket.send(str.encode(tcp_command))
            self.tcp_socket.close()
            if not nonblocking:
                time.sleep(1.5)
        else:
            self.gripper.open(block=not nonblocking)
            return self.gripper.is_opened()


    def get_state(self):

        state_data = None
        while state_data is None:
            try:
                self.tcp_socket = socket.socket(socket.AF_INET, socket.SOCK_STREAM)
                self.tcp_socket.settimeout(1.0)
                self.tcp_socket.connect((self.tcp_host_ip, self.tcp_port))
                state_data = self.tcp_socket.recv(2048)
            except socket.timeout as e:
                print('WARNING: robot.py get_state() TIMEOUT ' + str(e))
            except TimeoutError as e:
                print('WARNING: robot.py get_state() TIMEOUT' + str(e))
                pass
            self.tcp_socket.close()
        return state_data


    def move_to(self, tool_position, tool_orientation=None, timeout_seconds=10, heightmap_rotation_angle=None, legacy_mode=True, sim_move_step=0.01):
        """
        legacy_mode: bool, Legacy mode manually increments the gripper position, rather than using simulator motion commands.
        Note to use legacy mode in the simulator you need to go into the simulation and disable the "threaded child script"
        associated with the object UR5_position_goal_target.
        sim_move_step: How far the simulated robot should mobe per time step, very large is 0.05, small is 0.01, we use 0.02 at the time of writing
        """
        if np.isnan(tool_position).any():
            print('ERROR: robot.move_to() NaN encountered in goal tool_position, skipping action. Traceback of code location:')
            traceback.print_stack()
            return False

        if self.is_sim:

            # note there are 3 approaches to moving in sim below.
            # orientation only mode
            motion_mode = 3
            tool_rotation_angle = None
            if tool_orientation is None and heightmap_rotation_angle is not None:
                # Compute tool orientation from heightmap rotation angle
                tool_rotation_angle = (heightmap_rotation_angle % np.pi) - np.pi/2
                if not legacy_mode:
                    # set the goal orientation if we are using a newer moving mode,
                    # otherwise leave it None because the original way to move in sim
                    # only accepts heightmap_rotation_angle
                    tool_orientation = [np.pi/2, tool_rotation_angle, np.pi/2]

            if not legacy_mode:

                # simulator_moves_to_goal switches between using a version that automatically detects changes in vrep,
                # and another version which tries to directly send the motion command to vrep
                simulator_moves_to_goal = False

                if simulator_moves_to_goal:
                    if tool_orientation is None and heightmap_rotation_angle is None:
                        # position only mode
                        motion_mode = 1
                        # we still need a tool orientation as dummy parameters
                        tool_orientation = [np.pi/2, 0.0, np.pi/2]
                    # here we make a call that calls moveToObject() in v-rep
                    failure_count = 0
                    ret_ints = []
                    while len(ret_ints) == 0:
                        # do_break = False
                        # see simMoveToObject for details, our script function is in the actual V-REP sim. http://coppeliarobotics.com/helpFiles/en/apiFunctions.htm#simMoveToObject
                        move_velocity = 3.0
                        move_accel = 5.0
                        # The integer configuration for the motion mode, the 4th integer in the list, is 1: position only, 2: rotation only, 3: position and rotation
                        ret_resp,ret_ints, ret_floats, ret_strings, ret_buffer = vrep.simxCallScriptFunction(
                                self.sim_client, 'remoteApiCommandServer',vrep.sim_scripttype_childscript,'moveObjectToPose',
                                 # int params object to move, object to teleport for moving towards, base frame object, motion mode
                                [self.UR5_target_handle, self.UR5_position_goal_target_handle, self.UR5_handle, motion_mode],
                                tool_position + tool_orientation + [move_velocity, move_accel], [], bytearray(), vrep.simx_opmode_blocking)
                        if ret_resp == 8:
                            print('Failed to move gripper. Auto retry ' + str(failure_count))
                            failure_count += 1
                            # if failure_count % 3 == 2:
                            #     # If a few failures happen in a row, do a simulation reset and try again
                            #     do_break = True
                            #     break
                            if failure_count > 10:
                                print('Failed to move gripper to target.')
                                return False
                                # exit(1)
                else:
                    # here we make a call that calls moveToObject() in v-rep
                    # This first while loop is to set the target position and orientation in a single sim time step
                    failure_count = 0
                    ret_ints = []
                    while len(ret_ints) == 0:
                        # do_break = False
                        # see simMoveToObject for details, our script function is in the actual V-REP sim. http://coppeliarobotics.com/helpFiles/en/apiFunctions.htm#simMoveToObject
                        move_velocity = 3.0
                        move_accel = 5.0
                        # The integer configuration for the motion mode, the 4th integer in the list, is 1: position only, 2: rotation only, 3: position and rotation
                        ret_resp,ret_ints, ret_floats, ret_strings, ret_buffer = vrep.simxCallScriptFunction(
                                self.sim_client, 'remoteApiCommandServer',vrep.sim_scripttype_childscript,'setObjectPose',
                                 # int params object to move, object to teleport for moving towards, base frame object, motion mode
                                [self.UR5_position_goal_target_handle, -1, motion_mode],
                                [tool_position[0], tool_position[1], tool_position[2], tool_orientation[0], tool_orientation[1], tool_orientation[2]],
                                [], bytearray(), vrep.simx_opmode_blocking)
                        if ret_resp == 8:
                            print('Failed to move gripper. Auto retry ' + str(failure_count))
                            failure_count += 1
                            # if failure_count % 3 == 2:
                            #     # If a few failures happen in a row, do a simulation reset and try again
                            #     do_break = True
                            #     break
                            if failure_count > 10:
                                print('Failed to move gripper to target.')
                                return False
                                # exit(1)
                    # time.sleep(0.1) # give simulator a moment to settle and prevent teleportation
                    # # Set the position then the orientation one after the other
                    # if motion_mode == 1 or motion_mode == 3:
                    #     vrep.simxSetObjectPosition(self.sim_client, self.UR5_position_goal_target_handle, -1, tool_position,vrep.simx_opmode_blocking)
                    # if motion_mode == 2 or motion_mode == 3:
                    #     vrep.simxSetObjectOrientation(self.sim_client, self.UR5_position_goal_target_handle, -1, tool_orientation, vrep.simx_opmode_blocking)
                    # Wait until the gripper is close to the goal
                    time_start = time.time()
                    sim_ret, gripper_goal_dist = vrep.simxGetObjectPosition(self.sim_client, self.UR5_tip_handle, self.UR5_position_goal_target_handle, vrep.simx_opmode_blocking)
                    sim_ret, gripper_goal_rot = vrep.simxGetObjectOrientation(self.sim_client, self.UR5_tip_handle, self.UR5_position_goal_target_handle, vrep.simx_opmode_blocking)
                    gripper_combined = gripper_goal_dist + gripper_goal_rot
                    while not np.all(np.abs(gripper_combined) < np.array(self.tool_pose_tolerance)):
                        sim_ret, gripper_goal_dist = vrep.simxGetObjectPosition(self.sim_client, self.UR5_tip_handle, self.UR5_position_goal_target_handle, vrep.simx_opmode_blocking)
                        sim_ret, gripper_goal_rot = vrep.simxGetObjectOrientation(self.sim_client, self.UR5_tip_handle, self.UR5_position_goal_target_handle, vrep.simx_opmode_blocking)
                        gripper_combined = gripper_goal_dist + gripper_goal_rot
                        time_snapshot = time.time()
                        if time_snapshot - time_start > timeout_seconds:
                            print('robot.move_to() timeout, robot did not reach goal')
                            return False
                        time.sleep(0.01) # give simulator a moment to settle and prevent teleportation
                    return True
            else:
                if tool_orientation is not None:
                    raise NotImplementedError('move_to() tool_orientation is not supported when is stepping to arbitrary orientations')
                # this is the original way sim motion was handled, the absolute position of the motion target dummy
                # is incremented linearly with each time step. However this is very slow and can result in stability
                # problems when there is a collision.
                # sim_ret, UR5_target_handle = vrep.simxGetObjectHandle(self.sim_client,'UR5_target',vrep.simx_opmode_blocking)
                sim_ret, UR5_target_position = vrep.simxGetObjectPosition(self.sim_client, self.UR5_target_handle, -1, vrep.simx_opmode_blocking)
                if np.isnan(UR5_target_position).any():
                    return False

                move_direction = np.asarray([tool_position[0] - UR5_target_position[0], tool_position[1] - UR5_target_position[1], tool_position[2] - UR5_target_position[2]])
                move_magnitude = np.linalg.norm(move_direction)
                # prevent division by 0, source: https://stackoverflow.com/a/37977222/99379
                move_step = sim_move_step * np.divide(move_direction, move_magnitude, out=np.zeros_like(move_direction), where=move_magnitude!=0)

                num_move_steps = np.divide(move_direction, move_step, out=np.zeros_like(move_direction), where=move_step!=0)
                num_move_steps = int(np.max(np.floor(num_move_steps)))

                num_rotation_steps = 1
                if tool_rotation_angle is not None:
                    # Compute gripper orientation and rotation increments
                    sim_ret, gripper_orientation = vrep.simxGetObjectOrientation(self.sim_client, self.UR5_target_handle, -1, vrep.simx_opmode_blocking)
                    rotation_step = 0.3 if (tool_rotation_angle - gripper_orientation[1] > 0) else -0.3
                    num_rotation_steps = int(np.floor((tool_rotation_angle - gripper_orientation[1])/rotation_step))

                # Simultaneously move and rotate gripper if an orientation is provided, only translate otherwise
                for step_iter in range(max(num_move_steps, num_rotation_steps)):
                    if step_iter <= num_move_steps:
                        vrep.simxSetObjectPosition(self.sim_client,self.UR5_target_handle,-1,(UR5_target_position[0] + move_step[0]*min(step_iter,num_move_steps), UR5_target_position[1] + move_step[1]*min(step_iter,num_move_steps), UR5_target_position[2] + move_step[2]*min(step_iter,num_move_steps)),vrep.simx_opmode_blocking)
                    if tool_rotation_angle is not None and step_iter <= num_rotation_steps:
                        vrep.simxSetObjectOrientation(self.sim_client, self.UR5_target_handle, -1, (np.pi/2, gripper_orientation[1] + rotation_step*min(step_iter, num_rotation_steps), np.pi/2), vrep.simx_opmode_blocking)
                vrep.simxSetObjectPosition(self.sim_client,self.UR5_target_handle,-1,(tool_position[0],tool_position[1],tool_position[2]),vrep.simx_opmode_blocking)
                if tool_rotation_angle is not None:
                    vrep.simxSetObjectOrientation(self.sim_client, self.UR5_target_handle, -1, (np.pi/2, tool_rotation_angle, np.pi/2), vrep.simx_opmode_blocking)

                return True
        else:
            # move the real robot to a position.
            if tool_orientation is None and heightmap_rotation_angle is None:
                # If no orientation is provided, use the current one.
                actual_pose = self.get_cartesian_position()
                tool_orientation = actual_pose[3:]
            elif tool_orientation is None and heightmap_rotation_angle is not None:
                # Compute tool orientation from heightmap rotation angle
                grasp_orientation = [1.0,0.0]
                if heightmap_rotation_angle > np.pi:
                    heightmap_rotation_angle = heightmap_rotation_angle - 2*np.pi
                tool_rotation_angle = heightmap_rotation_angle/2
                tool_orientation = np.asarray([grasp_orientation[0]*np.cos(tool_rotation_angle) - grasp_orientation[1]*np.sin(tool_rotation_angle), grasp_orientation[0]*np.sin(tool_rotation_angle) + grasp_orientation[1]*np.cos(tool_rotation_angle), 0.0])*np.pi
            print('pose before: ' + str(tool_position) + str(tool_orientation))
            tool_position_tcp, tool_orientation_tcp = gripper_control_pose_to_arm_control_pose(tool_position, tool_orientation, self.tool_tip_to_gripper_center_transform)
            print('pose after: ' + str(tool_position_tcp) + str(tool_orientation_tcp))
            self.tcp_socket = socket.socket(socket.AF_INET, socket.SOCK_STREAM)
            self.tcp_socket.connect((self.tcp_host_ip, self.tcp_port))
            # tcp_command = "set_tcp(p[-0.1,0.0,0.0,0.0,0.0,0.0])\n"
            tcp_command = "movel(p[%f,%f,%f,%f,%f,%f],a=%f,v=%f,t=0,r=0)\n" % (tool_position_tcp[0],tool_position_tcp[1],tool_position_tcp[2],tool_orientation_tcp[0],tool_orientation_tcp[1],tool_orientation_tcp[2],self.tool_acc,self.tool_vel)
            print(tcp_command)
            self.tcp_socket.send(str.encode(tcp_command))
            self.tcp_socket.close()

            # Block until robot reaches target tool position
            return self.block_until_cartesian_position(tool_position_tcp, timeout_seconds=timeout_seconds)

    def guarded_move_to(self, tool_position, tool_orientation):
        if self.is_sim:
            raise NotImplementedError

        self.tcp_socket = socket.socket(socket.AF_INET, socket.SOCK_STREAM)
        self.rtc_socket = socket.socket(socket.AF_INET, socket.SOCK_STREAM)

        self.tcp_socket.connect((self.tcp_host_ip, self.tcp_port))
        self.rtc_socket.connect((self.rtc_host_ip, self.rtc_port))

        # Read actual tool position
        tcp_state_data = self.tcp_socket.recv(2048)
        actual_tool_pose = self.parse_tcp_state_data(tcp_state_data, 'cartesian_info')
        execute_success = True

        # Increment every cm, check force
        self.tool_acc = 0.1 # 1.2 # 0.5

        while not all([np.abs(actual_tool_pose[j] - tool_position[j]) < self.tool_pose_tolerance[j] for j in range(3)]):
            # [min(np.abs(actual_tool_pose[j] - tool_orientation[j-3]), np.abs(np.abs(actual_tool_pose[j] - tool_orientation[j-3]) - np.pi*2)) < self.tool_pose_tolerance[j] for j in range(3,6)]

            # Compute motion trajectory in 1cm increments
            increment = np.asarray([(tool_position[j] - actual_tool_pose[j]) for j in range(3)])
            if np.linalg.norm(increment) < 0.01:
                increment_position = tool_position
            else:
                increment = 0.01*increment/np.linalg.norm(increment)
                increment_position = np.asarray(actual_tool_pose[0:3]) + increment

            # TODO(ahundt) apply tcp transform to guarded_move()
            # Move to next increment position (blocking call)
            tcp_command = "movel(p[%f,%f,%f,%f,%f,%f],a=%f,v=%f,t=0,r=0)\n" % (increment_position[0],increment_position[1],increment_position[2],tool_orientation[0],tool_orientation[1],tool_orientation[2],self.tool_acc,self.tool_vel)
            self.tcp_socket.send(str.encode(tcp_command))

            time_start = time.time()
            tcp_state_data = self.tcp_socket.recv(2048)
            actual_tool_pose = self.parse_tcp_state_data(tcp_state_data, 'cartesian_info')
            while not all([np.abs(actual_tool_pose[j] - increment_position[j]) < self.tool_pose_tolerance[j] for j in range(3)]):
                # print([np.abs(actual_tool_pose[j] - increment_position[j]) for j in range(3)])
                tcp_state_data = self.tcp_socket.recv(2048)
                actual_tool_pose = self.parse_tcp_state_data(tcp_state_data, 'cartesian_info')
                time_snapshot = time.time()
                if time_snapshot - time_start > 1:
                    break
                time.sleep(0.01)

            # Reading TCP forces from real-time client connection
            rtc_state_data = self.rtc_socket.recv(6496)
            TCP_forces = self.parse_rtc_state_data(rtc_state_data)

            # If TCP forces in x/y exceed 20 Newtons, stop moving
            # print(TCP_forces[0:3])
            if np.linalg.norm(np.asarray(TCP_forces[0:2])) > 20 or (time_snapshot - time_start) > 1:
                print('Warning: contact detected! Movement halted. TCP forces: [%f, %f, %f]' % (TCP_forces[0], TCP_forces[1], TCP_forces[2]))
                execute_success = False
                break

            time.sleep(0.01)

        self.tool_acc = 1.2 # 1.2 # 0.5

        self.tcp_socket.close()
        self.rtc_socket.close()

        return execute_success


    def move_joints(self, joint_configuration, timeout_seconds=7):
        if self.is_sim:
            if not self.sim_joint_handles:
                # set all of the joint handles
                for i in range(1,6):
                    sim_ret, joint_handle = vrep.simxGetObjectHandle(self.sim_client, 'UR5_joint' + str(i), vrep.simx_opmode_blocking)
                    self.sim_joint_handles += [joint_handle]
            for handle, position in zip(self.sim_joint_handles, joint_configuration):
                sim_ret= vrep.simxSetJointPosition(self.sim_client, handle, position, vrep.simx_opmode_blocking)
            return True
        else:
            self.tcp_socket = socket.socket(socket.AF_INET, socket.SOCK_STREAM)
            self.tcp_socket.connect((self.tcp_host_ip, self.tcp_port))
            tcp_command = "movej([%f" % joint_configuration[0]
            for joint_idx in range(1,6):
                tcp_command = tcp_command + (",%f" % joint_configuration[joint_idx])
            tcp_command = tcp_command + "],a=%f,v=%f)\n" % (self.joint_acc, self.joint_vel)
            self.tcp_socket.send(str.encode(tcp_command))
            self.tcp_socket.close()

            # Block until robot reaches home state
            state_data = self.get_state()
            actual_joint_positions = self.parse_tcp_state_data(state_data, 'joint_data')
            time_start = time.time()
            while not all([np.abs(actual_joint_positions[j] - joint_configuration[j]) < self.joint_tolerance for j in range(6)]):
                state_data = self.get_state()
                actual_joint_positions = self.parse_tcp_state_data(state_data, 'joint_data')
                time.sleep(0.01)
                time_snapshot = time.time()
                if time_snapshot - time_start > timeout_seconds:
                    print('move_joints() Timeout')
                    return False
            return True


    def go_home(self, block_until_home=False, timeout_seconds=7):
        if self.is_sim:
            success = self.move_to(self.sim_home_position, None)
            if not self.home_joint_config:
                return success
            else:
                # hard set the joint position to the home position to work around IK choosing
                # elbow down positions, which leads to physically impossible simulator states.
                print(f"moving to home joint config {self.home_joint_config}") 
                return self.move_joints(self.home_joint_config)
        else:
            self.move_joints(self.home_joint_config)
            if not block_until_home:
                timeout_seconds = 0
            # block_until_home with 0 second timeout will just
            # get data from the robot once to indicate if we are
            # without blocking otherwise.
            return self.block_until_home(timeout_seconds)


    def check_grasp(self):
        """
        Note: must be preceded by close_gripper()
        """
        if self.is_sim:
            raise NotImplementedError

        state_data = self.get_state()
        tool_analog_input2 = self.parse_tcp_state_data(state_data, 'tool_data')
        return tool_analog_input2 > 0.26

    # HK: added a function to check if the right color is grasped
    # Done(zhe) handle duplicate object colors and real robot colors
    def check_correct_color_grasped(self, color_ind):
        '''
        color_ind: the index in color_names to grasp.
        '''
        object_positions = np.asarray(self.get_obj_positions())
        object_positions = object_positions[:,2]
        # Get the index at the highest position (ie, the picked object)
        grasped_object_ind = np.argmax(object_positions)
        grasped_object_handle = self.object_handles[grasped_object_ind]
        # color_index = np.where(color==1)
        # if grasped_object_ind == color_index[0]:

        if self.grasp_color_task:
            color_ind = color_ind % self.color_space.shape[0]
            grasped_object_ind = grasped_object_ind % self.color_space.shape[0]

        if grasped_object_ind == color_ind:
            return True
        else:
            return False


    def get_highest_object_list_index_and_handle(self):
        """
        Of the objects in self.object_handles, get the one with the highest z position and its handle.

        # Returns

           grasped_object_ind, grasped_object_handle
        """
        object_positions = np.asarray(self.get_obj_positions())
        object_positions = object_positions[:,2]
        grasped_object_ind = np.argmax(object_positions)
        grasped_object_handle = self.object_handles[grasped_object_ind]
        return grasped_object_ind, grasped_object_handle


    def reposition_objects_near_gripper(self, distance_threshold=0.1, put_inside_workspace=True):
        """ Simulation only function to detect objects near the gripper.

            put_inside_workspace: True will select a random position inside workspace, false will select a specific position outside the workspace

            # Returns

            True if there are objects in the scene, False otherwise.
        """
        object_positions = np.asarray(self.get_obj_positions(self.UR5_tip_handle))
        if object_positions.shape[0] == 0:
            return False
        else:
            is_near_gripper = np.linalg.norm(object_positions, axis=1) < distance_threshold
            # get_object_handles_near_gripper
            if put_inside_workspace:
                object_handles_near_gripper = np.array(self.object_handles)[is_near_gripper]
                for handle in object_handles_near_gripper:
                    self.reposition_object_randomly(handle)
            else:
                for i, is_near in enumerate(is_near_gripper):
                    # set all objects near the gripper to a coordinated position
                    if is_near:
                        vrep.simxSetObjectPosition(self.sim_client,self.object_handles[i],-1,(-0.5, 0.5 + 0.05*float(i), 0.1),vrep.simx_opmode_blocking)
            return True


    # Primitives ----------------------------------------------------------

    def grasp(self, position, heightmap_rotation_angle, object_color=None, workspace_limits=None, go_home=True):
        """
        object_color: The index in the list self.color_names expected for the object to be grasped. If object_color is None the color does not matter.
        """
        if workspace_limits is None:
            workspace_limits = self.workspace_limits
        print('Executing: grasp at (%f, %f, %f) orientation: %f' % (position[0], position[1], position[2], heightmap_rotation_angle))
        position = np.asarray(position).copy()

        if self.is_sim:

            # Avoid collision with floor
            position[2] = max(position[2] - 0.04, workspace_limits[2][0] + 0.02)

            # Move gripper to location above grasp target, this is the pre-grasp and post-grasp height
            # grasp_location_margin = 0.15
            grasp_location_margin = 0.2
            # sim_ret, UR5_target_handle = vrep.simxGetObjectHandle(self.sim_client,'UR5_target',vrep.simx_opmode_blocking)
            location_above_grasp_target = (position[0], position[1], position[2] + grasp_location_margin)

            # Compute gripper position and linear movement increments
            tool_position = location_above_grasp_target
            self.move_to(tool_position, heightmap_rotation_angle=heightmap_rotation_angle)

            # Ensure gripper is open
            self.open_gripper()

            # Approach grasp target
            self.move_to(position, None)

            # Close gripper to grasp target
            gripper_fully_closed = self.close_gripper()

            # Move gripper to location above grasp target
            self.move_to(location_above_grasp_target, None)
            # move to the simulator home position
            if go_home:
                self.go_home()

            # Check if grasp is successful
            gripper_fully_closed = self.close_gripper()
            grasp_success = not gripper_fully_closed

            # HK: Check if right color is grasped
            color_success = False
            if grasp_success and self.grasp_color_task:
                color_success = self.check_correct_color_grasped(object_color)
                print('Correct color was grasped: ' + str(color_success))

            # HK: Place grasped object at a random place
            if grasp_success:
                if self.place_task:
                    return grasp_success, color_success
                else:
                    # we are pushing and grasping, so move the objects outside the workspace
                    objects_anywhere_in_scene = self.reposition_objects_near_gripper(put_inside_workspace=False)
                    if not objects_anywhere_in_scene:
                        # there are no objects in the scene, so the grasp could not be successful
                        return False, False
        else:
            # Warning: "Real Good Robot!" specific hack, increase gripper height for our different mounting config
            # position[2] += self.gripper_ee_offset - 0.01
            position[2] -= 0.04
            # Compute tool orientation from heightmap rotation angle
            grasp_orientation = [1.0,0.0]
            if heightmap_rotation_angle > np.pi:
                heightmap_rotation_angle = heightmap_rotation_angle - 2*np.pi
            tool_rotation_angle = heightmap_rotation_angle/2
            tool_orientation = np.asarray([grasp_orientation[0]*np.cos(tool_rotation_angle) - grasp_orientation[1]*np.sin(tool_rotation_angle), grasp_orientation[0]*np.sin(tool_rotation_angle) + grasp_orientation[1]*np.cos(tool_rotation_angle), 0.0])*np.pi
            # tool_orientation_angle = np.linalg.norm(tool_orientation)
            # tool_orientation_axis = tool_orientation/tool_orientation_angle
            # tool_orientation_rotm = utils.angle2rotm(tool_orientation_angle, tool_orientation_axis, point=None)[:3,:3]
            tilted_tool_orientation = tool_orientation

            # Attempt grasp
            # find position halfway between the current and final.
            print("Grasp position before applying workspace bounds: " + str(position))
            position[2] = max(position[2], workspace_limits[2][0] + 0.04)
            position[2] = min(position[2], workspace_limits[2][1] - 0.01)
            up_pos = np.array([position[0],position[1],position[2]+0.1])

            position_tcp, tool_orientation_tcp = gripper_control_pose_to_arm_control_pose(position, tool_orientation, self.tool_tip_to_gripper_center_transform)
            # we assume the same orientation will be fine for both the position and up position
            up_pos_tcp, _ = gripper_control_pose_to_arm_control_pose(up_pos, tool_orientation, self.tool_tip_to_gripper_center_transform)

            print("Real Good Robot grasping at: " + str(position) + ", " + str(tool_orientation))
            self.tcp_socket = socket.socket(socket.AF_INET, socket.SOCK_STREAM)
            self.tcp_socket.connect((self.tcp_host_ip, self.tcp_port))
            tcp_command = "def process():\n"
            tcp_command += " set_digital_out(8,False)\n"
            if go_home:
                tcp_command += " movej(p[%f,%f,%f,%f,%f,%f],a=%f,v=%f,t=0,r=0.09)\n" % (self.home_cart_low[0],self.home_cart_low[1],self.home_cart_low[2],tool_orientation_tcp[0],tool_orientation_tcp[1],0.0,self.joint_acc,self.joint_vel)
            tcp_command += " movej(p[%f,%f,%f,%f,%f,%f],a=%f,v=%f,t=0,r=0.09)\n" % (up_pos_tcp[0],up_pos_tcp[1],up_pos_tcp[2],tool_orientation_tcp[0],tool_orientation_tcp[1],0.0,self.joint_acc,self.joint_vel)
            tcp_command += " movej(p[%f,%f,%f,%f,%f,%f],a=%f,v=%f,t=0,r=0.00)\n" % (position_tcp[0],position_tcp[1],position_tcp[2],tool_orientation_tcp[0],tool_orientation_tcp[1],0.0,self.joint_acc*0.1,self.joint_vel*0.1)
            tcp_command += " set_digital_out(8,True)\n"
            tcp_command += "end\n"
            self.tcp_socket.send(str.encode(tcp_command))
            self.tcp_socket.close()

            self.block_until_cartesian_position(position_tcp)
            time.sleep(0.1)
            gripper_fully_closed = self.close_gripper()
            color_success = None
            bin_position = np.array([0.33, 0.40, 0.33])

            # If gripper is open, drop object in bin and check if grasp is successful
            grasp_success = False
            if not gripper_fully_closed:
                print("Possible Grasp success, moving up then closing again to see if object is still present...")
                # self.move_to([position[0],position[1],bin_position[2] - 0.14],[tool_orientation[0],tool_orientation[1],0.0])
                self.move_to(up_pos,[tool_orientation[0],tool_orientation[1],0.0])
                grasp_success = not self.close_gripper()
                if grasp_success and not self.place_task:
                    print("Grasp success, moving to drop object in bin...")
                    # Move towards the bin, and up to the drop height
                    move_waypoint = (bin_position - position) * 0.6 + position
                    move_waypoint[2] = bin_position[2]
                    self.move_to(move_waypoint, [tilted_tool_orientation[0],tilted_tool_orientation[1],tilted_tool_orientation[2]])
                    # Move over the bin
                    self.move_to([bin_position[0],bin_position[1],bin_position[2]], [tilted_tool_orientation[0],tilted_tool_orientation[1],tilted_tool_orientation[2]])

            else:
                print("Grasp failure, moving to home position...")

            if not grasp_success or not self.place_task:
                self.open_gripper(nonblocking=True)

            if self.place_task:
                # go back to the grasp up pos
                self.move_to(up_pos,[tool_orientation[0],tool_orientation[1],0.0])
                time.sleep(0.1)
            if go_home:
                self.go_home(block_until_home=True)

        # TODO: change to 1 and 2 arguments
        return grasp_success, color_success

    def get_midpoint(self, pos):
        """ Gets the cartesian midpoint between the current real robot position and some goal position
        """
        if self.is_sim:
            raise NotImplementedError
        # Get current tool pose
        state_data = self.get_state()
        actual_tool_pose = self.parse_tcp_state_data(state_data, 'cartesian_info')
        # midpos is a hack to prevent the robot from going to an elbow down position on a long move,
        # which leads to a security stop and an end to the program run.
        midpos = (np.array(actual_tool_pose[:3]) + pos) / 2.0
        return midpos

    def push(self, position, heightmap_rotation_angle, workspace_limits=None, go_home=True):
        if workspace_limits is None:
            workspace_limits = self.workspace_limits
        print('Executing: Push at (%f, %f, %f) angle: %f' % (position[0], position[1], position[2], heightmap_rotation_angle))
        # Warning: "Real Good Robot!" specific hack, increase gripper height for our different mounting config
        position = np.asarray(position).copy()
        position[2] += self.push_vertical_offset

        # Compute push direction and endpoint (push to right of rotated heightmap)
        position, up_pos, push_endpoint, push_direction, tool_orientation, tilted_tool_orientation = push_poses(heightmap_rotation_angle, position, workspace_limits,
                                                                                                                gripper_to_arm_transform=self.tool_tip_to_gripper_center_transform)

        if self.is_sim:
            self.move_to(up_pos, heightmap_rotation_angle=heightmap_rotation_angle)

            # Ensure gripper is closed
            self.close_gripper()

            # Approach pushing point
            self.move_to(position, None)

            # Move in pushing direction towards target location, but move a bit more slowly so stuff doesn't go flying
            self.move_to(push_endpoint, None, sim_move_step=0.01)

            # Move gripper to location above grasp target
            push_success = self.move_to(up_pos, None)

            # move to the simulator home position
            if go_home:
                push_success = self.go_home()

            # Work around a simulator bug where objects will be stuck to the gripper
            objects_anywhere_in_scene = self.reposition_objects_near_gripper(put_inside_workspace=True)
            if not objects_anywhere_in_scene:
                # there are no objects in the scene, so the push could not be successful
                return False

            return push_success

        else:

            # Attempt push
            self.tcp_socket = socket.socket(socket.AF_INET, socket.SOCK_STREAM)
            self.tcp_socket.connect((self.tcp_host_ip, self.tcp_port))
            tcp_command = "def process():\n"
            tcp_command += " set_digital_out(8,True)\n"
            if go_home:
                tcp_command += " movej(p[%f,%f,%f,%f,%f,%f],a=%f,v=%f,t=0,r=0.09)\n" % (self.home_cart_low[0],self.home_cart_low[1],self.home_cart_low[2],tool_orientation[0],tool_orientation[1],tool_orientation[2],self.joint_acc,self.joint_vel)
            tcp_command += " movej(p[%f,%f,%f,%f,%f,%f],a=%f,v=%f,t=0,r=0.09)\n" % (up_pos[0],up_pos[1],up_pos[2],tool_orientation[0],tool_orientation[1],tool_orientation[2],self.joint_acc*0.75,self.joint_vel*0.75)
            tcp_command += " movej(p[%f,%f,%f,%f,%f,%f],a=%f,v=%f,t=0,r=0.00)\n" % (position[0],position[1],position[2],tool_orientation[0],tool_orientation[1],tool_orientation[2],self.joint_acc*0.1,self.joint_vel*0.1)
            tcp_command += " movej(p[%f,%f,%f,%f,%f,%f],a=%f,v=%f,t=0,r=0.00)\n" % (push_endpoint[0],push_endpoint[1],push_endpoint[2],tilted_tool_orientation[0],tilted_tool_orientation[1],tilted_tool_orientation[2],self.joint_acc*0.1,self.joint_vel*0.1)
            tcp_command += " movej(p[%f,%f,%f,%f,%f,%f],a=%f,v=%f,t=0,r=0.03)\n" % (up_pos[0],up_pos[1],up_pos[2],tool_orientation[0],tool_orientation[1],tool_orientation[2],self.joint_acc*0.5,self.joint_vel*0.5)
            if go_home:
                tcp_command += " movej([%f" % self.home_joint_config[0]
                for joint_idx in range(1,6):
                    tcp_command = tcp_command + (",%f" % self.home_joint_config[joint_idx])
                tcp_command = tcp_command + "],a=%f,v=%f,t=0,r=0.09)\n" % (self.joint_acc, self.joint_vel)
                # tcp_command += " movej(p[%f,%f,%f,%f,%f,%f],a=%f,v=%f,t=0,r=0.00)\n" % (home_position[0],home_position[1],home_position[2],tool_orientation[0],tool_orientation[1],tool_orientation[2],self.joint_acc*0.5,self.joint_vel*0.5)
            else:
                # go to up pos instead of home
                tcp_command += " movej(p[%f,%f,%f,%f,%f,%f],a=%f,v=%f,t=0,r=0.09)\n" % (up_pos[0],up_pos[1],up_pos[2],tool_orientation[0],tool_orientation[1],tool_orientation[2],self.joint_acc*0.75,self.joint_vel*0.75)
            tcp_command += "end\n"
            self.tcp_socket.send(str.encode(tcp_command))
            self.tcp_socket.close()
            self.close_gripper(nonblocking=True)

            # Block until robot reaches target tool position and gripper fingers have stopped moving
            # state_data = self.get_state()
            # while True:
            #     state_data = self.get_state()
            #     actual_tool_pose = self.parse_tcp_state_data(state_data, 'cartesian_info')
            #     if all([np.abs(actual_tool_pose[j] - home_position[j]) < self.tool_pose_tolerance[j] for j in range(3)]):
            #         break

            # Block until robot reaches target home joint position and gripper fingers have stopped moving
            time.sleep(0.1)
            if go_home:
                push_success = self.block_until_home()
                # Redundant go home is applied in case the first move operation fails.
                if not push_success:
                    push_success = self.go_home(block_until_home=True)
            self.open_gripper(nonblocking=True)
            # time.sleep(0.25)

        return push_success

    def get_cartesian_position(self):
        if self.is_sim:
            raise NotImplementedError

        state_data = self.get_state()
        actual_tool_pose = self.parse_tcp_state_data(state_data, 'cartesian_info')
        return actual_tool_pose

    def get_joint_position(self):
        """ get the position of all the joints.

        Also see the sister function move_joints()
        """
        if not self.is_sim:
            raise NotImplementedError
        joint_handles = []
        for i in range(1,6):
            sim_ret, joint_handle = vrep.simxGetObjectHandle(self.sim_client, 'UR5_joint' + str(i), vrep.simx_opmode_blocking)
            joint_handles += [joint_handle]
        joint_positions = []
        for joint_handle in joint_handles:
            sim_ret, position = vrep.simxGetJointPosition(self.sim_client, joint_handle, vrep.simx_opmode_blocking)
            joint_positions += [position]
        return joint_positions

    def block_until_home(self, timeout_seconds=7):

        if self.is_sim:
            raise NotImplementedError
        # Don't wait for more than timeout_seconds,
        # but get the state from the real robot at least once.
        iteration_time_0 = time.time()
        while True:
            time_elapsed = time.time()-iteration_time_0
            state_data = self.get_state()
            actual_joint_pose = self.parse_tcp_state_data(state_data, 'joint_data')
            if all([np.abs(actual_joint_pose[j] - self.home_joint_config[j]) < self.joint_tolerance for j in range(5)]):
                print('Move to Home Position Complete')
                return True
            if int(time_elapsed) > timeout_seconds:
                print('Move to Home Position Failed')
                return False
            time.sleep(0.1)

    def block_until_cartesian_position(self, position, timeout_seconds=7):
        """Block the real program until it reaches a specified cartesian pose or the timeout in seconds.
        """
        if self.is_sim:
            raise NotImplementedError
        # Block until robot reaches target tool position and gripper fingers have stopped moving
        state_data = self.get_state()
        timeout_t0 = time.time()
        tool_analog_input2 = self.parse_tcp_state_data(state_data, 'tool_data')
        while True:
            timeout_t1 = time.time()
            state_data = self.get_state()
            new_tool_analog_input2 = self.parse_tcp_state_data(state_data, 'tool_data')
            actual_tool_pose = self.parse_tcp_state_data(state_data, 'cartesian_info')
            if ((tool_analog_input2 < 3.7 and (abs(new_tool_analog_input2 - tool_analog_input2) < 0.01) and
                 all([np.abs(actual_tool_pose[j] - position[j]) < self.tool_pose_tolerance[j] for j in range(3)]))):
                return True
            if (timeout_t1 - timeout_t0) > timeout_seconds:
                return False
            tool_analog_input2 = new_tool_analog_input2

    def block_until_joint_position(self, position, timeout_seconds=7):

        if self.is_sim:
            raise NotImplementedError
        # Don't wait for more than 20 seconds
        iteration_time_0 = time.time()
        while True:
            time_elapsed = time.time()-iteration_time_0
            if int(time_elapsed) > timeout_seconds:
                print('Move to Joint Position Failed')
                return False
            state_data = self.get_state()
            actual_joint_pose = self.parse_tcp_state_data(state_data, 'joint_data')
            if all([np.abs(actual_joint_pose[j] - self.home_joint_config[j]) < self.joint_tolerance for j in range(5)]):
                print('Move to Joint Position Complete')
                return True
            time.sleep(0.1)

    def place(self, position, heightmap_rotation_angle, workspace_limits=None, distance_threshold=0.06, go_home=True, save_history=True, over_block=True, intended_position=None):
        """ Place an object, currently only tested for blocks.

        When in sim mode it assumes the current position of the robot and grasped object is higher than any other object.
        intended_position   a python list containing a position array at index 0 and a rotation array at index 1.
        """
        if workspace_limits is None:
            workspace_limits = self.workspace_limits

        place_pose = (position[0], position[1], position[2], heightmap_rotation_angle)
        print('Executing: Place at (%f, %f, %f) angle: %f' % place_pose)

        if save_history:
            self.place_pose_history.append(place_pose)
            while len(self.place_pose_history) > self.place_pose_history_limit:  # only store x most recent place attempts
                self.place_pose_history.pop(0)

        if self.is_sim:
            # Ensure gripper is closed
            gripper_fully_closed = self.close_gripper()
            if gripper_fully_closed:
                # There is no object present, so we cannot possibly place!
                return False
            # If the object has been grasped it should be the highest object and held by the gripper
            grasped_object_ind, grasped_object_handle = self.get_highest_object_list_index_and_handle()
            sim_ret, grasped_object_position = vrep.simxGetObjectPosition(self.sim_client, grasped_object_handle, -1, vrep.simx_opmode_blocking)
            grasped_object_position = np.array(grasped_object_position)

            # Compute tool orientation from heightmap rotation angle
            # tool_rotation_angle = (heightmap_rotation_angle % np.pi) - np.pi/2
            # tool_orientation = (np.pi/2, tool_rotation_angle, np.pi/2)
            if over_block:
                position[2] += 0.04

            # Avoid collision with floor
            position[2] = max(position[2] + 0.02, workspace_limits[2][0] + 0.02)

            # Move gripper to location above place target
            place_location_margin = 0.2
            # sim_ret, UR5_target_handle = vrep.simxGetObjectHandle(self.sim_client,'UR5_target',vrep.simx_opmode_blocking)
            location_above_place_target = (position[0], position[1], position[2] + place_location_margin)
            # self.move_to(location_above_place_target, None)

            # sim_ret,gripper_orientation = vrep.simxGetObjectOrientation(self.sim_client, UR5_target_handle, -1, vrep.simx_opmode_blocking)
            # if tool_rotation_angle - gripper_orientation[1] > 0:
            #     increment = 0.2
            # else:
            #     increment = -0.2
            # while abs(tool_rotation_angle - gripper_orientation[1]) >= 0.2:
            #     vrep.simxSetObjectOrientation(self.sim_client, UR5_target_handle, -1, (np.pi/2, gripper_orientation[1] + increment, np.pi/2), vrep.simx_opmode_blocking)
            #     time.sleep(0.005)
            #     sim_ret,gripper_orientation = vrep.simxGetObjectOrientation(self.sim_client, UR5_target_handle, -1, vrep.simx_opmode_blocking)
            # vrep.simxSetObjectOrientation(self.sim_client, UR5_target_handle, -1, (np.pi/2, tool_rotation_angle, np.pi/2), vrep.simx_opmode_blocking)

            # # not supported in some sim move_to() modes: self.move_to(location_above_place_target, tool_orientation)
            self.move_to(location_above_place_target, heightmap_rotation_angle=heightmap_rotation_angle)

            # Approach place target
            self.move_to(position, None)

            # Ensure gripper is open
            self.open_gripper()

            # Move gripper to location above place target
            self.move_to(location_above_place_target, None)

            # move to the simulator home position
            if go_home:
                self.go_home()

            sim_ret, placed_object_position = vrep.simxGetObjectPosition(self.sim_client, grasped_object_handle, -1, vrep.simx_opmode_blocking)
            placed_object_position = np.array(placed_object_position)

            has_moved = np.linalg.norm(placed_object_position - grasped_object_position, axis=0) > (distance_threshold/2)
            if not has_moved:
                # The highest object, which we had supposedly grasped, didn't move!
                return False
            print('current_position: ' + str(placed_object_position))
            current_obj_z_location = placed_object_position[2]
            print('current_obj_z_location: ' + str(current_obj_z_location+distance_threshold/2))
            if intended_position is None:
                near_goal = np.linalg.norm(placed_object_position - position, axis=0) < (distance_threshold)
            else:
                near_goal = np.linalg.norm(placed_object_position - intended_position[0], axis=0) < (distance_threshold)
            print('goal_position: ' + str(position[2]) + ' goal_position_margin: ' + str(position[2] + place_location_margin))
            place_success = has_moved and near_goal
            print('has_moved: ' + str(has_moved) + ' near_goal: ' + str(near_goal) + ' place_success: ' + str(place_success))

            # Work around a simulator bug where objects will be stuck to the gripper
            objects_anywhere_in_scene = self.reposition_objects_near_gripper(put_inside_workspace=True)
            if not objects_anywhere_in_scene:
                # there are no objects in the scene, so the place could not be successful
                return False
            return place_success
            #if abs(current_obj_z_location - position[2]) < 0.009:
            # if ((current_obj_z_location+distance_threshold/2) >= position[2]) and ((current_obj_z_location+distance_threshold/2) < (position[2]+distance_threshold)):
            #     place_success = True
            # else:
            #     place_success = False
            # return place_success
        else:

            # Warning: "Real Good Robot!" specific hack, increase gripper height for our different mounting config
            # position[2] += self.gripper_ee_offset + 0.05
            if over_block:
                position[2] += 0.04
            # Compute tool orientation from heightmap rotation angle
            grasp_orientation = [1.0,0.0]
            if heightmap_rotation_angle > np.pi:
                heightmap_rotation_angle = heightmap_rotation_angle - 2*np.pi
            tool_rotation_angle = heightmap_rotation_angle/2
            tool_orientation = np.asarray([grasp_orientation[0]*np.cos(tool_rotation_angle) - grasp_orientation[1]*np.sin(tool_rotation_angle), grasp_orientation[0]*np.sin(tool_rotation_angle) + grasp_orientation[1]*np.cos(tool_rotation_angle), 0.0])*np.pi
            # tool_orientation_angle = np.linalg.norm(tool_orientation)
            # tool_orientation_axis = tool_orientation/tool_orientation_angle
            # tool_orientation_rotm = utils.angle2rotm(tool_orientation_angle, tool_orientation_axis, point=None)[:3,:3]
            # Attempt place
            position = np.asarray(position).copy()

            # find position halfway between the current and final.
            print("Place position before applying workspace bounds: " + str(position))
            # position[2] = max(position[2], workspace_limits[2][0] + self.gripper_ee_offset + 0.04)
            # position[2] = min(position[2], workspace_limits[2][1] + self.gripper_ee_offset - 0.01)
            position[2] = max(position[2], workspace_limits[2][0] + 0.04)
            position[2] = min(position[2], workspace_limits[2][1] - 0.01)
            up_pos = np.array([position[0],position[1],position[2]+0.1])

            position_tcp, tool_orientation_tcp = gripper_control_pose_to_arm_control_pose(position, tool_orientation, self.tool_tip_to_gripper_center_transform)
            # we assume the same orientation will be fine for both the position and up position
            up_pos_tcp, _ = gripper_control_pose_to_arm_control_pose(up_pos, tool_orientation, self.tool_tip_to_gripper_center_transform)
            print("Real Good Robot placing at: " + str(position) + ", " + str(tool_orientation))
            self.tcp_socket = socket.socket(socket.AF_INET, socket.SOCK_STREAM)
            self.tcp_socket.connect((self.tcp_host_ip, self.tcp_port))
            tcp_command = "def process():\n"
            tcp_command += " set_digital_out(8,False)\n"
            if go_home:
                tcp_command += " movej(p[%f,%f,%f,%f,%f,%f],a=%f,v=%f,t=0,r=0.09)\n" % (self.home_cart_low[0],self.home_cart_low[1],self.home_cart_low[2],tool_orientation_tcp[0],tool_orientation_tcp[1],0.0,self.joint_acc,self.joint_vel)
            tcp_command += " movej(p[%f,%f,%f,%f,%f,%f],a=%f,v=%f,t=0,r=0.09)\n" % (up_pos_tcp[0],up_pos_tcp[1],up_pos_tcp[2],tool_orientation_tcp[0],tool_orientation_tcp[1],0.0,self.joint_acc,self.joint_vel)
            tcp_command += " movej(p[%f,%f,%f,%f,%f,%f],a=%f,v=%f,t=0,r=0.00)\n" % (position_tcp[0],position_tcp[1],position_tcp[2],tool_orientation_tcp[0],tool_orientation_tcp[1],0.0,self.joint_acc*0.1,self.joint_vel*0.1)
            tcp_command += " set_digital_out(8,True)\n"
            tcp_command += "end\n"
            self.tcp_socket.send(str.encode(tcp_command))
            self.tcp_socket.close()
            time.sleep(0.1)
            self.block_until_cartesian_position(position_tcp)
            time.sleep(0.1)

            self.open_gripper(nonblocking=True)
            move_to_result = self.move_to(up_pos)
            # TODO(ahundt) save previous and new depth image, and if the depth at the place coordinate increased, return True for place success
            if go_home:
                # TODO(ahundt) confirm redundant go_home works around some cases where the robot fails to reach the destination
                home_success = self.go_home(block_until_home=True)
                if not home_success:
                    home_success = self.go_home(block_until_home=True)
                return home_success
            else:
                return move_to_result

    def check_row(self, object_color_sequence,
                  num_obj=4,
                  distance_threshold=0.02,
                  separation_threshold=0.1,
                  num_directions=64,
                  check_z_height=False,
                  valid_depth_heightmap=None,
                  prev_z_height=None):
        """Check for a complete row in the correct order, along any of the `num_directions` directions.

        Input: vector length of 1, 2, or 3
        Example: goal = [0] or [0,1] or [0,1,3]

        # Arguments

        object_color_sequence: vector indicating the index order of self.object_handles we expect to grasp.
        num_obj: number of blocks in the workspace (needed to get all subsets)
        separation_threshold: The max distance cutoff between blocks in meters for the stack to be considered complete.
        distance_threshold: maximum distance for blocks to be off-row
        num_directions: number of rotations that are checked for rows.


        # Returns

        List [success, height_count].
        success: will be True if the stack matches the specified order from bottom to top, False otherwise.
        row_size: will be the number of individual blocks which passed the check, with a minimum value of 1.
            i.e. if 4 blocks pass the check the return will be 4, but if there are only single blocks it will be 1.
            If the list passed is length 0 then height_count will return 0 and it will automatically pass successfully.
        """

        if check_z_height:
            # TODO(ahundt) Remove this call to self.get_camera_data. Added because the
            # valid_depth_heightmap here used for row checking is delayed by one action
            # Figure out why.
            valid_depth_heightmap, _, _, _, _, _ = self.get_camera_data(return_heightmaps=True)

            success, row_size = utils.check_row_success(valid_depth_heightmap, prev_z_height=prev_z_height)
            return success, row_size

        else:
            if len(object_color_sequence) < 1:
                print('check_row() object_color_sequence length is 0 or 1, so there is nothing to check and it passes automatically')
                return True, 1

            pos = np.asarray(self.get_obj_positions())
            posyx = copy.deepcopy(pos)
            posyx[:, [0,1]] = posyx[:, [1,0]]
            success = False
            row_size = 1
            row_length = len(object_color_sequence)
            # Color order of blocks doesn't matter, just the length of the sequence.
            # Therefore, check every row_length-size subset of blocks to see if
            # they are in a row and, if so, whether they are close enough
            # together.

            # lists all the possible subsets of blocks to check, for each possible length of row (except 1).
            # So for 3 objects, this would be:
            # [[[0,1], [0,2], [1,2]], [[0,1,2]]]
            all_block_indices = [map(list, itertools.combinations(np.arange(num_obj), length))
                                    for length in range(1, num_obj+1)]

            successful_block_indices = []
            for block_indices_of_length in all_block_indices:
                for block_indices in block_indices_of_length:
                    # check each rotation angle for a possible row
                    # print('checking {}'.format(block_indices))
                    specific_success, specific_row_size, specific_successful_block_indices = self.check_specific_blocks_for_row(pos, block_indices, distance_threshold, separation_threshold, object_color_sequence, row_size, success)
                    if specific_row_size > row_size:
                        success = specific_success
                        row_size = max(row_size, specific_row_size)
                        successful_block_indices = specific_successful_block_indices
                    else:
                        # TODO(ahundt) FIX HACK switch axis to yx order, to workaround the problem where it cannot check vertical lines for rows
                        specific_success, specific_row_size, specific_successful_block_indices = self.check_specific_blocks_for_row(posyx, block_indices, distance_threshold, separation_threshold, object_color_sequence, row_size, success)
                        if specific_row_size > row_size:
                            success = specific_success
                            row_size = max(row_size, specific_row_size)
                            successful_block_indices = specific_successful_block_indices


            print('check_row: {} | row_size: {} | blocks: {}'.format(
                success, row_size, np.array(self.color_names)[successful_block_indices]))
            return success, row_size

    def check_specific_blocks_for_row(self, pos, block_indices, distance_threshold, separation_threshold, object_color_sequence, row_size, success):
        """ check_row helper function to workaround that it cannot currently check vertical rows of blocks.
        """
        # TODO(ahundt) FIX HACK switch axis to yx order, to workaround the problem where it cannot check vertical lines for rows
        successful_block_indices = []
        xs = pos[block_indices][:, 0]
        ys = pos[block_indices][:, 1]
        if xs.size == 0 or ys.size == 0:
            # there is nothing to fit, 
            # not successful, row size 0, and empty block indices
            return False, 0, successful_block_indices
        # print('xs: {}'.format(xs))
        # print('ys: {}'.format(ys))
        m, b = utils.polyfit(xs, ys, 1)

        # print('m, b: {}, {}'.format(m, b))
        theta = np.arctan(m)  # TODO(bendkill): use arctan2?
        c = np.cos(theta)
        s = np.sin(theta)
        R = np.array([[c, s, 0], [-s, c, 0], [0, 0, 1]])
        T = np.array([0, -b, 0])
        # aligned_pos rotates X along the line of best fit (in x,y), so y should be small
        aligned_pos = np.array([np.matmul(R, p + T) for p in pos[block_indices]])

        aligned = True
        median_z = np.median(aligned_pos[:, 2])
        for p in aligned_pos:
            # print('distance from line: {:.03f}'.format(p[1]))
            if abs(p[1]) > distance_threshold or abs(p[2] - median_z) > distance_threshold:
                # too far from line on table, or blocks are not on the same Z plane
                aligned = False
                break

        indices = aligned_pos[:, 0].argsort()
        xs = aligned_pos[indices, 0]
        if aligned and utils.check_separation(xs, separation_threshold):
            # print('valid row along', theta, 'with indices', block_indices)
            if self.grasp_color_task:
                success = np.equal(indices, object_color_sequence).all()
            else:
                success = True
            successful_block_indices = block_indices
            row_size = max(len(block_indices), row_size)
        return success, row_size, successful_block_indices

    def check_stack(self, object_color_sequence, crop_stack_sequence=True,
            horiz_distance_threshold=0.06, vert_distance_threshold=0.06, top_idx=-1,
            pos=None, return_inds=False):
        """ Check for a complete stack in the correct order from bottom to top.

        Input: vector length of 1, 2, or 3
        Example: goal = [0] or [0,1] or [0,1,3]

        # Arguments

        object_color_sequence: vector indicating the index order of self.object_handles we expect to grasp.
        horiz_distance_threshold: The max distance cutoff between blocks(horizontal) in meters for the stack to be considered complete.
        vert_distance_threshold: The max distance cutoff between blocks(vertical) in meters for the stack to be considered complete.


        # Returns

        List [success, height_count].
        success: will be True if the stack matches the specified order from bottom to top, False otherwise.
        height_count: will be the number of individual blocks which passed the check, with a minimum value of 1.
            i.e. if 4 blocks pass the check the return will be 4, but if there are only single blocks it will be 1.
            If the list passed is length 0 then height_count will return 0 and it will automatically pass successfully.
        """
        # TODO(ahundt) support the check after a specific grasp in case of successful grasp topple. Perhaps allow the top block to be specified?
        checks = len(object_color_sequence) - 1
        if checks <= 0:
            print('check_stack() object_color_sequence length is 0 or 1, so there is nothing to check and it passes automatically')
            return True, checks+1

        # TODO(killeen) move grasp_color_task check to end, want to find stacks even if the order isn't right.

        # if block positions aren't specified, call get_obj_positions
        if pos is None:
            print('regenerating pos')
            pos = np.asarray(self.get_obj_positions())

        # Assume the stack will work out successfully
        # in the end until proven otherwise
        goal_success = True
        if not self.grasp_color_task:
            # Automatically determine the color order.
            # We don't worry about the colors, just the length of the sequence.
            # This should even handle 2 stacks of 2 blocks after a single place success
            # TODO(ahundt) See if there are any special failure cases common enough to warrant more code improvements
            num_obj = len(object_color_sequence)
            # object_z_positions = np.array(pos[:,2])
            # object_color_sequence = object_z_positions.argsort()[:num_obj][::-1]
            # object indices sorted highest to lowest
            # low2high_idx = object_z_positions.argsort()
            low2high_idx = np.array(pos[:, 2]).argsort()
            high_idx = low2high_idx[top_idx]
            low2high_pos = pos[low2high_idx, :]
            # filter objects closest to the highest block in x, y based on the threshold
            # ordered from low to high, boolean mask array
            nearby_obj = np.linalg.norm(low2high_pos[:, :2] - pos[high_idx, :2], axis=1) < \
                    (horiz_distance_threshold/2)
            # print('nearby:', nearby_obj)
            # take num_obj that are close enough from bottom to top
            # TODO(ahundt) auto-generated object_color_sequence definitely has some special case failures, check if it is good enough
            object_color_sequence = low2high_idx[nearby_obj]
            if len(object_color_sequence) < num_obj:
                print('check_stack() False, not enough nearby objects for a successful stack! ' \
                        'expected at least ' + str(num_obj) + ' nearby objects, but only counted: ' + \
                        str(len(object_color_sequence)))
                # there aren't enough nearby objects for a successful stack!
                checks = len(object_color_sequence) - 1
                # We know the goal won't be met, so goal_success is False
                # But we still need to count the actual stack height so set the variable for later
                goal_success = False
            elif crop_stack_sequence:
                # cut out objects we don't need to check if crop_stack_sequence is set
                object_color_sequence = object_color_sequence[:num_obj+1]
            else:
                checks = len(object_color_sequence) - 1
            # print('auto object_color_sequence: ' + str(object_color_sequence))
        
        # If we have duplicate colored blocks (ie, two reds), we need to generate all possible sequences
        if self.grasp_color_task and self.num_obj > self.color_space.shape[0]:
            sequences = []
            # The following function fills in the sequences variable with possible sequences
            self.generate_possible_color_stack_sequences(object_color_sequence, 0, [], sequences)
        else:
            sequences = [object_color_sequence]

        # print('bottom: ' + str(object_color_sequence[:-1]))
        # print('top: ' + str(object_color_sequence[1:]))
        idx = 0
<<<<<<< HEAD
        working_seq_found = True
        max_height = 0
        # The outside for loop is to check all possible stacks that fit the color order.
        # It is mainly used for grasp_color_task (color stacking)
        for sequence in sequences:
            working_seq_found = True
            for idx in range(checks):
                bottom_pos = pos[sequence[idx]]
                top_pos = pos[sequence[idx+1]]
                # Check that Z is higher by at least half the distance threshold
                # print('bottom_pos:', bottom_pos)
                # print('top_pos:', top_pos)
                # print('distance_threshold: ', distance_threshold)
                if top_pos[2] < (bottom_pos[2] + distance_threshold / 2.0):
                    if not self.grasp_color_task:
                        print('check_stack(): not high enough for idx: ' + str(idx))
                    working_seq_found=False
                    max_height=max(max_height, idx + 1)

                # Check that the blocks are near each other
                dist = np.linalg.norm(np.array(bottom_pos) - np.array(top_pos))
                # print('distance: ', dist)
                if dist > distance_threshold:
                    if not self.grasp_color_task:
                        print('check_stack(): too far apart')
                    working_seq_found=False
                    max_height=max(max_height, idx + 1)
            
            if working_seq_found:
                break
        
        if not working_seq_found:
            if return_inds:
                return False, max_height, object_color_sequence
            return False, max_height
        
=======
        for idx in range(checks):
            bottom_pos = pos[object_color_sequence[idx]]
            top_pos = pos[object_color_sequence[idx+1]]
            # Check that Z is higher by at least half the distance threshold
            # print('bottom_pos:', bottom_pos)
            # print('top_pos:', top_pos)
            # print('distance_threshold: ', distance_threshold)
            if top_pos[2] < (bottom_pos[2] + vert_distance_threshold / 2.0):
                print('check_stack(): not high enough for idx: ' + str(idx))
                if return_inds:
                    return False, idx + 1, object_color_sequence

                return False, idx + 1

            # Check that the blocks are near each other
            dist = np.linalg.norm(np.array(bottom_pos) - np.array(top_pos))
            # print('distance: ', dist)
            if dist > vert_distance_threshold:
                print('check_stack(): too far apart')
                if return_inds:
                    return False, idx + 1, object_color_sequence

                return False, idx + 1
>>>>>>> 869525f9

        detected_height = min(idx + 2, len(object_color_sequence))
        print('check_stack() current detected stack height: ' + str(detected_height))

        if return_inds:
            return goal_success, detected_height, object_color_sequence

        return goal_success, detected_height

<<<<<<< HEAD

    def generate_possible_color_stack_sequences(self, object_color_sequence, index, used_indicies, output):
        # Recursive function to help check the stack
        if index == len(object_color_sequence):
            output.append(used_indicies)
            return
        
        bottom_color_index = object_color_sequence[index] % self.color_space.shape[0]
        bottom_index_options = [i for i in range(bottom_color_index, self.num_obj, self.color_space.shape[0]) if i not in used_indicies]

        for ib in bottom_index_options:
            new_used_indicies = used_indicies.copy()
            new_used_indicies.append(ib)
            self.generate_possible_color_stack_sequences(object_color_sequence, index+1, new_used_indicies, output)
        
        return

    def check_vert_square(self, stack_dist_thresh=0.06, row_dist_thresh=0.02,
                          separation_threshold=0.1, num_directions=64):
        # get object positions (array with each object position)
        pos = np.asarray(self.get_obj_positions())

        # sort indices of blocks by z value
        low2high_idx = np.array(pos[:, 2]).argsort()

        # First see if there is one stack of height 2

        # filter objects closest to the highest block in x, y based on the threshold
        high_idx = low2high_idx[-1]
        nearby_obj = np.argwhere(np.linalg.norm(pos[:, :2] - pos[high_idx][:2], axis=1) < \
                (stack_dist_thresh / 2))

        # if the highest stack has height not equal to 2, task is not completed
        # NOTE this could lead to false negatives if we are running with 8 objects in scene \
        # and there are pre-existing stacks besides the main vertical square structures
        if len(nearby_obj) != 2:
            return False

        # store the index of the bottom block of first 2-block stack
        # first block in nearby_obj since the blocks are ordered low to high in the low2high_idx array
        first_stack_ind = nearby_obj[0].item()

        # check blocks in descending order, stop before block in nearby_obj since that has height 1
        for i in range(2, len(pos) - first_stack_ind - 1):
            high_idx = low2high_idx[-1 * i]
            nearby_obj = np.argwhere(np.linalg.norm(pos[:, :2] - pos[high_idx][:2],
                    axis=1) < (stack_dist_thresh / 2))

            if len(nearby_obj) != 2:
                continue

            # put both bottom block indicies in array
            block_indices = np.array([nearby_obj[0].item(), first_stack_ind])

            # we have another stack of height 2, now check if bottom blocks of each stack make row
            row_success, _, _ = self.check_specific_blocks_for_row(pos, block_indices,
                    row_dist_thresh, separation_threshold, None, 1, False)

            if row_success:
                return True

        return False

=======
>>>>>>> 869525f9
    def vertical_square_partial_success(self, current_stack_goal, check_z_height,
            row_dist_thresh=0.02, separation_threshold=0.1, stack_dist_thresh=0.06):
        """
            Checks if the last action was successful.
            NOTE: could be bugs with this, need to use location of last action to be sure
            current_stack_goal: array with current goal (length represents goal structure size)
            Returns:
                success: whether the previous action was successful
                structure_progress: step of task we are on (e.g. 2 if structure has 2 blocks)
        """

        # initially no stacks or rows, 1 block in structure
        num_stacks = 0
        has_row = False
        structure_size = 1

        if check_z_height:
            raise NotImplementedError

        # partial success is true if we meet the current stack goal (# of blocks in structure)

        # get object positions (array with each object position)
        pos = np.asarray(self.get_obj_positions())

        # sort indices of blocks by z value
        low2high_idx = np.array(pos[:, 2]).argsort()

        # check if we are currently holding a block, then we need to use -2 for top_idx
        if pos[low2high_idx[-1], 2] > 0.2:
            top_idx = -2
        else:
            top_idx = -1

        # first check for any stacks
        # NOTE if there isn't a first stack, then all blocks must be on the table so
        # we don't need to check for a second stack

        # for first stack, check if the highest block forms a stack, make sure to store inds of blocks in stack
        # top_idx is set to the index of low2high_idx we want to check the stack at
        _, stack_height, first_stack_inds = self.check_stack(np.ones(2), crop_stack_sequence=False,
                top_idx=top_idx, horiz_distance_threshold=stack_dist_thresh, pos=pos, return_inds=True)
        second_stack_inds = None

        if stack_height > 1:
            # we have at least 1 stack
            num_stacks += 1

            # iterate through all blocks except blocks in first stack to check for another stack
            for i, block_ind in enumerate(low2high_idx[::-1]):
                # skip blocks in first stack
                if block_ind in first_stack_inds:
                    continue

                # check for 2nd stack (use index of block_ind in low2high_idx)
                top_idx = len(low2high_idx) - 1 - i
                _, stack_height, second_stack_inds = self.check_stack(np.ones(2),
                        crop_stack_sequence=False, top_idx=top_idx, pos=pos, return_inds=True,
                        horiz_distance_threshold=stack_dist_thresh)

                if stack_height > 1:
                    num_stacks += 1
                    break

        # now check for rows

        # if we have 2 stacks, check the bottom blocks of each stack
        if num_stacks == 2:
            lowest_blocks = np.array([first_stack_inds[0], second_stack_inds[0]]).astype(int)
            has_row, _, _ = self.check_specific_blocks_for_row(pos, lowest_blocks,
                    row_dist_thresh, separation_threshold, None, 1, False)

            if has_row:
                # we have 2 stacks and they form a row (structure is complete)
                structure_size = 4
            else:
                structure_size = 2

        # if we have 1 stack, check bottom block of stack with all other blocks
        elif num_stacks == 1:
            # structure_size is at least 2
            structure_size = 2
            lowest_block = first_stack_inds[0]
            for block_ind in low2high_idx:
                # skip blocks already in stack
                if block_ind in first_stack_inds: continue

                lowest_blocks = np.array([lowest_block, block_ind]).astype(int)
                has_row, _, _ = self.check_specific_blocks_for_row(pos, lowest_blocks,
                        row_dist_thresh, separation_threshold, None, 1, False)

                if has_row:
                    # there is 1 stack and 1 row
                    structure_size = 3
                    break

        # if we have 0 stacks, check all pairs of blocks
        else:
            for i in range(len(low2high_idx)):
                for j in range(i+1, len(low2high_idx)):
                    lowest_blocks = np.array([low2high_idx[i], low2high_idx[j]]).astype(int)
                    has_row, _, _ = self.check_specific_blocks_for_row(pos, lowest_blocks,
                            row_dist_thresh, separation_threshold, None, 1, False)

                    if has_row:
                        structure_size = 2
                        break

                if has_row:
                    break

        print("vertical square partial success: structure height:", structure_size, "has_row:",
                has_row, "num stacks:", num_stacks)

        # success if we match or exceed current stack goal, also return structure size
        return structure_size >= len(current_stack_goal), structure_size

    def unstacking_partial_success(self, prev_structure_progress, distance_threshold=0.06, top_idx=-1):
        """ Check stack height, set partial_stack_success flag to true if stack height decreases on grasp

        # Arguments

        prev_stack_height: height of stack before last action was taken
        distance_threshold: The max distance cutoff between blocks in meters for the stack to be considered complete.

        # Returns

        List [success, stack_height].
        success: will be True if the stack matches the specified order from bottom to top, False otherwise.
        stack_height: number of blocks in stack
        """
        # get object positions (array with each object position)
        pos = np.asarray(self.get_obj_positions())

        # sort indices of blocks by z value
        low2high_idx = np.array(pos[:, 2]).argsort()

        # check if we are currently holding a block, then we need to use -2 for top_idx
        if pos[low2high_idx[-1], 2] > 0.2:
            top_idx = -2

        # run check stack to get height of stack
        _, stack_height = self.check_stack(np.ones(4), pos=pos, top_idx=top_idx, horiz_distance_threshold=distance_threshold)

        # structure progress is 1 when stack is full, 2 when we unstack 1 block, and so on
        structure_progress = 5 - stack_height

        # check if we decreased or maintained last stack height
        goal_success = (structure_progress >= prev_structure_progress)
        print('unstacking_partial_success() structure_progress:', structure_progress,
                'prev_structure_progress:', prev_structure_progress, 'goal_success:',
                goal_success)

        return goal_success, structure_progress

    def check_incremental_height(self, input_img, current_stack_goal):
        goal_success = False
        goal, max_z, decrease_threshold = self.check_z_height(input_img)
        #TODO(hkwon214) Double check this
        current_stack_goal = len(current_stack_goal)
        if (max_z <= 0.069):
            detected_height = 1
        elif (max_z > 0.069) and (max_z <= 0.11):
            detected_height = 2
        elif (max_z > 0.11) and (max_z <= 0.156):
            detected_height = 3
        # elif (max_z > 0.156) and (max_z <= 0.21):
        #     detected_height = 4
        else:
            detected_height = 4
        #TODO(hkwon214) What happens if the height is above the limit?
        if current_stack_goal == detected_height:
            goal_success = True
        return goal_success, detected_height

    def check_z_height(self, input_img, prev_height=0.0, increase_threshold=0.03, decrease_threshold=0.02, reward_multiplier=None):
        """ Checks the maximum z height after applying a median filter. Includes checks for significant increases and decreases.

        # Returns

            [goal_success, max_z, needed_to_reset]

            goal_success: has height increased by the increase_threshold
            max_z: what is the current maximum z height in the image
            neede_to_reset: has the height decreased from the prev_height enough to warrant special reset/recovery actions.
            reward_multiplier: Converts scale from "meters" to "blocks" scale. Default None means 20.0 if self.is_sim else 22.0.
        """
        if reward_multiplier is None:
            reward_multiplier = 20.0 if self.is_sim else 22.0
        # TODO(ahundt) make reward multiplier, increase threshold, and decrease threshold command line parameters which can be modified.
        img_median = ndimage.median_filter(input_img, size=5)
        max_z = np.max(img_median) * reward_multiplier
        # TODO(ahundt) should the reward multiplier be applied to increase_threshold, or should the parameter be totally indepenedent?
        goal_success = max_z >= (prev_height + (increase_threshold * reward_multiplier))
        needed_to_reset = False
        max_workspace_height = prev_height - (decrease_threshold * reward_multiplier)
        if decrease_threshold is not None and max_z < max_workspace_height:
            needed_to_reset = True
        print('prev_height: ' + str(prev_height) + ' max_z: '  + str(max_z) + \
              ' goal_success: ' + str(goal_success) + ' needed to reset: ' + \
              str(needed_to_reset) + ' max_workspace_height: ' + str(max_workspace_height) + ' <<<<<<<<<<<')
        return goal_success, max_z, needed_to_reset

    def restart_real(self):
        # reset objects for stacking
        if self.place_task:
            return self.reposition_objects()

        # reset objects for pushing and grasping
        # position just over the box to dump
        # [0.2035772  0.14621875 0.07735696]
        # Compute tool orientation from heightmap rotation angle
        self.open_gripper()
        tool_orientation = [0, np.pi, 0.0] # Real Good Robot
        above_bin_waypoint = [ 0.6, -0.1, 0.25]
        self.move_to(above_bin_waypoint, tool_orientation)
        time.sleep(.1)
        above_box_waypoint = [0.32, 0.29,  0.30]
        self.move_to(above_box_waypoint, tool_orientation)
        time.sleep(.1)
        # grasp_box is to grasp the edge of of the box
        grasp_box =  [0.32, 0.29, 0.22]
        self.move_to(grasp_box, tool_orientation)
        time.sleep(.1)
        self.close_gripper()
        drag_goal = [0.67, -0.16, 0.20]
        self.move_to(drag_goal, tool_orientation)
        time.sleep(.1)
        move_up_goal = [0.67, -0.16, 0.33]
        self.move_to(move_up_goal, tool_orientation)
        time.sleep(.1)
        self.move_to(above_box_waypoint, tool_orientation)
        time.sleep(.1)
        self.move_to(grasp_box, tool_orientation)
        time.sleep(.1)
        self.open_gripper()
        self.move_to(above_box_waypoint, tool_orientation)
        time.sleep(.1)
        self.move_to(above_bin_waypoint, tool_orientation)
        time.sleep(.1)
        return self.go_home(block_until_home=True)

    def shutdown(self):
        if self.is_sim:
            vrep.simxStopSimulation(self.sim_client, vrep.simx_opmode_blocking)
            vrep.simxFinish(-1)<|MERGE_RESOLUTION|>--- conflicted
+++ resolved
@@ -2186,7 +2186,6 @@
         # print('bottom: ' + str(object_color_sequence[:-1]))
         # print('top: ' + str(object_color_sequence[1:]))
         idx = 0
-<<<<<<< HEAD
         working_seq_found = True
         max_height = 0
         # The outside for loop is to check all possible stacks that fit the color order.
@@ -2200,7 +2199,7 @@
                 # print('bottom_pos:', bottom_pos)
                 # print('top_pos:', top_pos)
                 # print('distance_threshold: ', distance_threshold)
-                if top_pos[2] < (bottom_pos[2] + distance_threshold / 2.0):
+            if top_pos[2] < (bottom_pos[2] + vert_distance_threshold / 2.0):
                     if not self.grasp_color_task:
                         print('check_stack(): not high enough for idx: ' + str(idx))
                     working_seq_found=False
@@ -2209,7 +2208,7 @@
                 # Check that the blocks are near each other
                 dist = np.linalg.norm(np.array(bottom_pos) - np.array(top_pos))
                 # print('distance: ', dist)
-                if dist > distance_threshold:
+            if dist > vert_distance_threshold:
                     if not self.grasp_color_task:
                         print('check_stack(): too far apart')
                     working_seq_found=False
@@ -2223,31 +2222,6 @@
                 return False, max_height, object_color_sequence
             return False, max_height
         
-=======
-        for idx in range(checks):
-            bottom_pos = pos[object_color_sequence[idx]]
-            top_pos = pos[object_color_sequence[idx+1]]
-            # Check that Z is higher by at least half the distance threshold
-            # print('bottom_pos:', bottom_pos)
-            # print('top_pos:', top_pos)
-            # print('distance_threshold: ', distance_threshold)
-            if top_pos[2] < (bottom_pos[2] + vert_distance_threshold / 2.0):
-                print('check_stack(): not high enough for idx: ' + str(idx))
-                if return_inds:
-                    return False, idx + 1, object_color_sequence
-
-                return False, idx + 1
-
-            # Check that the blocks are near each other
-            dist = np.linalg.norm(np.array(bottom_pos) - np.array(top_pos))
-            # print('distance: ', dist)
-            if dist > vert_distance_threshold:
-                print('check_stack(): too far apart')
-                if return_inds:
-                    return False, idx + 1, object_color_sequence
-
-                return False, idx + 1
->>>>>>> 869525f9
 
         detected_height = min(idx + 2, len(object_color_sequence))
         print('check_stack() current detected stack height: ' + str(detected_height))
@@ -2257,7 +2231,6 @@
 
         return goal_success, detected_height
 
-<<<<<<< HEAD
 
     def generate_possible_color_stack_sequences(self, object_color_sequence, index, used_indicies, output):
         # Recursive function to help check the stack
@@ -2275,54 +2248,6 @@
         
         return
 
-    def check_vert_square(self, stack_dist_thresh=0.06, row_dist_thresh=0.02,
-                          separation_threshold=0.1, num_directions=64):
-        # get object positions (array with each object position)
-        pos = np.asarray(self.get_obj_positions())
-
-        # sort indices of blocks by z value
-        low2high_idx = np.array(pos[:, 2]).argsort()
-
-        # First see if there is one stack of height 2
-
-        # filter objects closest to the highest block in x, y based on the threshold
-        high_idx = low2high_idx[-1]
-        nearby_obj = np.argwhere(np.linalg.norm(pos[:, :2] - pos[high_idx][:2], axis=1) < \
-                (stack_dist_thresh / 2))
-
-        # if the highest stack has height not equal to 2, task is not completed
-        # NOTE this could lead to false negatives if we are running with 8 objects in scene \
-        # and there are pre-existing stacks besides the main vertical square structures
-        if len(nearby_obj) != 2:
-            return False
-
-        # store the index of the bottom block of first 2-block stack
-        # first block in nearby_obj since the blocks are ordered low to high in the low2high_idx array
-        first_stack_ind = nearby_obj[0].item()
-
-        # check blocks in descending order, stop before block in nearby_obj since that has height 1
-        for i in range(2, len(pos) - first_stack_ind - 1):
-            high_idx = low2high_idx[-1 * i]
-            nearby_obj = np.argwhere(np.linalg.norm(pos[:, :2] - pos[high_idx][:2],
-                    axis=1) < (stack_dist_thresh / 2))
-
-            if len(nearby_obj) != 2:
-                continue
-
-            # put both bottom block indicies in array
-            block_indices = np.array([nearby_obj[0].item(), first_stack_ind])
-
-            # we have another stack of height 2, now check if bottom blocks of each stack make row
-            row_success, _, _ = self.check_specific_blocks_for_row(pos, block_indices,
-                    row_dist_thresh, separation_threshold, None, 1, False)
-
-            if row_success:
-                return True
-
-        return False
-
-=======
->>>>>>> 869525f9
     def vertical_square_partial_success(self, current_stack_goal, check_z_height,
             row_dist_thresh=0.02, separation_threshold=0.1, stack_dist_thresh=0.06):
         """
