import json 
from jsonargparse import ArgumentParser, ActionConfigFile 
import yaml 
from typing import List, Dict
import glob
import os 
import pathlib
import pdb 
import subprocess 
import copy 
from io import StringIO
from collections import defaultdict

import torch
from spacy.tokenizer import Tokenizer
from spacy.lang.en import English
from einops import rearrange 
import logging 
from tqdm import tqdm 
from matplotlib import pyplot as plt
import matplotlib
from matplotlib import gridspec
import numpy as np
import torch.autograd.profiler as profiler
from torch.nn import functional as F
from torch.optim.lr_scheduler import StepLR
from allennlp.training.scheduler import Scheduler 
from allennlp.training.learning_rate_schedulers import NoamLR
import pandas as pd 

from transformer import TransformerEncoder, image_to_tiles, tiles_to_image
from metrics import TransformerTeleportationMetric, MSEMetric, AccuracyMetric
from language_embedders import RandomEmbedder, GloveEmbedder, BERTEmbedder
from data import DatasetReader
from train_language_encoder import get_free_gpu, load_data, get_vocab, LanguageTrainer, FlatLanguageTrainer

logger = logging.getLogger(__name__)

class TransformerTrainer(FlatLanguageTrainer): 
    def __init__(self,
                 train_data: List,
                 val_data: List,
                 encoder: TransformerEncoder,
                 optimizer: torch.optim.Optimizer,
                 scheduler: Scheduler, 
                 num_epochs: int,
                 num_blocks: int, 
                 device: torch.device,
                 checkpoint_dir: str,
                 num_models_to_keep: int,
                 generate_after_n: int,
                 resolution: int = 64, 
                 patch_size: int = 8,
                 block_size: int = 4, 
                 output_type: str = "per-pixel", 
                 depth: int = 7,
                 score_type: str = "acc",
                 best_epoch: int = -1,
                 seed: int = 12, 
                 zero_weight: float = 0.05,
                 next_weight: float = 1.0,
                 prev_weight: float = 1.0,
                 do_regression: bool = False,
                 do_reconstruction: bool = False):
        super(TransformerTrainer, self).__init__(train_data=train_data,
                                                 val_data=val_data,
                                                 encoder=encoder,
                                                 optimizer=optimizer,
                                                 num_epochs=num_epochs,
                                                 num_blocks=num_blocks,
                                                 device=device,
                                                 checkpoint_dir=checkpoint_dir,
                                                 num_models_to_keep=num_models_to_keep,
                                                 generate_after_n=generate_after_n,
                                                 score_type=score_type,
                                                 resolution=resolution, 
                                                 depth=depth, 
                                                 best_epoch=best_epoch,
                                                 do_regression=do_regression)

        weight = torch.tensor([zero_weight, 1.0-zero_weight]).to(device) 
        total_steps = num_epochs * len(train_data) 
        print(f"total steps {total_steps}") 
        self.weighted_xent_loss_fxn = torch.nn.CrossEntropyLoss(weight = weight) 
        self.xent_loss_fxn = torch.nn.CrossEntropyLoss() 

        self.scheduler = scheduler 
        self.patch_size = patch_size 
        self.output_type = output_type
        self.next_to_prev_weight = (next_weight, prev_weight) 
<<<<<<< HEAD

        self.teleportation_metric = TransformerTeleportationMetric(block_size = 4,
                                                                   image_size = resolution,
                                                                   patch_size = patch_size) 
=======
        self.do_reconstruction = do_reconstruction
        self.teleportation_metric = TransformerTeleportationMetric(block_size = block_size,
                                                                   image_size = resolution,
                                                                   patch_size = patch_size) 
        if self.do_regression: 
            self.mse_metric = MSEMetric()
            self.reg_loss_fxn = torch.nn.MSELoss()

        if self.do_reconstruction:
            self.reconstruction_metric = AccuracyMetric() 
>>>>>>> 5740b517

        self.set_all_seeds(seed) 

    def set_all_seeds(self, seed):
        np.random.seed(seed) 
        torch.manual_seed(seed) 
        torch.backends.cudnn.deterministic = True

    def train_and_validate_one_epoch(self, epoch): 
        print(f"Training epoch {epoch}...") 
        self.encoder.train() 
        skipped = 0
        for b, batch_instance in tqdm(enumerate(self.train_data)): 

            self.optimizer.zero_grad() 
            outputs = self.encoder(batch_instance) 
            #next_outputs, prev_outputs = self.encoder(batch_instance) 
            # skip bad examples 
            if outputs is None:
                skipped += 1
                continue
            if self.output_type == "per-pixel": 
                loss = self.compute_weighted_loss(batch_instance, outputs, (epoch + 1) * (b+1)) 
            elif self.output_type == "per-patch": 
                loss = self.compute_patch_loss(batch_instance, outputs, self.next_to_prev_weight) 
            elif self.output_type == "patch-softmax":
                loss = self.compute_xent_loss(batch_instance, outputs) 
            else:
                raise AssertionError("must have output in ['per-pixel', 'per-patch', 'patch-softmax']") 
            loss.backward() 
            self.optimizer.step() 
            it = (epoch + 1) * (b+1) 
            self.scheduler.step_batch(it) 

        print(f"skipped {skipped} examples") 
        print(f"Validating epoch {epoch}...") 
        total_prev_acc, total_next_acc = 0.0, 0.0
        total = 0 
        total_block_acc = 0.0 
        total_tele_score = 0.0
        total_mse = 0.0 
        total_prev_recon, total_next_recon = 0.0, 0.0

        self.encoder.eval() 
        for b, dev_batch_instance in tqdm(enumerate(self.val_data)): 
            #prev_pixel_acc, block_acc = self.validate(dev_batch_instance, epoch, b, 0) 
            score_dict = self.validate(dev_batch_instance, epoch, b, 0) 
            total_prev_acc += score_dict['prev_f1']
            total_next_acc += score_dict['next_f1']
            total_block_acc += score_dict['block_acc']
            total_tele_score += score_dict['tele_score']
            total_mse += score_dict['mse']
            total_prev_recon += score_dict['prev_recon_acc']
            total_next_recon += score_dict['next_recon_acc']

            total += 1

        mean_next_acc = total_next_acc / total 
        mean_prev_acc = total_prev_acc / total 
        mean_block_acc = total_block_acc / total
        mean_tele_score = total_tele_score / total 
        mean_mse = total_mse / total
        mean_prev_recon = total_prev_recon / total
        mean_next_recon = total_next_recon / total
        print(f"Epoch {epoch} has next pixel F1 {mean_next_acc * 100} prev F1 {mean_prev_acc * 100}, block acc {mean_block_acc * 100} teleportation score: {mean_tele_score}, MSE: {mean_mse}, prev recon acc: {mean_prev_recon*100}, next recon acc {mean_next_recon*100}")
        #print(f"Epoch {epoch}  prev acc {mean_prev_acc * 100} ") 
        #return (mean_next_acc + mean_prev_acc)/2, mean_block_acc 
        if self.score_type == "acc":
            return (mean_next_acc + mean_prev_acc)/2, mean_block_acc
        elif self.score_type == "block_acc":
            return mean_block_acc, 0.0
        elif self.score_type == "tele_score":
            return mean_tele_score, 0.0
        else:
            raise AssertionError(f"invalid score type {self.score_type}")

    def compute_weighted_loss(self, inputs, outputs, it):
        """
        compute per-pixel for all pixels, with additional loss term for only foreground pixels (where true label is 1) 
        """
        pred_next_image = outputs["next_position"]
        true_next_image = inputs["next_pos_for_pred"]
        bsz, n_blocks, width, height, depth = pred_next_image.shape

        pred_next_image = pred_next_image.squeeze(-1)
        true_next_image = true_next_image.squeeze(-1).squeeze(-1)
        true_next_image = true_next_image.long().to(self.device) 

        next_pixel_loss = self.weighted_xent_loss_fxn(pred_next_image, true_next_image) 

        pred_prev_image = outputs["prev_position"]
        true_prev_image = inputs["prev_pos_for_pred"]

        pred_prev_image = pred_prev_image.squeeze(-1)
        true_prev_image = true_prev_image.squeeze(-1).squeeze(-1)
        true_prev_image = true_prev_image.long().to(self.device) 

        prev_pixel_loss = self.weighted_xent_loss_fxn(pred_prev_image, true_prev_image)  

        total_loss = next_pixel_loss + prev_pixel_loss 
        print(f"loss {total_loss.item()}")

        return total_loss

    def compute_patch_loss(self, inputs, outputs, next_to_prev_weight = [1.0, 1.0]):
        """
        compute per-patch for each patch 
        """
        bsz, __, w, h = inputs['prev_pos_input'].shape 

        pred_next_image = outputs["next_position"]
        pred_prev_image = outputs["prev_position"]

        true_next_image = image_to_tiles(inputs["next_pos_for_pred"].reshape(bsz, 1, w, h), self.patch_size) 
        true_prev_image = image_to_tiles(inputs["prev_pos_for_pred"].reshape(bsz, 1, w, h), self.patch_size) 

        # binarize patches
        prev_sum_image = torch.sum(true_prev_image, dim = 2, keepdim=True) 
        prev_patches = torch.zeros_like(prev_sum_image)
        next_sum_image = torch.sum(true_next_image, dim = 2, keepdim=True) 
        next_patches = torch.zeros_like(next_sum_image)
        # any patch that has a 1 pixel in it gets 1 
        prev_patches[prev_sum_image != 0] = 1
        next_patches[next_sum_image != 0] = 1

        pred_prev_image = pred_prev_image.squeeze(-1)
        pred_next_image = pred_next_image.squeeze(-1)
        prev_patches = prev_patches.squeeze(-1).to(self.device).long()
        next_patches = next_patches.squeeze(-1).to(self.device).long()  

        pred_prev_image = rearrange(pred_prev_image, 'b n c -> b c n')
        pred_next_image = rearrange(pred_next_image, 'b n c -> b c n')

        prev_pixel_loss = self.weighted_xent_loss_fxn(pred_prev_image, prev_patches)  
        next_pixel_loss = self.weighted_xent_loss_fxn(pred_next_image, next_patches) 
        next_weight = next_to_prev_weight[0] 
        prev_weight = next_to_prev_weight[1] 

        total_loss = next_weight * next_pixel_loss + prev_weight * prev_pixel_loss 
        print(f"loss {total_loss.item()}")

        if self.do_regression:
            pred_pos = outputs["next_pos_xyz"].reshape(-1) 
            true_pos = inputs["next_pos_for_regression"].reshape(-1).to(self.device)
            reg_loss = self.reg_loss_fxn(pred_pos, true_pos) 
            total_loss += reg_loss 

        if self.do_reconstruction:
            # do state reconstruction from image input for previous and next image 
            true_next_image_recon = image_to_tiles(inputs["next_pos_for_acc"].reshape(bsz, 1, w, h), self.patch_size) 
            true_prev_image_recon = image_to_tiles(inputs["prev_pos_for_acc"].reshape(bsz, 1, w, h), self.patch_size)       
            # take max of each patch so that even mixed patches count as having a block 
            true_next_image_recon, __ = torch.max(true_next_image_recon, dim=2) 
            true_prev_image_recon, __ = torch.max(true_prev_image_recon, dim=2) 

            pred_next_image_recon = outputs["next_per_patch_class"]
            pred_prev_image_recon = outputs["prev_per_patch_class"]
            bsz, n = true_next_image_recon.shape 
            pred_next_image_recon  = pred_next_image_recon.reshape(bsz * n, 21)
            pred_prev_image_recon  = pred_prev_image_recon.reshape(bsz * n, 21)
            
            true_next_image_recon = true_next_image_recon.reshape(-1).to(pred_next_image_recon.device).long()
            true_prev_image_recon = true_prev_image_recon.reshape(-1).to(pred_next_image_recon.device).long() 

            prev_loss = self.xent_loss_fxn(pred_prev_image_recon, true_prev_image_recon)
            next_loss = self.xent_loss_fxn(pred_next_image_recon, true_next_image_recon)
            total_loss += prev_loss + next_loss

        return total_loss

    def compute_xent_loss(self, inputs, outputs): 
        """ 
        instead of bce against each patch, one distribution over all patches 
        """
        bsz, __, w, h = inputs['prev_pos_input'].shape 
        pred_next_image = outputs["next_position"]
        pred_prev_image = outputs["prev_position"]

        pred_next_image = pred_next_image.reshape((bsz, -1))
        pred_prev_image = pred_prev_image.reshape((bsz, -1))

        true_next_image = image_to_tiles(inputs["next_pos_for_pred"].reshape(bsz, 1, w, h), self.patch_size) 
        true_prev_image = image_to_tiles(inputs["prev_pos_for_pred"].reshape(bsz, 1, w, h), self.patch_size) 
        # binarize patches
        prev_sum_image = torch.sum(true_prev_image, dim = 2, keepdim=True) 
        prev_patches = torch.zeros_like(prev_sum_image)
        next_sum_image = torch.sum(true_next_image, dim = 2, keepdim=True) 
        next_patches = torch.zeros_like(next_sum_image)
        # any patch that has a 1 pixel in it gets 1 
        prev_patches[prev_sum_image != 0] = 1
        next_patches[next_sum_image != 0] = 1
        # get single patch index (for now) 
        prev_patches_max = torch.argmax(prev_patches, dim = 1).reshape(-1)
        next_patches_max = torch.argmax(next_patches, dim = 1).reshape(-1) 

        prev_patches_max = prev_patches_max.to(pred_prev_image.device)
        next_patches_max = next_patches_max.to(pred_next_image.device)
        prev_loss = self.xent_loss_fxn(pred_prev_image, prev_patches_max)  
        next_loss = self.xent_loss_fxn(pred_next_image, next_patches_max) 

        total_loss = prev_loss + next_loss 
        print(f"loss {total_loss.item()}")

        return total_loss

    def validate(self, batch_instance, epoch_num, batch_num, instance_num): 
        self.encoder.eval() 
        outputs = self.encoder(batch_instance) 
        prev_position = outputs['prev_position']
        next_position = outputs['next_position']

        if self.output_type == 'per-patch': 
            prev_position = tiles_to_image(prev_position, self.patch_size, output_type="per-patch", upsample=True) 
            next_position = tiles_to_image(next_position, self.patch_size, output_type="per-patch", upsample=True) 
            prev_position = prev_position.unsqueeze(-1)
            next_position = next_position.unsqueeze(-1)

        elif self.output_type == "patch-softmax":
            prev_position = tiles_to_image(prev_position, self.patch_size, output_type="patch-softmax", upsample=True) 
            next_position = tiles_to_image(next_position, self.patch_size, output_type="patch-softmax", upsample=True) 
            prev_position = prev_position.unsqueeze(-1)
            next_position = next_position.unsqueeze(-1)
            
        else:
            pass

        prev_p, prev_r, prev_f1 = self.compute_f1(batch_instance["prev_pos_for_pred"], prev_position) 
        next_p, next_r, next_f1 = self.compute_f1(batch_instance["next_pos_for_pred"], next_position) 

        all_tele_scores = []
        all_oracle_tele_scores = []
        all_tele_dicts = []
        block_accs = []
        pred_centers, true_centers = [], []
        bsz = prev_position.shape[0]
        for batch_idx in range(bsz): 
            if self.do_regression:
                # NOT AS ACCURATE 
                # next_xyz = outputs['next_pos_xyz'].reshape(bsz, 3)[batch_idx]
                #pdb.set_trace() 
                next_xyz_batch = None
            else:
                next_xyz_batch = None

            tele_dict = self.teleportation_metric.get_metric(batch_instance["next_pos_for_acc"][batch_idx].clone(),
                                                             batch_instance["prev_pos_for_acc"][batch_idx].clone(),
                                                             prev_position[batch_idx].clone(),
                                                             outputs["next_position"][batch_idx].clone(),
                                                             batch_instance["block_to_move"][batch_idx].clone(),
                                                             next_xyz = next_xyz_batch) 
            all_tele_dicts.append(tele_dict)
            all_tele_scores.append(tele_dict['distance']) 
            all_oracle_tele_scores.append(tele_dict['oracle_distance']) 
            block_accs.append(tele_dict['block_acc']) 
            pred_centers.append(tele_dict['pred_center'])
            true_centers.append(tele_dict['true_center']) 

        total_tele_score = np.mean(all_tele_scores) 
        total_oracle_tele_score = np.mean(all_oracle_tele_scores) 
        block_accuracy = np.mean(block_accs) 

        bin_dict = defaultdict(list) 

        if self.do_regression:
            mse = self.mse_metric(batch_instance['next_pos_for_regression'],
                                  outputs['next_pos_xyz']) 
        else:
            mse = 100

        if self.do_reconstruction:
            bsz, w, h, __, __ = batch_instance["next_pos_for_acc"].shape
            true_next_image_recon = image_to_tiles(batch_instance["next_pos_for_acc"].reshape(bsz, 1, w, h), self.patch_size) 
            true_prev_image_recon = image_to_tiles(batch_instance["prev_pos_for_acc"].reshape(bsz, 1, w, h), self.patch_size)       
            # take max of each patch so that even mixed patches count as having a block 
            true_next_image_recon, __= torch.max(true_next_image_recon, dim=2) 
            true_prev_image_recon, __ = torch.max(true_prev_image_recon, dim=2) 
            next_recon_metric = self.reconstruction_metric(true_next_image_recon,
                                                           outputs['next_per_patch_class'])
            prev_recon_metric = self.reconstruction_metric(true_prev_image_recon,
                                                           outputs['prev_per_patch_class']) 


        if epoch_num > self.generate_after_n: 
            for i in range(outputs["next_position"].shape[0]):
                output_path = self.checkpoint_dir.joinpath(f"batch_{batch_num}").joinpath(f"instance_{i}")
                output_path.mkdir(parents = True, exist_ok=True)
                command = batch_instance["command"][i]
                command = [x for x in command if x != "<PAD>"]
                command = " ".join(command) 
                next_pos = batch_instance["next_pos_for_acc"][i]
                prev_pos = batch_instance["prev_pos_for_acc"][i]

                if "prev_per_patch_class" in outputs.keys() and outputs["prev_per_patch_class"] is not None:
                    self.generate_reconstruction_image(prev_pos,
                                                    outputs['prev_per_patch_class'][i],
                                                    output_path.joinpath("prev_recon"),
                                                    caption = command)
                    self.generate_reconstruction_image(next_pos,
                                                    outputs['next_per_patch_class'][i],
                                                    output_path.joinpath("next_recon"),
                                                    caption = command)

                 
                self.generate_debugging_image(next_pos,
                                             next_position[i], 
                                             output_path.joinpath("next"),
                                             caption = command,
                                             pred_center = pred_centers[i],
                                             true_center = true_centers[i])

                self.generate_debugging_image(prev_pos, 
                                              prev_position[i], 
                                              output_path.joinpath("prev"),
                                              caption = command) 
                bin_distance = int(all_tele_dicts[i]["distance"])
                bin_dict[bin_distance].append(str(output_path) )



                try:
                    with open(output_path.joinpath("attn_weights"), "w") as f1:
                        # for now, just take the last layer 
                        to_dump = {"command": batch_instance['command'][i],
                                   "prev_weight": outputs['prev_attn_weights'][-1][i],
                                   "next_weight": outputs['next_attn_weights'][-1][i]}
                        json.dump(to_dump, f1) 

                except IndexError:
                    # train-time, pass 
                    pass

        return {"next_f1": next_f1, 
                "prev_f1": prev_f1, 
                "block_acc": block_accuracy, 
                "mse": mse,
                "prev_recon_acc": prev_recon_metric,
                "next_recon_acc": next_recon_metric,
                "tele_score": total_tele_score,
                "oracle_tele_score": total_oracle_tele_score,
                "bin_dict": bin_dict} 

    def compute_f1(self, true_pos, pred_pos):
        eps = 1e-8
        values, pred_pixels = torch.max(pred_pos, dim=1) 
        gold_pixels = true_pos 
        pred_pixels = pred_pixels.unsqueeze(-1) 

        pred_pixels = pred_pixels.detach().cpu().float() 
        gold_pixels = gold_pixels.detach().cpu().float() 

        total_pixels = sum(pred_pixels.shape) 

        true_pos = torch.sum(pred_pixels * gold_pixels).item() 
        true_neg = torch.sum((1-pred_pixels) * (1 - gold_pixels)).item() 
        false_pos = torch.sum(pred_pixels * (1 - gold_pixels)).item() 
        false_neg = torch.sum((1-pred_pixels) * gold_pixels).item() 
        precision = true_pos / (true_pos + false_pos + eps) 
        recall = true_pos / (true_pos + false_neg + eps) 
        f1 = 2 * (precision * recall) / (precision + recall + eps) 
        return precision, recall, f1

    def compute_localized_accuracy(self, true_pos, pred_pos, waste): 
        values, pred_pixels = torch.max(pred_pos, dim=1) 
        pred_pixels = pred_pixels.unsqueeze(-1) 

        gold_pixels_ones = true_pos[true_pos == 1]
        pred_pixels_ones = pred_pixels[true_pos == 1]

        # flatten  
        pred_pixels_ones = pred_pixels_ones.reshape(-1).detach().cpu()
        gold_pixels_ones = gold_pixels_ones.reshape(-1).detach().cpu()

        # compare 
        total_foreground = gold_pixels_ones.shape[0]
        matching_foreground = torch.sum(pred_pixels_ones == gold_pixels_ones).item() 
        try:
            foreground_acc = matching_foreground/total_foreground
        except ZeroDivisionError:
            foreground_acc = 0.0 

        gold_pixels_zeros = true_pos[true_pos == 0]
        pred_pixels_zeros = pred_pixels[true_pos == 0]
        # flatten  
        pred_pixels_zeros = pred_pixels_zeros.reshape(-1).detach().cpu()
        gold_pixels_zeros = gold_pixels_zeros.reshape(-1).detach().cpu()

        total_background = gold_pixels_zeros.shape[0]
        matching_background = torch.sum(pred_pixels_zeros == gold_pixels_zeros).item() 
        try:
            background_acc = matching_background/total_background
        except ZeroDivisionError:
            background_acc = 0.0 

        #print(f"foreground {foreground_acc} background {background_acc}") 
        return (foreground_acc + background_acc ) / 2

    def generate_reconstruction_image(self, 
                                 true_data, 
                                 pred_data, 
                                 out_path, 
                                 is_input=False, 
                                 caption = None, 
                                 pred_center = None,
                                 true_center = None):

        # upsample predictions 
        pred_data = pred_data.unsqueeze(0).unsqueeze(-1)
        pred_data_image = tiles_to_image(pred_data, self.patch_size, output_type="per-patch", upsample=True)
        pred_classes = torch.argmax(pred_data_image, dim=1)

        order = ["adidas", "bmw", "burger king", "coca cola", "esso", "heineken", "hp", 
                 "mcdonalds", "mercedes benz", "nvidia", "pepsi", "shell", "sri", "starbucks", 
                 "stella artois", "target", "texaco", "toyota", "twitter", "ups"]
        legend = [f"{i+1}: {name}" for i, name in enumerate(order)]
        legend_str = "\n".join(legend)
        caption = self.wrap_caption(caption)
        
        cmap = plt.get_cmap("tab20b")
        # num_blocks x depth x 64 x 64 
        xs = np.arange(0, self.resolution, 1)
        zs = np.arange(0, self.resolution, 1)

        depth = 0
        fig = plt.figure(figsize=(16,12))
        gs = gridspec.GridSpec(1, 2, width_ratios=[4, 1])
        # add text command for debugging 
        text_ax = plt.subplot(gs[1])
        text_ax.axis([0, 1, 0, 1])
        text_ax.text(0.2, 0.02, legend_str, fontsize = 12)
        text_ax.axis("off") 

        props = dict(boxstyle='round', 
                     facecolor='wheat', alpha=0.5)
        text_ax.text(0.05, 0.95, caption, wrap=True, fontsize=14,
            verticalalignment='top', bbox=props)
        ax = plt.subplot(gs[0])
        ticks = [i for i in range(0, self.resolution + 16, 16)]
        ax.set_xticks(ticks)
        ax.set_yticks(ticks) 
        ax.set_ylim(0, self.resolution)
        ax.set_xlim(0, self.resolution)
        plt.grid() 
        to_plot_xs_lab, to_plot_zs_lab, to_plot_labels = [], [], []
        to_plot_xs_prob, to_plot_zs_prob, to_plot_probs = [], [], []
        for x_pos in xs:
            for z_pos in zs:
                label = true_data[x_pos, z_pos, depth].item()
                # don't plot background 
                if label > 0:
                    to_plot_xs_lab.append(x_pos)
                    to_plot_zs_lab.append(z_pos)
                    to_plot_labels.append(int(label))
                prob = pred_classes[0, x_pos, z_pos].item()
                to_plot_xs_prob.append(x_pos)
                to_plot_zs_prob.append(z_pos)
                to_plot_probs.append(prob)


        ax.plot(to_plot_xs_lab, to_plot_zs_lab, ".")
        for x,z, lab in zip(to_plot_xs_lab, to_plot_zs_lab, to_plot_labels):
            ax.annotate(lab, xy=(x,z), fontsize = 12)
        
        # plot centers if availalbe 
        if pred_center is not None and true_center is not None:
            plt.plot(*pred_center, marker = "D", color='0000')
            plt.plot(*true_center, marker = "X", color='0000')

        # plot as grid squares at all positions
        squares = []
        for x,z, lab in zip(to_plot_xs_prob, to_plot_zs_prob, to_plot_probs):
            rgba = list(cmap(lab))
            # make opaque
            rgba[-1] = 0.4
            sq = matplotlib.patches.Rectangle((x,z), width = 1, height = 1, color = rgba)
            ax.add_patch(sq)

        file_path =  f"{out_path}.png"
        #data_path = f"{out_path}.npy"
        #np.save(data_path, true_data) 
                
        print(f"saving to {file_path}") 
        plt.savefig(file_path) 
        plt.close() 


def main(args):
    if args.binarize_blocks:
        args.num_blocks = 1

    device = "cpu"
    if args.cuda is not None:
        free_gpu_id = get_free_gpu()
        if free_gpu_id > -1:
            device = f"cuda:{free_gpu_id}"
            #device = "cuda:0"

    device = torch.device(device)  
    print(f"On device {device}") 
    test = torch.ones((1))
    test = test.to(device) 

    # load the data 
    dataset_reader = DatasetReader(args.train_path,
                                   args.val_path,
                                   args.test_path,
                                   image_path = args.image_path, 
                                   batch_by_line = args.traj_type != "flat",
                                   traj_type = args.traj_type,
                                   batch_size = args.batch_size,
                                   max_seq_length = args.max_seq_length,
                                   do_filter = args.do_filter,
                                   do_one_hot = args.do_one_hot, 
                                   top_only = args.top_only,
                                   resolution = args.resolution, 
                                   is_bert = "bert" in args.embedder,
                                   binarize_blocks = args.binarize_blocks)  

    checkpoint_dir = pathlib.Path(args.checkpoint_dir)
    if not args.test:
        print(f"Reading data from {args.train_path}")
        train_vocab = dataset_reader.read_data("train") 
        try:
            os.mkdir(checkpoint_dir)
        except FileExistsError:
            pass
        with open(checkpoint_dir.joinpath("vocab.json"), "w") as f1:
            json.dump(list(train_vocab), f1) 
    else:
        print(f"Reading vocab from {checkpoint_dir}") 
        with open(checkpoint_dir.joinpath("vocab.json")) as f1:
            train_vocab = json.load(f1) 
        
    print(f"Reading data from {args.val_path}")
    dev_vocab = dataset_reader.read_data("dev") 

    if args.test_path is not None:
        test_vocab = dataset_reader.read_data("test")
    # no test then delete
    else:
        del(dataset_reader.data['test'])

    print(f"got data")  
    # construct the vocab and tokenizer 
    nlp = English()
    tokenizer = Tokenizer(nlp.vocab)
    print(f"constructing model...")  
    # get the embedder from args 
    if args.embedder == "random":
        embedder = RandomEmbedder(tokenizer, train_vocab, args.embedding_dim, trainable=True)
    elif args.embedder == "glove":
        embedder = GloveEmbedder(tokenizer, train_vocab, args.embedding_file, args.embedding_dim, trainable=True) 
    elif args.embedder.startswith("bert"): 
        embedder = BERTEmbedder(model_name = args.embedder,  max_seq_len = args.max_seq_length) 
    else:
        raise NotImplementedError(f"No embedder {args.embedder}") 

    if args.top_only:
        depth = 1
    else:
        # TODO (elias): confirm this number 
        depth = 7

    encoder = TransformerEncoder(image_size = args.resolution,
                                 patch_size = args.patch_size, 
                                 language_embedder = embedder, 
                                 n_layers_shared = args.n_shared_layers,
                                 n_layers_split  = args.n_split_layers,
                                 n_classes = 2,
                                 channels = args.channels, 
                                 n_heads = args.n_heads,
                                 hidden_dim = args.hidden_dim,
                                 ff_dim = args.ff_dim,
                                 dropout = args.dropout,
                                 embed_dropout = args.embed_dropout,
                                 output_type = args.output_type, 
                                 positional_encoding_type = args.pos_encoding_type,
                                 device = device,
                                 log_weights = args.test,
                                 do_regression = args.do_regression,
                                 do_reconstruction = args.do_reconstruction)


    if args.cuda is not None:
        encoder = encoder.cuda(device) 
                         
    print(encoder) 
    # construct optimizer 
    optimizer = torch.optim.Adam(encoder.parameters(), lr=args.learn_rate) 
    # scheduler
    scheduler = NoamLR(optimizer, model_size = args.hidden_dim, warmup_steps = args.warmup, factor = args.lr_factor) 

    best_epoch = -1
    block_size = int((args.resolution * 4)/64) 
    if not args.test:
        if not args.resume:
            try:
                os.mkdir(args.checkpoint_dir)
            except FileExistsError:
                # file exists
                try:
                    assert(len(glob.glob(os.path.join(args.checkpoint_dir, "*.th"))) == 0)
                except AssertionError:
                    raise AssertionError(f"Output directory {args.checkpoint_dir} non-empty, will not overwrite!") 
        else:
            # resume from pre-trained 
            encoder = encoder.to("cpu") 
            state_dict = torch.load(pathlib.Path(args.checkpoint_dir).joinpath("best.th"), map_location='cpu')
            
            encoder.load_state_dict(state_dict, strict=True)  
            encoder = encoder.cuda(device) 
            # get training info 
            best_checkpoint_data = json.load(open(pathlib.Path(args.checkpoint_dir).joinpath("best_training_state.json")))
            print(f"best_checkpoint_data {best_checkpoint_data}") 
            best_epoch = best_checkpoint_data["epoch"]

        # save arg config to checkpoint_dir
        with open(pathlib.Path(args.checkpoint_dir).joinpath("config.yaml"), "w") as f1:
            dump_args = copy.deepcopy(args) 
            # drop stuff we can't serialize 
            del(dump_args.__dict__["cfg"]) 
            del(dump_args.__dict__["__cwd__"]) 
            del(dump_args.__dict__["__path__"]) 
            to_dump = dump_args.__dict__
            # dump 
            yaml.safe_dump(to_dump, f1, encoding='utf-8', allow_unicode=True) 

        # construct trainer 
        trainer = TransformerTrainer(train_data = dataset_reader.data["train"], 
                              val_data = dataset_reader.data["dev"], 
                              encoder = encoder,
                              optimizer = optimizer, 
                              scheduler = scheduler, 
                              num_epochs = args.num_epochs,
                              num_blocks = args.num_blocks,
                              device = device,
                              checkpoint_dir = args.checkpoint_dir,
                              num_models_to_keep = args.num_models_to_keep,
                              generate_after_n = args.generate_after_n, 
                              score_type=args.score_type,
                              depth = depth, 
                              resolution = args.resolution, 
                              output_type = args.output_type, 
                              patch_size = args.patch_size,
                              block_size = block_size, 
                              best_epoch = best_epoch,
                              seed = args.seed,
                              zero_weight = args.zero_weight,
                              next_weight = args.next_weight,
                              prev_weight = args.prev_weight,
                              do_regression = args.do_regression,
                              do_reconstruction = args.do_reconstruction)
        trainer.train() 

    else:
        # test-time, load best model  
        print(f"loading model weights from {args.checkpoint_dir}") 
        #state_dict = torch.load(pathlib.Path(args.checkpoint_dir).joinpath("best.th"))
        #encoder.load_state_dict(state_dict, strict=True)  
        encoder = encoder.to("cpu") 
        state_dict = torch.load(pathlib.Path(args.checkpoint_dir).joinpath("best.th"), map_location='cpu')
        
        encoder.load_state_dict(state_dict, strict=True)  
        encoder = encoder.cuda(device) 

        if "test" in dataset_reader.data.keys():
            eval_data = dataset_reader.data['test']
            out_path = "test_metrics.json"
        else:
            eval_data = dataset_reader.data['dev']
            out_path = "val_metrics.json"

        eval_trainer = TransformerTrainer(train_data = dataset_reader.data["train"], 
                                   val_data = eval_data, 
                                   encoder = encoder,
                                   optimizer = None, 
                                   scheduler = None, 
                                   num_epochs = 0, 
                                   num_blocks = args.num_blocks,
                                   device = device,
                                   resolution = args.resolution, 
                                   output_type = args.output_type, 
                                   checkpoint_dir = args.checkpoint_dir,
                                   patch_size = args.patch_size,
                                   block_size = block_size,
                                   num_models_to_keep = 0, 
                                   seed = args.seed,
                                   generate_after_n = args.generate_after_n,
                                   score_type=args.score_type,
                                   do_regression = args.do_regression,
                                   do_reconstruction = args.do_reconstruction)
        print(f"evaluating") 
        eval_trainer.evaluate(out_path)


if __name__ == "__main__":
    np.random.seed(12)
    torch.manual_seed(12)

    parser = ArgumentParser()
    
    # config file 
    parser.add_argument("--cfg", action = ActionConfigFile) 
    
    # training 
    parser.add_argument("--test", action="store_true", help="load model and test")
    parser.add_argument("--resume", action="store_true", help="resume training a model")
    # data 
    parser.add_argument("--train-path", type=str, default = "blocks_data/trainset_v2.json", help="path to train data")
    parser.add_argument("--val-path", default = "blocks_data/devset.json", type=str, help = "path to dev data" )
    parser.add_argument("--test-path", default = None, help = "path to test data" )
    parser.add_argument("--image-path", default = None, help = "path to simulation-generated heighmap images of scenes")
    parser.add_argument("--num-blocks", type=int, default=20) 
    parser.add_argument("--binarize-blocks", action="store_true", help="flag to treat block prediction as binary task instead of num-blocks-way classification") 
    parser.add_argument("--traj-type", type=str, default="flat", choices = ["flat", "trajectory"]) 
    parser.add_argument("--batch-size", type=int, default = 32) 
    parser.add_argument("--max-seq-length", type=int, default = 65) 
    parser.add_argument("--do-filter", action="store_true", help="set if we want to restrict prediction to the block moved") 
    parser.add_argument("--do-one-hot", action="store_true", help="set if you want input representation to be one-hot" )
    parser.add_argument("--channels", type=int, default=21)
    parser.add_argument("--top-only", action="store_true", help="set if we want to train/predict only the top-most slice of the top-down view") 
    parser.add_argument("--resolution", type=int, help="resolution to discretize input state", default=64) 
    parser.add_argument("--next-weight", type=float, default=1)
    parser.add_argument("--prev-weight", type=float, default=1) 
    # language embedder 
    parser.add_argument("--embedder", type=str, default="random", choices = ["random", "glove", "bert-base-cased", "bert-base-uncased"])
    parser.add_argument("--embedding-file", type=str, help="path to pretrained glove embeddings")
    parser.add_argument("--embedding-dim", type=int, default=300) 
    # transformer parameters 
    parser.add_argument("--pos-encoding-type", type = str, default="learned") 
    parser.add_argument("--patch-size", type=int, default = 8)  
    parser.add_argument("--n-shared-layers", type=int, default = 6) 
    parser.add_argument("--n-split-layers", type=int, default = 2) 
    parser.add_argument("--n-classes", type=int, default = 2) 
    parser.add_argument("--n-heads", type= int, default = 8) 
    parser.add_argument("--hidden-dim", type= int, default = 512)
    parser.add_argument("--ff-dim", type = int, default = 1024) 
    parser.add_argument("--dropout", type=float, default=0.2) 
    parser.add_argument("--embed-dropout", type=float, default=0.2) 
    parser.add_argument("--output-type", type=str, choices = ["per-pixel", "per-patch", "patch-softmax"], default='per-pixel')
    # misc
    parser.add_argument("--cuda", type=int, default=None) 
    parser.add_argument("--learn-rate", type=float, default = 3e-5) 
    parser.add_argument("--warmup", type=int, default=4000, help = "warmup setps for learn-rate scheduling")
    parser.add_argument("--lr-factor", type=float, default = 1.0, help = "factor for learn-rate scheduling") 
    parser.add_argument("--gamma", type=float, default = 0.7) 
    parser.add_argument("--checkpoint-dir", type=str, default="models/language_pretrain")
    parser.add_argument("--num-models-to-keep", type=int, default = 5) 
    parser.add_argument("--num-epochs", type=int, default=3) 
    parser.add_argument("--generate-after-n", type=int, default=10) 
    parser.add_argument("--score-type", type=str, default="acc", choices = ["acc", "block_acc", "tele_score"])
    parser.add_argument("--zero-weight", type=float, default = 0.05, help = "weight for loss weighting negative vs positive examples") 
    parser.add_argument("--seed", type=int, default=12) 
    parser.add_argument("--do-regression", action="store_true", help="add a regression task to learning") 
    parser.add_argument("--do-reconstruction", action="store_true", help="add a reconstruction task to learning") 

    args = parser.parse_args() 
    if args.do_one_hot:
        args.channels = 21


    main(args) <|MERGE_RESOLUTION|>--- conflicted
+++ resolved
@@ -88,12 +88,6 @@
         self.patch_size = patch_size 
         self.output_type = output_type
         self.next_to_prev_weight = (next_weight, prev_weight) 
-<<<<<<< HEAD
-
-        self.teleportation_metric = TransformerTeleportationMetric(block_size = 4,
-                                                                   image_size = resolution,
-                                                                   patch_size = patch_size) 
-=======
         self.do_reconstruction = do_reconstruction
         self.teleportation_metric = TransformerTeleportationMetric(block_size = block_size,
                                                                    image_size = resolution,
@@ -104,7 +98,6 @@
 
         if self.do_reconstruction:
             self.reconstruction_metric = AccuracyMetric() 
->>>>>>> 5740b517
 
         self.set_all_seeds(seed) 
 
