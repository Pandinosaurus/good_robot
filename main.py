--- conflicted
+++ resolved
@@ -805,16 +805,7 @@
             sample_place_success = trainer.partial_stack_success_log[sample_iteration]
         # in this case grasp_color_task is True
         if exp_goal_condition is not None:
-<<<<<<< HEAD
             sample_color_success = trainer.color_success_log[sample_iteration]
-=======
-            if place:
-                sample_color_success = sample_reward_value == trainer.grasp_color_reward or sample_reward_value == trainer.place_color_reward
-            else:
-                sample_color_success = sample_reward_value == trainer.grasp_color_reward
-            # or sample_reward_value == trainer.place_color_reward
-            # TODO(ahundt) Experience for color success is not yet correctly implemented, code changes may be required
->>>>>>> db8e0334
 
         # if no_height_reward:  # TODO(ahundt) why does the args.no_height_reward line below work and the regular no_height_reward here broken?
         if args.no_height_reward:
