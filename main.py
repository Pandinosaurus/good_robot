#!/usr/bin/env python

import time
import pickle
import bz2
import os
import pdb
import signal
import sys
import random
import threading
import argparse
import torch
from torch.autograd import Variable
import numpy as np
import scipy as sc
import cv2
from collections import namedtuple
from robot import Robot
from trainer import Trainer
from logger import Logger
import utils
from utils import ACTION_TO_ID
from utils import ID_TO_ACTION
from utils import StackSequence
from utils import compute_demo_dist, compute_cc_dist
from utils import annotate_success_manually
from utils_torch import action_space_argmax
from utils_torch import action_space_explore_random
from demo import Demonstration, load_all_demos
import plot
import json
import copy
import shutil
import matplotlib
import matplotlib.pyplot as plt
from data import DatasetReader, GoodRobotDatasetReader
from generate_logoblocks_images import BlockSetter
from annotate_data import Pair

def run_title(args):
    """
    # Returns

    title, dirname
    """
    title = ''
    title += 'Sim ' if args.is_sim else 'Real '

    if args.task_type is not None:
        if args.task_type == 'vertical_square':
            title += 'Vertical Square, '
        elif args.task_type == 'unstack':
            title += 'Unstacking, '
        elif args.task_type == 'stack':
            title += 'Stack, '
        elif args.task_type == 'row':
            title += 'Row, '

    elif args.check_row:
        title += 'Rows, '

    elif args.place:
        title += 'Stack, '

    elif not args.place and not args.check_row:
        title += 'Push and Grasp, '

    if args.use_demo:
        title += 'Imitation, '
    elif args.trial_reward:
        title += 'SPOT Trial Reward, '
    elif args.discounted_reward:
        title += 'Discounted Reward, '
    else:
        title += 'Two Step Reward, '

    if args.common_sense:
        title += 'Masked, '

    if not args.test_preset_cases:
        title += 'Testing' if args.is_testing else 'Training'
    else:
        title += 'Challenging Arrangements'

    if args.depth_channels_history:
        title += ', Three Step History'

    save_file = os.path.basename(title).replace(':', '-').replace('.', '-').replace(',','').replace(' ','-')
    dirname = utils.timeStamped(save_file)
    return title, dirname

def main(args):
    # TODO(ahundt) move main and process_actions() to a class?

    num_problems_detected = 0
    # --------------- Setup options ---------------
    is_sim = args.is_sim # Run in simulation?
    obj_mesh_dir = os.path.abspath(args.obj_mesh_dir) if is_sim else None # Directory containing 3D mesh files (.obj) of objects to be added to simulation
    num_obj = args.num_obj if is_sim or args.check_row or args.use_demo else None # Number of objects to add to simulation
    num_extra_obj = args.num_extra_obj if is_sim or args.check_row or args.use_demo else None
    goal_num_obj = args.goal_num_obj
    timeout = args.timeout # time to wait before simulator reset
    if num_obj is not None:
        num_obj += num_extra_obj
    if args.check_row:
        print('Overriding --num_obj to 4 because we have --check_row and will expect 4 blocks in a row.')
        num_obj = 4
    tcp_host_ip = args.tcp_host_ip if not is_sim else None # IP and port to robot arm as TCP client (UR5)
    tcp_port = args.tcp_port  # TODO(killeen) change the rest of these?
    rtc_host_ip = args.rtc_host_ip if not is_sim else None # IP and port to robot arm as real-time client (UR5)
    rtc_port = args.rtc_port if not is_sim else None
    if is_sim:
        workspace_limits = np.asarray([[-0.724, -0.276], [-0.224, 0.224], [-0.0001, 0.5]]) # Cols: min max, Rows: x y z (define workspace limits in robot coordinates)
        sim_workspace_limits = workspace_limits
    else:
        # Corner near window on robot base side
        # [0.47984089 0.34192974 0.02173636]
        # Corner on the side of the cameras and far from the window
        # [ 0.73409861 -0.45199446 -0.00229499]
        # Dimensions of workspace should be 448 mm x 448 mm. That's 224x224 pixels with each pixel being 2mm x2mm.
        workspace_limits = np.asarray([[0.376, 0.824], [-0.264, 0.184], [-0.07, 0.4]]) # Cols: min max, Rows: x y z (define workspace limits in robot coordinates)
        if args.place:
            # The object sets differ for stacking, so add a bit to min z.
            # TODO(ahundt) this keeps the real gripper from colliding with the block and causing a security stop when it misses a grasp on top of blocks. However, it makes the stacks appear shorter than they really are too, so this needs to be fixed in a more nuanced way.
            workspace_limits[2][0] += 0.02

        if args.use_demo:
            # define sim_workspace limits if use_demo is set
            sim_workspace_limits = np.asarray([[-0.724, -0.276], [-0.224, 0.224], [-0.0001, 0.5]]) # Cols: min max, Rows: x y z (define workspace limits in robot coordinates)

        # Original visual pushing graping paper workspace definition
        # workspace_limits = np.asarray([[0.3, 0.748], [-0.224, 0.224], [-0.255, -0.1]]) # Cols: min max, Rows: x y z (define workspace limits in robot coordinates)
    heightmap_resolution = args.heightmap_resolution # Meters per pixel of heightmap
    random_seed = args.random_seed
    force_cpu = args.force_cpu
    flops = args.flops
    show_heightmap = args.show_heightmap
    max_train_actions = args.max_train_actions

    # ------------- Algorithm options -------------
    method = args.method # 'reactive' (supervised learning) or 'reinforcement' (reinforcement learning ie Q-learning)
    push_rewards = args.push_rewards if method == 'reinforcement' else None  # Use immediate rewards (from change detection) for pushing?
    future_reward_discount = args.future_reward_discount
    experience_replay_enabled = args.experience_replay # Use prioritized experience replay?
    trial_reward = args.trial_reward
    discounted_reward = args.discounted_reward
    heuristic_bootstrap = args.heuristic_bootstrap # Use handcrafted grasping algorithm when grasping fails too many times in a row?
    explore_rate_decay = args.explore_rate_decay
    grasp_only = args.grasp_only
    check_row = args.check_row
    check_z_height = args.check_z_height
    check_z_height_goal = args.check_z_height_goal
    check_z_height_max = args.check_z_height_max
    pretrained = not args.random_weights
    max_iter = args.max_iter
    no_height_reward = args.no_height_reward
    transfer_grasp_to_place = args.transfer_grasp_to_place
    neural_network_name = args.nn
    num_dilation = args.num_dilation
    disable_situation_removal = args.disable_situation_removal
    evaluate_random_objects = args.evaluate_random_objects
    skip_noncontact_actions = args.skip_noncontact_actions
    common_sense = args.common_sense
    place_common_sense = common_sense and ((args.task_type is None) or ('unstack' not in args.task_type))
    print('main.py using common sense:', common_sense, 'using place common sense:', place_common_sense)
    common_sense_backprop = not args.no_common_sense_backprop
    disable_two_step_backprop = args.disable_two_step_backprop
    random_trunk_weights_max = args.random_trunk_weights_max
    random_trunk_weights_reset_iters = args.random_trunk_weights_reset_iters
    random_trunk_weights_min_success = args.random_trunk_weights_min_success
    random_actions = args.random_actions
    # TODO(zhe) Added static language mask option
    static_language_mask = args.static_language_mask
    baseline_language_mask = args.baseline_language_mask
    is_bisk = args.is_bisk
    human_annotation = args.human_annotation
    randomized = static_language_mask # If we are using the language mask, we are using the logoblock_dataset
    obj_scale = 0.00018 if args.is_bisk else 1 # Hard coded value based on logoblock mesh size.
    language_model_config = args.language_model_config
    language_model_weights = args.language_model_weights
    end_on_incorrect_order = args.end_on_incorrect_order
    separation_threshold = args.separation_threshold
    distance_threshold = args.distance_threshold

    # -------------- Demo options -----------------------
    use_demo = args.use_demo
    demo_path = args.demo_path
    task_type = args.task_type
    primitive_distance_method = args.primitive_distance_method
    cycle_consistency = args.cycle_consistency
    depth_channels_history = args.depth_channels_history

    # load example demos, load embeddings if they exist
    if use_demo:
        example_demos = load_all_demos(demo_path=args.demo_path, check_z_height=check_z_height,
                task_type=args.task_type)

        if cycle_consistency:
            pickle_filename = os.path.join(demo_path, 'embeddings', 'embed_dict.pickle')
        else:
            pickle_filename = os.path.join(demo_path, 'embeddings', 'embed_dict_single.pickle')

        if os.path.exists(pickle_filename):
            with open(pickle_filename, 'rb') as data:
                example_actions_dict = pickle.load(data)

            print("main.py: loaded example_actions_dict")

        else:
            example_actions_dict = None


    # NOTE(adit98) HACK, make sure we set task_type to 'unstack' and not 'unstacking'
    if task_type is not None and 'unstack' in args.task_type:
        args.task_type = 'unstack'
        task_type = 'unstack'

    # -------------- Test grasping options --------------
    is_testing = args.is_testing
    if is_testing:
        print('Testing mode detected, automatically disabling situation removal.')
        disable_situation_removal = True
    max_test_trials = args.max_test_trials # Maximum number of test runs per case/scenario

    # set max trial actions
    if is_testing:
        max_trial_actions = args.max_trial_actions_test
    else:
        max_trial_actions = args.max_trial_actions_train

    test_preset_cases = args.test_preset_cases
    trials_per_case = 1
    show_preset_cases_then_exit = args.show_preset_cases_then_exit
    if show_preset_cases_then_exit:
        test_preset_cases = True
    if test_preset_cases:
        if args.test_preset_file:
            # load just one specific file
            preset_files = [os.path.abspath(args.test_preset_file)]
        else:
            # load a directory of files
            preset_files = os.listdir(args.test_preset_dir)
            preset_files = [os.path.abspath(os.path.join(args.test_preset_dir, filename)) for filename in preset_files]
            preset_files = sorted(preset_files)
        trials_per_case = max_test_trials
        # run each preset file max_test_trials times.
        max_test_trials *= len(preset_files)
        test_preset_file = preset_files[0]
    else:
        preset_files = None
        test_preset_file = None

    unstack = args.unstack
    if args.place and not args.is_sim:
        unstack = True
        args.unstack = True
        print('--unstack is automatically enabled')

        if args.task_type is not None and args.task_type != 'stack':
            # don't do auto unstacking
            save_history = False
        else:
            # do auto unstacking
            save_history = True

    else:
        save_history = False

    # ------ Pre-loading and logging options ------
    snapshot_file, multi_task_snapshot_files, continue_logging, logging_directory = parse_resume_and_snapshot_file_args(args)

    save_visualizations = args.save_visualizations  # Save visualizations of FCN predictions? Takes 0.6s per training step if set to True
    plot_window = args.plot_window

    # ------ Stacking Blocks and Grasping Specific Colors -----
    grasp_color_task = args.grasp_color_task
    place = args.place
    if grasp_color_task:
        if not is_sim:
            raise NotImplementedError('Real execution goal conditioning is not yet implemented')
        goal_condition_len = num_obj
    else:
        goal_condition_len = 0

    # Set random seed
    np.random.seed(random_seed)

    # Initialize pick-and-place system (camera and robot)
    # TODO(zhe) modify the None here to ensure that the test_preset_arr option is set correctly
    robot = Robot(is_sim, obj_mesh_dir, num_obj, workspace_limits,
                  tcp_host_ip, tcp_port, rtc_host_ip, rtc_port,
                  is_testing, test_preset_cases, test_preset_file, None,
                  place, grasp_color_task, unstack=unstack,
                  heightmap_resolution=heightmap_resolution, randomized=randomized, obj_scale=obj_scale, task_type=task_type,
                  language=static_language_mask)

    # Set the "common sense" dynamic action space region around objects,
    # which defines where place actions are permitted. Units are in meters.
    if check_row:
        place_dilation = 0.05
    elif task_type == 'stack':
        place_dilation = 0.00
    elif task_type is not None:
        place_dilation = 0.05
    else:
        place_dilation = 0.00

    # Initialize trainer(s)
    if use_demo:
        assert task_type is not None, ("Must provide task_type if using demo")
        assert is_testing, ("Must run in testing mode if using demo")
        trainer = None
        stack_trainer, row_trainer, unstack_trainer, vertical_square_trainer = None, None, None, None

        # store list of trainers
        trainers = []
        if 'row' in multi_task_snapshot_files:
            row_trainer = Trainer(method, push_rewards, future_reward_discount,
                              is_testing, multi_task_snapshot_files['row'], force_cpu,
                              goal_condition_len, place, pretrained, flops,
                              network=neural_network_name, common_sense=common_sense,
                              place_common_sense=place_common_sense, show_heightmap=show_heightmap,
                              place_dilation=place_dilation, common_sense_backprop=common_sense_backprop,
                              trial_reward='discounted' if discounted_reward else 'spot',
                              num_dilation=num_dilation)

            # add row trainer to list of trainers
            trainers.append(row_trainer)

            # set trainer if not already set
            if trainer is None:
                trainer = row_trainer

        if 'stack' in multi_task_snapshot_files:
            stack_trainer = Trainer(method, push_rewards, future_reward_discount,
                              is_testing, multi_task_snapshot_files['stack'], force_cpu,
                              goal_condition_len, place, pretrained, flops,
                              network=neural_network_name, common_sense=common_sense,
                              place_common_sense=place_common_sense, show_heightmap=show_heightmap,
                              place_dilation=place_dilation, common_sense_backprop=common_sense_backprop,
                              trial_reward='discounted' if discounted_reward else 'spot',
                              num_dilation=num_dilation)

            # add stack trainer to list of trainers
            trainers.append(stack_trainer)

            # set trainer if not already set
            if trainer is None:
                trainer = stack_trainer

        if 'unstack' in multi_task_snapshot_files:
            unstack_trainer = Trainer(method, push_rewards, future_reward_discount,
                              is_testing, multi_task_snapshot_files['unstack'], force_cpu,
                              goal_condition_len, place, pretrained, flops,
                              network=neural_network_name, common_sense=common_sense,
                              place_common_sense=place_common_sense, show_heightmap=show_heightmap,
                              place_dilation=place_dilation, common_sense_backprop=common_sense_backprop,
                              trial_reward='discounted' if discounted_reward else 'spot',
                              num_dilation=num_dilation)

            # add unstack trainer to list of trainers
            trainers.append(unstack_trainer)

            # set trainer if not already set
            if trainer is None:
                trainer = unstack_trainer

        if 'vertical_square' in multi_task_snapshot_files:
            vertical_square_trainer = Trainer(method, push_rewards, future_reward_discount,
                              is_testing, multi_task_snapshot_files['vertical_square'], force_cpu,
                              goal_condition_len, place, pretrained, flops,
                              network=neural_network_name, common_sense=common_sense,
                              place_common_sense=place_common_sense, show_heightmap=show_heightmap,
                              place_dilation=place_dilation, common_sense_backprop=common_sense_backprop,
                              trial_reward='discounted' if discounted_reward else 'spot',
                              num_dilation=num_dilation)

            # add vertical_square trainer to list of trainers
            trainers.append(vertical_square_trainer)

            # set trainer if not already set
            if trainer is None:
                trainer = vertical_square_trainer

    else:
        trainer = Trainer(method, push_rewards, future_reward_discount,
                          is_testing, snapshot_file, force_cpu,
                          goal_condition_len, place, pretrained, flops,
                          network=neural_network_name, common_sense=common_sense,
                          place_common_sense=place_common_sense, show_heightmap=show_heightmap,
                          place_dilation=place_dilation, common_sense_backprop=common_sense_backprop,
                          trial_reward='discounted' if discounted_reward else 'spot',
                          num_dilation=num_dilation, static_language_mask=static_language_mask, check_row = check_row, baseline_language_mask = baseline_language_mask)

    if transfer_grasp_to_place:
        # Transfer pretrained grasp weights to the place action.
        trainer.model.transfer_grasp_to_place()

    # Initialize data logger
    title, dir_name = run_title(args)
    logger = Logger(continue_logging, logging_directory, args=args, dir_name=dir_name)
    logger.save_camera_info(robot.cam_intrinsics, robot.cam_pose, robot.cam_depth_scale) # Save camera intrinsics and pose
    logger.save_heightmap_info(workspace_limits, heightmap_resolution) # Save heightmap parameters

    # Quick hack for nonlocal memory between threads in Python 2
    # Most of these variables are saved to a json file during a run, and reloaded during resume.
    nonlocal_variables = {'executing_action': False,
                          'primitive_action': None,
                          'best_pix_ind': None,
                          'push_success': False,
                          'grasp_success': False,
                          'color_success': False,
                          'place_success': False,
                          'partial_stack_success': False,
                          'stack_height': 1,
                          'stack_rate': np.inf,
                          'trial_success_rate': np.inf,
                          'replay_iteration': 0,
                          'trial_complete': False,
                          'finalize_prev_trial_log': False,
                          'prev_stack_height': 1,
                          'save_state_this_iteration': False,
                          'example_actions_dict': None,
                          'language_metadata': {},
<<<<<<< HEAD
                          'color_partial_stack_success': None
                          }
=======
                          'color_partial_stack_success': None,
                          'best_trainer_log': []}

    # load example_actions_dict if it exists
    if use_demo:
        nonlocal_variables['example_actions_dict'] = example_actions_dict
>>>>>>> ca7b211a

    # Ignore these nonlocal_variables when saving/loading and resuming a run.
    # They will always be initialized to their default values
    always_default_nonlocals = ['executing_action',
                                'primitive_action',
                                'save_state_this_iteration']

    # These variables handle pause and exit state. Also a quick hack for nonlocal memory.
    nonlocal_pause = {'pause': 0,
                      'pause_time_start': time.time(),
                      # setup KeyboardInterrupt signal handler for pausing
                      'original_sigint': signal.getsignal(signal.SIGINT),
                      'exit_called': False,
                      'process_actions_exit_called': False}

    # Find last executed iteration of pre-loaded log, and load execution info and RL variables
    if continue_logging:
        trainer.preload(logger.transitions_directory)

        # when resuming, load nonlocal_variables from previous point the the log was finalized in the run
        nonlocal_vars_filename = os.path.join(logger.base_directory, 'data', 'variables', 'nonlocal_vars_%d.json' % (trainer.iteration))
        if os.path.exists(nonlocal_vars_filename):
            with open(nonlocal_vars_filename, 'r') as f:
                nonlocals_to_load = json.load(f)

                # copy loaded values to nonlocals
                for k, v in nonlocals_to_load.items():
                    if k not in always_default_nonlocals:
                        if k in nonlocal_variables:  # ignore any entries in the saved data which aren't in nonlocal_variables
                            nonlocal_variables[k] = v
        else:
            print('WARNING: Missing /data/variables/nonlocal_vars_%d.json on resume. Default values initialized. Inconsistencies' % (trainer.iteration))

        num_trials = trainer.end_trial()

        # trainer.iteration += 1  # Begin next trial after loading

    else:
        num_trials = 0

    # Initialize variables for heuristic bootstrapping and exploration probability
    no_change_count = [2, 2] if not is_testing else [0, 0]
    explore_prob = 0.5 if not is_testing else 0.0

    if check_z_height:
        nonlocal_variables['stack_height'] = 0.0
        nonlocal_variables['prev_stack_height'] = 0.0
    best_stack_rate = np.inf
    prev_grasp_success = False

    if check_z_height:
        if place:
            is_goal_conditioned = True
        else:
            is_goal_conditioned = False
    else:
        is_goal_conditioned = grasp_color_task or place
    # Choose the first color block to grasp, or None if not running in goal conditioned mode
    # color_names = ["red","blue","green","yellow", "brown", "orange", "gray", "purple", "cyan", "pink"]
    color_names = robot.object_colors
    if num_obj is not None:
        nonlocal_variables['stack'] = StackSequence(num_obj - num_extra_obj, goal_num_obj=goal_num_obj, is_goal_conditioned_task=is_goal_conditioned, trial=num_trials, total_steps=trainer.iteration, color_names=color_names)
    else:
        nonlocal_variables['stack'] = StackSequence(20, is_goal_conditioned, trial=num_trials, total_steps=trainer.iteration, color_names=color_names)


    num_trials = 0
    if continue_logging:
        num_trials = int(max(trainer.trial_log)[0])
        nonlocal_variables['stack'].trial = num_trials + 1

    if place:
        # If we are stacking we actually skip to the second block which needs to go on the first
        nonlocal_variables['stack'].next()

    trainer_iteration_of_most_recent_model_reload = 0

    def pause(signum, frame):
        """This function is designated as the KeyboardInterrupt handler.

        It blocks execution in the main thread
        and pauses the process action thread. Execution will resume when this function returns,
        or will stop if ctrl-c is pressed 5 more times
        """
        # TODO(ahundt) come up with a cleaner pause resume API, maybe use an OpenCV interface.
        ctrl_c_stop_threshold = 3
        ctrl_c_kill_threshold = 5
        try:
            # restore the original signal handler as otherwise evil things will happen
            # in input when CTRL+C is pressed, and our signal handler is not re-entrant
            signal.signal(signal.SIGINT, nonlocal_pause['original_sigint'])
            time_since_last_ctrl_c = time.time() - nonlocal_pause['pause_time_start']
            if time_since_last_ctrl_c > 5:
                nonlocal_pause['pause'] = 0
                nonlocal_pause['pause_time_start'] = time.time()
                print('More than 5 seconds since last ctrl+c, Unpausing. '
                      'Press again within 5 seconds to pause.'
                      ' Ctrl+C Count: ' + str(nonlocal_pause['pause']))
            else:
                nonlocal_pause['pause'] += 1
                print('\n\nPaused, press ctrl-c 3 total times in less than 5 seconds '
                      'to stop the run cleanly, 5 to do a hard stop. '
                      'Pressing Ctrl + C after 5 seconds will resume.'
                      'Remember, you can always press Ctrl+\\ to hard kill the program at any time.'
                      ' Ctrl+C Count: ' + str(nonlocal_pause['pause']))

            if nonlocal_pause['pause'] >= ctrl_c_stop_threshold:
                print('Starting a clean exit, wait a few seconds for the robot and code to finish.')
                nonlocal_pause['exit_called'] = True
                # we need to unpause to complete the exit
                nonlocal_pause['pause'] = 0
            elif nonlocal_pause['pause'] >= ctrl_c_kill_threshold:
                print('Triggering a Hard exit now.')
                sys.exit(1)

        except KeyboardInterrupt:
            nonlocal_pause['pause'] += 1
        # restore the pause handler here
        signal.signal(signal.SIGINT, pause)

    # Set up the pause signal
    signal.signal(signal.SIGINT, pause)

    def set_nonlocal_success_variables_false():
        nonlocal_variables['push_success'] = False
        nonlocal_variables['grasp_success'] = False
        nonlocal_variables['place_success'] = False
        nonlocal_variables['grasp_color_success'] = False
        nonlocal_variables['place_color_success'] = False
        nonlocal_variables['partial_stack_success'] = False

    def check_stack_update_goal(place_check=False, top_idx=-1, depth_img=None, use_imitation=False, task_type=None, check_z_height=False):
        """ Check nonlocal_variables for a good stack and reset if it does not match the current goal.

        # Params

            place_check: If place check is True we should match the current stack goal,
                all other actions should match the stack check excluding the top goal block,
                which will not have been placed yet.
            top_idx: The index of blocks sorted from high to low which is expected to contain the top stack block.
                -1 will be the highest object in the scene, -2 will be the second highest in the scene, etc.
            use_imitation: If use_imitation is True, we are doing an imitation task
            task_type: Needs to be set if use_imitation is set (options are 'vertical_square', 'unstack')

        # Returns

        needed_to_reset boolean which is True if a reset was needed and False otherwise.
        """
        current_stack_goal = nonlocal_variables['stack'].current_sequence_progress()
        print(f'CURRENT STACK GOAL: {current_stack_goal}, associated colors: ' + str(np.array(robot.color_names)[np.array(current_stack_goal).astype(int)]))
        # no need to reset by default
        needed_to_reset = False
        toppled = None
        if place_check:
            # Only reset while placing if the stack decreases in height!
            stack_shift = 1
        elif current_stack_goal is not None:
            # only the place check expects the current goal to be met
            current_stack_goal = current_stack_goal[:-1]
            stack_shift = 0

        if check_z_height:
            max_workspace_height = ' (see max_workspace_height printout above) '

        # TODO(ahundt) BUG Figure out why a real stack of size 2 or 3 and a push which touches no blocks does not pass the stack_check and ends up a MISMATCH in need of reset. (update: may now be fixed, double check then delete when confirmed)
        if task_type is not None:
            # based on task type, call partial success function from robot, 'stack_height' represents task progress in these cases
            if human_annotation:
                stack_matches_goal, nonlocal_variables['stack_height'], needed_to_reset = robot.manual_progress_check(nonlocal_variables['prev_stack_height'], task_type)
            elif task_type == 'vertical_square':
                if check_z_height:
                    stack_matches_goal, nonlocal_variables['stack_height'], needed_to_reset = robot.manual_progress_check(nonlocal_variables['prev_stack_height'], task_type)
                else:
                    # NOTE(adit98) explicitly set a lower distance threshold for vertical square
                    stack_matches_goal, nonlocal_variables['stack_height'] = \
                            robot.vertical_square_partial_success(current_stack_goal,
                                    check_z_height=check_z_height, stack_dist_thresh=0.04)
            elif task_type == 'unstack':
                # structure size (stack_height) is 1 + # of blocks removed from stack (1, 2, 3, 4)
                stack_matches_goal, nonlocal_variables['stack_height'] = \
                        robot.unstacking_partial_success(nonlocal_variables['prev_stack_height'],
                                check_z_height=check_z_height, depth_img=depth_img)

            elif task_type == 'stack':
                if check_z_height:
                    # decrease_threshold = None  # None means decrease_threshold will be disabled
                    stack_matches_goal, nonlocal_variables['stack_height'], needed_to_reset = robot.check_z_height(depth_img, nonlocal_variables['prev_stack_height'])
                    # TODO(ahundt) add a separate case for incremental height where continuous heights are converted back to height where 1.0 is the height of a block.
                    # stack_matches_goal, nonlocal_variables['stack_height'] = robot.check_incremental_height(input_img, current_stack_goal)

                else:
                    # TODO(adit98) make sure we have path for real robot here
                    stack_matches_goal, nonlocal_variables['stack_height'] = \
                            robot.check_stack(current_stack_goal, top_idx=top_idx)

            elif task_type == 'row':
                if not check_z_height:
                    stack_matches_goal, nonlocal_variables['stack_height'] = robot.check_row(current_stack_goal,
                            check_z_height=check_z_height, valid_depth_heightmap=depth_img,
                            num_obj=num_obj, separation_threshold=separation_threshold, distance_threshold=distance_threshold,
                            prev_z_height=nonlocal_variables['prev_stack_height'])

                    # Note that for rows, a single action can make a row (horizontal stack) go from size 1 to a much larger number like 4.
                    stack_matches_goal = nonlocal_variables['stack_height'] >= len(current_stack_goal)
                else:
                    stack_matches_goal, nonlocal_variables['stack_height'], needed_to_reset = robot.manual_progress_check(nonlocal_variables['prev_stack_height'], task_type)

            else:
                # TODO(adit98) trigger graceful exit here
                raise NotImplementedError(task_type)

        elif check_row:
            stack_matches_goal, nonlocal_variables['stack_height'] = robot.check_row(current_stack_goal,
                    num_obj=num_obj,distance_threshold=distance_threshold, separation_threshold=separation_threshold, check_z_height=check_z_height, valid_depth_heightmap=valid_depth_heightmap[:, :, 0],
                    prev_z_height=nonlocal_variables['prev_stack_height'])
            # Note that for rows, a single action can make a row (horizontal stack) go from size 1 to a much larger number like 4.
            if not check_z_height and not static_language_mask:
                stack_matches_goal = nonlocal_variables['stack_height'] >= len(current_stack_goal)

        elif check_z_height:
            # decrease_threshold = None  # None means decrease_threshold will be disabled
            stack_matches_goal, nonlocal_variables['stack_height'], needed_to_reset = robot.check_z_height(depth_img, nonlocal_variables['prev_stack_height'])
            # TODO(ahundt) add a separate case for incremental height where continuous heights are converted back to height where 1.0 is the height of a block.
            # stack_matches_goal, nonlocal_variables['stack_height'] = robot.check_incremental_height(input_img, current_stack_goal)

        else:
            if static_language_mask:
                # current_stack_goal = nonlocal_variables['stack'].object_color_sequence[0:4]
                stack_matches_goal, nonlocal_variables['stack_height'], pred_stack_goal = robot.check_stack(current_stack_goal, top_idx=top_idx, goal_num_obj=goal_num_obj, return_inds=True)
            else:
                stack_matches_goal, nonlocal_variables['stack_height'] = robot.check_stack(current_stack_goal, top_idx=top_idx, goal_num_obj=goal_num_obj)

        nonlocal_variables['partial_stack_success'] = stack_matches_goal

        if not check_z_height:
            if nonlocal_variables['stack_height'] == 1:
                # A stack of size 1 does not meet the criteria for a partial stack success
                nonlocal_variables['partial_stack_success'] = False
                nonlocal_variables['stack_success'] = False
            max_workspace_height = len(current_stack_goal) - stack_shift

            # Has that stack gotten shorter than it was before? If so we need to reset
            needed_to_reset = nonlocal_variables['stack_height'] < max_workspace_height or nonlocal_variables['stack_height'] < nonlocal_variables['prev_stack_height']
            if task_type is not None and task_type == 'unstack':
                # also reset if we toppled while unstacking
                if nonlocal_variables['primitive_action'] == 'place':
                    # can't progress unstacking with place action, so this must have been a topple
                    toppled = nonlocal_variables['stack_height'] > nonlocal_variables['prev_stack_height']
                elif nonlocal_variables['primitive_action'] == 'grasp' and not nonlocal_variables['grasp_success']:
                    # can't progress legally if we have failed grasp
                    toppled = nonlocal_variables['stack_height'] > nonlocal_variables['prev_stack_height']
                else:
                    # caused decrease of more than 1 block during push/grasp
                    toppled = nonlocal_variables['stack_height'] > (nonlocal_variables['prev_stack_height'] + 1)

        insufficient_objs_in_scene = False
        # add check for num_obj in scene
        if is_sim and task_type in ['row', 'vertical_square', 'unstack']:
            if task_type == 'unstack' and is_testing:
                pass
            else:
                objs = robot.get_objects_in_scene()
                if len(objs) < nonlocal_variables['stack'].num_obj:
                    needed_to_reset = True
                    insufficient_objs_in_scene = True

        if human_annotation and static_language_mask:
            if 'prev_color_heightmap' in nonlocal_variables['language_metadata'].keys() and \
                nonlocal_variables['language_metadata']['prev_color_heightmap'] is not None:
                success_code, comment = annotate_success_manually(" ".join(nonlocal_variables['language_metadata']['command']),
                                                                nonlocal_variables['language_metadata']['prev_color_heightmap'],
                                                                nonlocal_variables['language_metadata']['next_color_heightmap'])

                # TODO: all place successes will have this  set to True, but can be postprocessed out, since we can match to action by line in the log
                nonlocal_variables['grasp_color_success'] = True if success_code == "success" else False
                nonlocal_variables['color_partial_stack_success'] = True if success_code == "success" else False
                nonlocal_variables['partial_stack_success'] = True if success_code == "success" else False


        print('check_stack() stack_height: ' + str(nonlocal_variables['stack_height']) + ' stack matches current goal: ' + str(stack_matches_goal) + ' partial_stack_success: ' +
                str(nonlocal_variables['partial_stack_success']) + ' Does the code think a reset is needed: ' + str(needed_to_reset) + ' Does the code think the stack toppled: ' +
                str(toppled))

        if static_language_mask and end_on_incorrect_order and not check_row:
            # check order, if it is the right length and bad then kill this trial
            # if there is a mistake further down in the stack than the top-most block, there's no way to recover
            # but if it's the top-most one, we can still unstack it, so don't kill the trial quite yet
            if len(pred_stack_goal) == 2:
                # if there are only 2 blocks and it places it on the wrong block, it can recover
                # pred_matches_goal_up_to_top = pred_stack_goal[-1] == current_stack_goal[-1]
                # just check that it isn't buried
                pred_matches_goal_up_to_top = pred_stack_goal[0] != current_stack_goal[1]
            else:
                pred_matches_goal_up_to_top = np.array_equal(pred_stack_goal, current_stack_goal)
            # only check for this if the predicted stack and goal stack are the same height
            lens_match = len(pred_stack_goal) >= len(current_stack_goal)
            # also check for toppling, but only if the previous stack was more than 2 block high
            was_over_one = nonlocal_variables['prev_stack_height'] > 1
            decreased_height = len(pred_stack_goal) < nonlocal_variables['prev_stack_height']
            # conditions for ending a trial:
            # either a mistake is made in the bottom of the stack, or the stack has toppled
            if (not pred_matches_goal_up_to_top and lens_match) or (was_over_one and decreased_height):
                print('ERROR: Stack is irreparably misordered or has toppled, trial is a failure. Ending...')
                needed_to_reset = True
                toppled = True
        else:
            pass
        # if place and needed_to_reset:
        # TODO(ahundt) BUG may reset push/grasp success too aggressively. If statement above and below for debugging, remove commented line after debugging complete
        if needed_to_reset or evaluate_random_objects or (toppled is not None and toppled):
            # we are two blocks off the goal, reset the scene.
            mismatch_str = 'main.py check_stack() DETECTED PROGRESS REVERSAL, mismatch between the goal height: ' + str(max_workspace_height) + ' and current workspace stack height: ' + str(nonlocal_variables['stack_height'])
            if insufficient_objs_in_scene:
                mismatch_str += ', INSUFFICIENT OBJECTS IN SCENE'
            if toppled is not None and toppled:
                mismatch_str += ', TOPPLED stack'
            if not disable_situation_removal or insufficient_objs_in_scene or (toppled is not None and toppled):
                mismatch_str += ', RESETTING the objects, goals, and action success to FALSE...'
                print(mismatch_str)
                # this reset is appropriate for stacking, but not checking rows
                get_and_save_images(robot, workspace_limits, heightmap_resolution, logger, trainer, '1')
                robot.reposition_objects()
                nonlocal_variables['stack'].reset_sequence()
                nonlocal_variables['stack'].next()
                # We needed to reset, so the stack must have been knocked over!
                # all rewards and success checks are False!
                set_nonlocal_success_variables_false()
                nonlocal_variables['trial_complete'] = True
                if check_row or (task_type is not None and ((task_type == 'row') or (task_type == 'vertical_square'))):
                    # on reset get the current row state
                    _, nonlocal_variables['stack_height'] = robot.check_row(current_stack_goal, num_obj=num_obj, check_z_height=check_z_height, valid_depth_heightmap=valid_depth_heightmap[:, :, 0], separation_threshold=separation_threshold, distance_threshold=distance_threshold)
                    nonlocal_variables['prev_stack_height'] = copy.deepcopy(nonlocal_variables['stack_height'])
            else:
                # not resetting, so set stack goal to proper value
                nonlocal_variables['stack'].set_progress(int(nonlocal_variables['stack_height']))
                print(mismatch_str)

        return needed_to_reset

    # Parallel thread to process network output and execute actions
    # -------------------------------------------------------------
    def process_actions():
        last_iteration_saved = -1  # used so the loop only saves one time while waiting
        action_count = 0
        grasp_count = 0
        successful_grasp_count = 0
        successful_color_grasp_count = 0
        place_count = 0
        place_rate = 0
        # short stacks of blocks
        partial_stack_count = 0
        partial_stack_rate = np.inf
        # all the blocks stacked
        stack_count = 0
        stack_rate = np.inf
        # will need to reset if something went wrong with stacking
        needed_to_reset = False
        grasp_str = ''
        successful_trial_count = int(np.max(trainer.trial_success_log)) if continue_logging and len(trainer.trial_success_log) > 0 else 0
        trial_rate = np.inf

        # when resuming a previous run, load variables saved from previous run
        if continue_logging:
            process_vars = None
            resume_var_values_path = os.path.join(logger.base_directory, 'data', 'variables','process_action_var_values_%d.json' % (trainer.iteration))
            if os.path.exists(resume_var_values_path):
                with open(resume_var_values_path, 'r') as f:
                    process_vars = json.load(f)
                # TODO(ahundt) the loop below should be a simpler way to do the same thing, but it doesn't seem to work
                # for k, v in process_vars.items():
                #     # initialize all the local variables based on the dictionary entries
                #     setattr(sys.modules[__name__], k, v)
                action_count = process_vars['action_count']
                grasp_count = process_vars['grasp_count']
                successful_grasp_count = process_vars['successful_grasp_count']
                successful_color_grasp_count = process_vars['successful_color_grasp_count']
                place_count = process_vars['place_count']
                place_rate = process_vars['place_rate']
                partial_stack_count = process_vars['partial_stack_count']
                partial_stack_rate = process_vars['partial_stack_rate']
                stack_count = process_vars['stack_count']
                stack_rate = process_vars['stack_rate']
                needed_to_reset = process_vars['needed_to_reset']
                grasp_str = process_vars['grasp_str']
                successful_trial_count = process_vars['successful_trial_count']
                trial_rate = process_vars['trial_rate']

            else:
                print("WARNING: Missing /data/variables/process_action_var_values_%d.json on resume. Default values initialized. May cause log inconsistencies" % (trainer.iteration))

        # NOTE(zhe) The loop continues to run until an exit signal appears. The loop doesn't run when not "executing action"
        while not nonlocal_pause['process_actions_exit_called']:
            if nonlocal_variables['executing_action']:
                action_count += 1
                # Determine whether grasping or pushing should be executed based on network predictions OR with demo
                if use_demo:
                    # initialize preds array
                    preds = []
                    # figure out primitive action (limited to grasp or place)
                    if nonlocal_variables['primitive_action'] != 'grasp':
                        # next action is grasp if we didn't grasp already
                        nonlocal_variables['primitive_action'] = 'grasp'

                        # get grasp predictions (since next action is grasp)
                        # fill the masked arrays and add to preds
                        if row_trainer is not None:
                            preds.append(grasp_feat_row)
                        else:
                            preds.append(None)

                        if stack_trainer is not None:
                            preds.append(grasp_feat_stack)
                        else:
                            preds.append(None)

                        if unstack_trainer is not None:
                            preds.append(grasp_feat_unstack)
                        else:
                            preds.append(None)

                        if vertical_square_trainer is not None:
                            preds.append(grasp_feat_vertical_square)
                        else:
                            preds.append(None)

                    else:
                        if nonlocal_variables['grasp_success']:
                            # if we had a successful grasp, set next action to place
                            nonlocal_variables['primitive_action'] = 'place'

                            # get place predictions (since next action is place)
                            # fill the masked arrays and add to preds
                            if row_trainer is not None:
                                preds.append(place_feat_row)
                            else:
                                preds.append(None)

                            if stack_trainer is not None:
                                preds.append(place_feat_stack)
                            else:
                                preds.append(None)

                            if unstack_trainer is not None:
                                preds.append(place_feat_unstack)
                            else:
                                preds.append(None)

                            if vertical_square_trainer is not None:
                                preds.append(place_feat_vertical_square)
                            else:
                                preds.append(None)

                        else:
                            # last grasp was unsuccessful, so we need to grasp again
                            nonlocal_variables['primitive_action'] = 'grasp'

                            # get grasp predictions (since next action is grasp)
                            # fill the masked arrays and add to preds
                            if row_trainer is not None:
                                preds.append(grasp_feat_row)
                            else:
                                preds.append(None)

                            if stack_trainer is not None:
                                preds.append(grasp_feat_stack)
                            else:
                                preds.append(None)

                            if unstack_trainer is not None:
                                preds.append(grasp_feat_unstack)
                            else:
                                preds.append(None)

                            if vertical_square_trainer is not None:
                                preds.append(grasp_feat_vertical_square)
                            else:
                                preds.append(None)

                    print("main.py: running demo.get_action for stack height",
                            nonlocal_variables['stack_height'], "and primitive action",
                            nonlocal_variables['primitive_action'])

                    # first check if nonlocal_variables['example_actions_dict'] is none
                    if nonlocal_variables['example_actions_dict'] is None:
                        nonlocal_variables['example_actions_dict'] = {}

                    # check if embeddings for demo for progress n and primitive action p_a already exists
                    task_progress = nonlocal_variables['stack_height']
                    if check_z_height:
                        # NOTE(adit98) check if we should round or cut off float -> int
                        task_progress = int(np.rint(task_progress))

                        # NOTE(adit98) HACK, make sure task_progress starts at 1 when stack_height is initialized to 0.0
                        if task_progress == 0:
                            task_progress = 1

                    if task_type in ['row', 'vertical_square', 'unstack']:
                        # HACK: max task_progress at 3 (in case of simulator bugs or for the final place in unstacking)
                        if task_progress > 3:
                            print('WARNING: main.py +Activating HACK workaround, limiting max task progress value to 3.')
                        task_progress = min(3, task_progress)

                    # NOTE(adit98) add is in dict checks to trigger graceful exits
                    action = nonlocal_variables['primitive_action']
                    if task_progress not in nonlocal_variables['example_actions_dict']:
                        nonlocal_variables['example_actions_dict'][task_progress] = {}
                    if action not in nonlocal_variables['example_actions_dict'][task_progress]:
                        nonlocal_variables['example_actions_dict'][task_progress][action] = {}

                    for ind, d in enumerate(example_demos):
                        # get action embeddings from example demo
                        if ind not in nonlocal_variables['example_actions_dict'][task_progress][action]:
                            demo_row_action, demo_stack_action, demo_unstack_action, demo_vertical_square_action, action_id, demo_action_ind = \
                                d.get_action(sim_workspace_limits, action, task_progress, stack_trainer,
                                        row_trainer, unstack_trainer, vertical_square_trainer, use_hist=depth_channels_history,
                                        cycle_consistency=cycle_consistency)
                            nonlocal_variables['example_actions_dict'][task_progress][action][ind] = [demo_row_action,
                                    demo_stack_action, demo_unstack_action, demo_vertical_square_action, demo_action_ind]

                    print("main.py nonlocal_variables['executing_action']: got demo actions")

                else:
                    best_push_conf = np.ma.max(push_predictions)
                    best_grasp_conf = np.ma.max(grasp_predictions)
                    if place:
                        best_place_conf = np.ma.max(place_predictions)
                        print('Primitive confidence scores: %f (push), %f (grasp), %f (place)' % (best_push_conf, best_grasp_conf, best_place_conf))
                    else:
                        print('Primitive confidence scores: %f (push), %f (grasp)' % (best_push_conf, best_grasp_conf))

                # Exploitation (do best action) vs exploration (do random action)
                if is_testing:
                    explore_actions = False
                else:
                    explore_actions = np.random.uniform() < explore_prob
                    if explore_actions:
                        print('Strategy: explore (exploration probability: %f)' % (explore_prob))
                    else:
                        print('Strategy: exploit (exploration probability: %f)' % (explore_prob))

                if not use_demo:
                    # NOTE(zhe) Designate action type (grasp vs place) based on previous action.
                    # If we just did a successful grasp, we always need to place
                    if place and nonlocal_variables['primitive_action'] == 'grasp' and nonlocal_variables['grasp_success']:
                        nonlocal_variables['primitive_action'] = 'place'
                    else:
                        nonlocal_variables['primitive_action'] = 'grasp'

                # NOTE(zhe) Switch grasp to push if push has better score. NO PUSHING IN LANGUAGE MODEL.
                # determine if the network indicates we should do a push or a grasp
                # otherwise if we are exploring and not placing choose between push and grasp randomly
                if not grasp_only and not nonlocal_variables['primitive_action'] == 'place':
                    if is_testing and method == 'reactive':
                        if best_push_conf > 2 * best_grasp_conf:
                            nonlocal_variables['primitive_action'] = 'push'
                    else:
                        nonlocal_variables['primitive_action'] = 'grasp'

                    # determine if the network indicates we should do a push or a grasp
                    # otherwise if we are exploring and not placing choose between push and grasp randomly
                    if not grasp_only and not nonlocal_variables['primitive_action'] == 'place':
                        if is_testing and method == 'reactive':
                            if best_push_conf > 2 * best_grasp_conf:
                                nonlocal_variables['primitive_action'] = 'push'
                        else:
                            if best_push_conf > best_grasp_conf:
                                nonlocal_variables['primitive_action'] = 'push'
                        if explore_actions:
                            # explore the choices of push actions vs place actions
                            push_frequency_one_in_n = 5
                            nonlocal_variables['primitive_action'] = 'push' if np.random.randint(0, push_frequency_one_in_n) == 0 else 'grasp'

                trainer.is_exploit_log.append([0 if explore_actions else 1])
                logger.write_to_log('is-exploit', trainer.is_exploit_log)
                    # TODO(ahundt) remove if this has been working for a while, the trial log is now updated in the main thread rather than the robot control thread.
                    # trainer.trial_log.append([nonlocal_variables['stack'].trial])
                    # logger.write_to_log('trial', trainer.trial_log)

                # NOTE(zhe) Choose the argmax of the predictions, returns the coordinate of the max and the max value.
                if random_actions and explore_actions and not is_testing and np.random.uniform() < 0.5:
                    # Half the time we actually explore the full 2D action space
                    print('Strategy: explore ' + nonlocal_variables['primitive_action'] + '2D action space (exploration probability: %f)' % (explore_prob/2))
                    # explore a random action from the masked predictions
                    nonlocal_variables['best_pix_ind'], each_action_max_coordinate, predicted_value = action_space_explore_random(nonlocal_variables['primitive_action'], push_predictions, grasp_predictions, place_predictions)

                else:
                    if use_demo:
                        # get parameters of current action to do dict lookup
                        task_progress = nonlocal_variables['stack_height']
                        if check_z_height:
                            # NOTE(adit98) check if we should round or cut off float -> int
                            task_progress = int(np.rint(task_progress))

                            # NOTE(adit98) HACK, make sure task_progress starts at 1 when stack_height is initialized to 0.0
                            if task_progress == 0:
                                task_progress = 1

                        if task_type in ['row', 'vertical_square', 'unstack']:
                            # HACK: max task_progress at 3 (in case of simulator bugs or for the final place in unstacking)
                            if task_progress > 3:
                                print('WARNING: main.py +Activating HACK workaround, limiting max task progress value to 3.')
                            task_progress = min(3, task_progress)

                        action = nonlocal_variables['primitive_action']

                        # rearrange example actions dictionary into (P, D) array where P is number of policies, D # of demos
                        example_actions = np.array([*nonlocal_variables['example_actions_dict'][task_progress][action].values()],
                                dtype=object).T

                        # extract demo action inds
                        demo_action_inds = example_actions[-1].tolist()

                        # construct preds and example_actions based on task type ("Leave One Out")
                        if task_type == 'row':
                            preds = preds[1:]
                            example_actions = example_actions[1:-1].tolist()
                        elif task_type == 'stack':
                            inds = [0, 2, 3]
                            preds = [preds[i] for i in inds]
                            example_actions = example_actions[inds].tolist()
                        elif task_type == 'unstack':
                            inds = [0, 1, 3]
                            preds = [preds[i] for i in inds]
                            example_actions = example_actions[inds].tolist()
                        elif task_type == 'vertical_square':
                            preds = preds[:3]
                            example_actions = example_actions[:3].tolist()
                        else:
                            # TODO(adit98) trigger graceful exit here
                            raise NotImplementedError(task_type + ' is not implemented.')

                        # select preds based on primitive action selected in demo (theta, y, x)
                        if cycle_consistency:
                            correspondences, nonlocal_variables['best_pix_ind'], best_trainer_ind = \
                                    compute_cc_dist(preds, example_actions, demo_action_inds,
                                            metric=primitive_distance_method, neighborhood_match=False, cc_match=False)
                        else:
                            correspondences, nonlocal_variables['best_pix_ind'], best_trainer_ind = \
                                    compute_demo_dist(preds, example_actions, metric=primitive_distance_method)

                        predicted_value = correspondences[nonlocal_variables['best_pix_ind']]

                        # append best_trainer_ind to nonlocal_variables['best_trainer_log']
                        nonlocal_variables['best_trainer_log'].append(best_trainer_ind)

                    else:
                        # Get pixel location and rotation with highest affordance prediction from the neural network algorithms (rotation, y, x)
                        nonlocal_variables['best_pix_ind'], each_action_max_coordinate, \
                            predicted_value = action_space_argmax(nonlocal_variables['primitive_action'],
                                    push_predictions, grasp_predictions, place_predictions)

                # If heuristic bootstrapping is enabled: if change has not been detected more than 2 times, execute heuristic algorithm to detect grasps/pushes
                # NOTE: typically not necessary and can reduce final performance.
                if heuristic_bootstrap and nonlocal_variables['primitive_action'] == 'push' and no_change_count[0] >= 2:
                    print('Change not detected for more than two pushes. Running heuristic pushing.')
                    nonlocal_variables['best_pix_ind'] = trainer.push_heuristic(valid_depth_heightmap[:, :, 0])
                    no_change_count[0] = 0
                    predicted_value = push_predictions[nonlocal_variables['best_pix_ind']]
                    use_heuristic = True
                elif heuristic_bootstrap and nonlocal_variables['primitive_action'] == 'grasp' and no_change_count[1] >= 2:
                    print('Change not detected for more than two grasps. Running heuristic grasping.')
                    nonlocal_variables['best_pix_ind'] = trainer.grasp_heuristic(valid_depth_heightmap[:, :, 0])
                    no_change_count[1] = 0
                    predicted_value = grasp_predictions[nonlocal_variables['best_pix_ind']]
                    use_heuristic = True
                else:
                    use_heuristic = False

                trainer.use_heuristic_log.append([1 if use_heuristic else 0])
                logger.write_to_log('use-heuristic', trainer.use_heuristic_log)

                # Save predicted confidence value
                trainer.predicted_value_log.append([predicted_value])
                logger.write_to_log('predicted-value', trainer.predicted_value_log)

                if use_demo:
                    # Save selected policy NOTE(adit98) this is not a great method of doing this...
                    if task_type == 'row':
                        policy_names = {0: 'stack', 1: 'unstack', 2: 'vertical_square'}
                    elif task_type == 'stack':
                        policy_names = {0: 'row', 1: 'unstack', 2: 'vertical_square'}
                    elif task_type == 'unstack':
                        policy_names = {0: 'row', 1: 'stack', 2: 'vertical_square'}
                    elif task_type == 'vertical_square':
                        policy_names = {0: 'row', 1: 'stack', 2: 'unstack'}

                    # TODO(adit98) store selected policy log
                    selected_policy_log = [[policy_names[i]] for i in nonlocal_variables['best_trainer_log']]
                    logger.write_to_log('selected-policy', selected_policy_log, fmt='%s')

                # NOTE(zhe) compute the best (rotAng, x, y)
                # Compute 3D position of pixel
                print('Action: %s at (%d, %d, %d)' % (nonlocal_variables['primitive_action'], nonlocal_variables['best_pix_ind'][0], nonlocal_variables['best_pix_ind'][1], nonlocal_variables['best_pix_ind'][2]))
                best_rotation_angle = np.deg2rad(nonlocal_variables['best_pix_ind'][0]*(360.0/trainer.model.num_rotations))
                best_pix_x = nonlocal_variables['best_pix_ind'][2]
                best_pix_y = nonlocal_variables['best_pix_ind'][1]

                # NOTE(zhe) calculate the action in terms of the robot pose
                # Adjust start position of all actions, and make sure z value is safe and not too low
                primitive_position, push_may_contact_something = robot.action_heightmap_coordinate_to_3d_robot_pose(best_pix_x,
                        best_pix_y, nonlocal_variables['primitive_action'], valid_depth_heightmap[:, :, 0])

                # Save executed primitive where [0, 1, 2] corresponds to [push, grasp, place]
                trainer.executed_action_log.append([ACTION_TO_ID[nonlocal_variables['primitive_action']],
                    nonlocal_variables['best_pix_ind'][0], nonlocal_variables['best_pix_ind'][1], nonlocal_variables['best_pix_ind'][2]])
                logger.write_to_log('executed-action', trainer.executed_action_log)

                # TODO(adit98) set this up to work with demos
                # Visualize executed primitive, and affordances
                if save_visualizations:
                    # Q values are mostly 0 to 1 for pushing/grasping, mostly 0 to 4 for multi-step tasks with placing
                    scale_factor = 4 if place else 1
                    push_pred_vis = trainer.get_prediction_vis(push_predictions, color_heightmap, each_action_max_coordinate['push'], scale_factor=scale_factor)
                    logger.save_visualizations(trainer.iteration, push_pred_vis, 'push')
                    cv2.imwrite('visualization.push.png', push_pred_vis)
                    grasp_pred_vis = trainer.get_prediction_vis(grasp_predictions, color_heightmap, each_action_max_coordinate['grasp'], scale_factor=scale_factor)
                    logger.save_visualizations(trainer.iteration, grasp_pred_vis, 'grasp')
                    cv2.imwrite('visualization.grasp.png', grasp_pred_vis)
                    if place:
                        place_pred_vis = trainer.get_prediction_vis(place_predictions, color_heightmap, each_action_max_coordinate['place'], scale_factor=scale_factor)
                        logger.save_visualizations(trainer.iteration, place_pred_vis, 'place')
                        cv2.imwrite('visualization.place.png', place_pred_vis)

                # Initialize variables that influence reward
                set_nonlocal_success_variables_false()
                if place:
                    current_stack_goal = nonlocal_variables['stack'].current_sequence_progress()

                # NOTE(zhe) Execute the primitive action (grasp, push, or place)
                # Execute primitive
                if nonlocal_variables['primitive_action'] == 'push':
                    if skip_noncontact_actions and not push_may_contact_something:
                        # We are too high to contact anything, don't bother actually pushing.
                        # TODO(ahundt) also check for case where we are too high for the local gripper path
                        nonlocal_variables['push_success'] = False
                    else:
                        nonlocal_variables['push_success'] = robot.push(primitive_position, best_rotation_angle, workspace_limits)

                    # check if task is complete
                    if place and (check_row or task_type is not None):
                        # add for annotation process if we're not in the sim
                        needed_to_reset = check_stack_update_goal(use_imitation=use_demo, task_type=task_type, check_z_height=check_z_height)
                        try:
                            nonlocal_variables['language_metadata']['prev_color_heightmap'] = prev_color_heightmap
                            nonlocal_variables['language_metadata']['next_color_heightmap'] = color_heightmap
                        except NameError:
                            print(f"Threading issue: cannot set language metadata")
                            nonlocal_variables['language_metadata']['prev_color_heightmap'] = None
                            nonlocal_variables['language_metadata']['next_color_heightmap'] = None

                        if (not needed_to_reset and nonlocal_variables['partial_stack_success']):
                            # TODO(ahundt) HACK clean up this if check_row elif, it is pretty redundant and confusing
                            if check_row and nonlocal_variables['stack_height'] > nonlocal_variables['prev_stack_height']:
                                # instead of calling next, set progress
                                nonlocal_variables['stack'].set_progress(int(nonlocal_variables['stack_height']))

                                # TODO(ahundt) create a push to partial stack count separate from the place to partial stack count
                                partial_stack_count += 1
                                print('nonlocal_variables[stack].num_obj: ' + str(nonlocal_variables['stack'].num_obj))
                                # print('nonlocal_variables[stack].goal_num_obj: ' + str(nonlocal_variables['stack'].goal_num_obj))

                            elif nonlocal_variables['stack_height'] >= len(current_stack_goal):
                                # instead of calling next, set progress
                                nonlocal_variables['stack'].set_progress(int(nonlocal_variables['stack_height']))

                                # TODO(ahundt) create a push to partial stack count separate from the place to partial stack count
                                partial_stack_count += 1

                            next_stack_goal = nonlocal_variables['stack'].current_sequence_progress()

                            if nonlocal_variables['stack_height'] >= nonlocal_variables['stack'].goal_num_obj:
                                if check_row and static_language_mask:
                                    secondary_check = nonlocal_variables['partial_stack_success']
                                else:
                                    secondary_check = True
                                if secondary_check:
                                    print('TRIAL ' + str(nonlocal_variables['stack'].trial) + ' SUCCESS!!!!!!!!!!!!!!!!!!!!!!!!!!!!!')
                                    if is_testing:
                                        # we are in testing mode which is frequently recorded,
                                        # so sleep for 10 seconds to show off our results!
                                        time.sleep(10)
                                    nonlocal_variables['stack_success'] = True
                                    stack_count += 1
                                    # full stack complete! reset the scene
                                    successful_trial_count += 1
                                    get_and_save_images(robot, workspace_limits, heightmap_resolution, logger, trainer, '1')
                                    robot.reposition_objects()
                                    if len(next_stack_goal) > 1:
                                        # if multiple parts of a row are completed in one action, we need to reset the trial counter.
                                        nonlocal_variables['stack'].reset_sequence()
                                    # goal is 2 blocks in a row
                                    nonlocal_variables['stack'].next()
                                    nonlocal_variables['trial_complete'] = True

                    elif not place or not needed_to_reset:
                        print('Push motion successful (no crash, need not move blocks): %r' % (nonlocal_variables['push_success']))

                    #TODO(hkwon214) Get image after executing push action. save also? better place to put?
                    valid_depth_heightmap_push, color_heightmap_push, depth_heightmap_push, color_img_push, depth_img_push = get_and_save_images(robot,
                            workspace_limits, heightmap_resolution, logger, trainer, '2')

                    # this check is important for original row making and stacking modes, don't need if task type is set
                    if place and task_type is None:
                        # Check if the push caused a topple, size shift zero because
                        # place operations expect increased height,
                        # while push expects constant height.
                        needed_to_reset = check_stack_update_goal(depth_img=valid_depth_heightmap_push[:, :, 0],
                                use_imitation=use_demo, task_type=task_type, check_z_height=check_z_height)
                        # add for annotation process if we're not in the sim
                        try:
                            nonlocal_variables['language_metadata']['prev_color_heightmap'] = prev_color_heightmap
                            nonlocal_variables['language_metadata']['next_color_heightmap'] = color_heightmap
                        except NameError:
                            print(f"Threading issue: cannot set language metadata")
                            nonlocal_variables['language_metadata']['prev_color_heightmap'] = None
                            nonlocal_variables['language_metadata']['next_color_heightmap'] = None


                elif nonlocal_variables['primitive_action'] == 'grasp':
                    grasp_count += 1
                    # TODO(ahundt) this probably will cause threading conflicts, add a mutex
                    if nonlocal_variables['stack'].object_color_index is not None and (grasp_color_task or static_language_mask):
                        grasp_color_name = robot.color_names[int(nonlocal_variables['stack'].object_color_index)]
                        #grasp_color_name = robot.color_names[int(nonlocal_variables['stack'].object_color_index)]
                        print('Attempt to grasp color: ' + grasp_color_name)

                    if(skip_noncontact_actions and (np.isnan(valid_depth_heightmap[best_pix_y][best_pix_x][0]) or
                            valid_depth_heightmap[best_pix_y][best_pix_x][0] < 0.01)):
                        # Skip noncontact actions we don't bother actually grasping if there is nothing there to grasp
                        nonlocal_variables['grasp_success'], nonlocal_variables['grasp_color_success'] = False, False
                        print('Grasp action failure, heuristics determined grasp would not contact anything.')
                    else:
                        if static_language_mask:
                            #grasp_color_name = robot.color_names[int(nonlocal_variables['stack'].object_color_index)]
                            stack_idx = nonlocal_variables['stack'].object_color_index
                            grasp_color_idx = nonlocal_variables['stack'].object_color_sequence[stack_idx]
                            grasp_color_name = robot.color_names[grasp_color_idx]
                            object_color = grasp_color_name
                        else:
                            object_color = nonlocal_variables['stack'].object_color_index
                        nonlocal_variables['grasp_success'], nonlocal_variables['grasp_color_success'] = robot.grasp(primitive_position, best_rotation_angle, object_color=object_color)
                    print('Grasp successful: %r' % (nonlocal_variables['grasp_success']))
                    # Get image after executing grasp action.
                    # TODO(ahundt) save also? better place to put?
                    valid_depth_heightmap_grasp, color_heightmap_grasp, depth_heightmap_grasp, color_img_grasp, depth_img_grasp = get_and_save_images(robot, workspace_limits, heightmap_resolution, logger, trainer, '2')
                    if place:
                        # when we are stacking we must also check the stack in case we caused it to topple
                        top_idx = -1
                        if nonlocal_variables['grasp_success']:
                            # we will need to check the second from top block for the stack
                            top_idx = -2
                        # check if a failed grasp led to a topple, or if the top block was grasped
                        # TODO(ahundt) in check_stack() support the check after a specific grasp in case of successful grasp topple. Perhaps allow the top block to be specified?
                        print('running check_stack_update_goal for grasp action')
                        nonlocal_variables['language_metadata']['prev_color_heightmap'] = None
                        needed_to_reset = check_stack_update_goal(top_idx=top_idx,
                                depth_img=valid_depth_heightmap_grasp[:, :, 0], task_type=task_type, use_imitation=use_demo,
                                check_z_height=check_z_height)

                    if nonlocal_variables['grasp_success']:
                        # robot.restart_sim()
                        successful_grasp_count += 1
                        if grasp_color_task or static_language_mask:
                            if nonlocal_variables['grasp_color_success']:
                                successful_color_grasp_count += 1
                            if not place and not static_language_mask:
                                # reposition the objects if we aren't also attempting to place correctly.
                                robot.reposition_objects()
                                nonlocal_variables['trial_complete'] = True
                            print('Successful color-specific grasp: %r intended target color: %s' % (nonlocal_variables['grasp_color_success'], grasp_color_name))

                    grasp_rate = float(successful_grasp_count) / float(grasp_count)
                    color_grasp_rate = float(successful_color_grasp_count) / float(grasp_count)
                    grasp_str = 'Grasp Count: %r, grasp success rate: %r' % (grasp_count, grasp_rate)
                    if grasp_color_task:
                        grasp_str += ' color success rate: %r' % (color_grasp_rate)
                    if not place:
                        print(grasp_str)

                elif nonlocal_variables['primitive_action'] == 'place':
                    # TODO(adit98) set over_block when calling demo.get_action()
                    # NOTE we always assume we are placing over a block for vertical square and stacking
                    if task_type is not None and ((task_type == 'unstack') or (task_type == 'row')):
                        over_block = False
                    else:
                        over_block = not check_row

                    place_count += 1
                    nonlocal_variables['place_success'] = robot.place(primitive_position, best_rotation_angle, over_block=over_block, save_history=save_history, intended_position=nonlocal_variables['intended_position'])

                    # Get image after executing place action.
                    # TODO(ahundt) save also? better place to put?
                    valid_depth_heightmap_place, color_heightmap_place, depth_heightmap_place, color_img_place, depth_img_place = get_and_save_images(robot, workspace_limits,
                            heightmap_resolution, logger, trainer, '2')
                    needed_to_reset = check_stack_update_goal(place_check=True, depth_img=valid_depth_heightmap_place[:, :, 0],
                            task_type=task_type, use_imitation=use_demo, check_z_height=check_z_height)

                    # TODO(elias) confirm this doesn't break anything
                    # add for annotation process if we're not in the sim
                    try:
                        nonlocal_variables['language_metadata']['prev_color_heightmap'] = prev_color_heightmap
                        nonlocal_variables['language_metadata']['next_color_heightmap'] = color_heightmap
                    except NameError:
                        print(f"Threading issue: cannot set language metadata")
                        nonlocal_variables['language_metadata']['prev_color_heightmap'] = None
                        nonlocal_variables['language_metadata']['next_color_heightmap'] = None


                    # NOTE(adit98) sometimes place is unsuccessful but can lead to task progress when task type is set, so added check for this
                    if (not needed_to_reset and
                            ((nonlocal_variables['place_success'] and nonlocal_variables['partial_stack_success']) or
                             (check_row and not check_z_height and nonlocal_variables['stack_height'] >= len(current_stack_goal)) or
                             (task_type is not None and nonlocal_variables['partial_stack_success']))):
                        partial_stack_count += 1
                        # Only increment our progress checks if we've surpassed the current goal
                        # TODO(ahundt) check for a logic error between rows and stack modes due to if height ... next() check.
                        if not check_z_height and nonlocal_variables['stack_height'] >= len(current_stack_goal):
                            nonlocal_variables['stack'].next()
                        next_stack_goal = nonlocal_variables['stack'].current_sequence_progress()

                        if ((check_z_height and nonlocal_variables['stack_height'] >= check_z_height_goal) or
                                (not check_z_height and (len(next_stack_goal) < len(current_stack_goal) or nonlocal_variables['stack_height'] >= nonlocal_variables['stack'].goal_num_obj))):

                            if check_row and static_language_mask:
                                # make sure row actually matches goal, not just any row of 4
                                secondary_check = nonlocal_variables['partial_stack_success']
                            else:
                                secondary_check = True

                            if secondary_check:
                                print('TRIAL ' + str(nonlocal_variables['stack'].trial) + ' SUCCESS!!!!!!!!!!!!!!!!!!!!!!!!!!!!!')
                                if is_testing:
                                    # we are in testing mode which is frequently recorded,
                                    # so sleep for 10 seconds to show off our results!
                                    time.sleep(10)
                                nonlocal_variables['stack_success'] = True
                                nonlocal_variables['place_success'] = True
                                nonlocal_variables['partial_stack_success'] = True
                                stack_count += 1
                                # full stack complete! reset the scene
                                successful_trial_count += 1
                                get_and_save_images(robot, workspace_limits, heightmap_resolution, logger, trainer, '1')
                                robot.reposition_objects()
                                # We don't need to reset here because the algorithm already reset itself
                                if static_language_mask:
                                    nonlocal_variables['stack'].reset_sequence()
                                nonlocal_variables['stack'].next()
                                nonlocal_variables['trial_complete'] = True
                    # TODO(ahundt) perhaps reposition objects every time a partial stack step fails (partial_stack_success == false) to avoid weird states?

                # NOTE(zhe) Update logs with success/failures in the trainer object
                trainer.grasp_success_log.append([int(nonlocal_variables['grasp_success'])])
                if grasp_color_task:
                    trainer.color_success_log.append([int(nonlocal_variables['color_success'])])
                if static_language_mask:
                    trainer.grasp_color_success_log.append([int(nonlocal_variables['grasp_color_success'])])
                if place:
                    # place trainer logs are updated in process_actions()
                    trainer.stack_height_log.append([float(nonlocal_variables['stack_height'])])
                    print("main.py() process_actions: place_success:", nonlocal_variables['place_success'])
                    print("main.py() process_actions: partial_stack_success:", nonlocal_variables['partial_stack_success'])
                    trainer.partial_stack_success_log.append([int(nonlocal_variables['partial_stack_success'])])
                    trainer.place_success_log.append([int(nonlocal_variables['place_success'])])
                    trainer.trial_success_log.append([int(successful_trial_count)])

                    if partial_stack_count > 0 and place_count > 0:
                        partial_stack_rate = float(action_count)/float(partial_stack_count)
                        place_rate = float(partial_stack_count)/float(place_count)
                    if stack_count > 0:
                        stack_rate = float(action_count)/float(stack_count)
                        nonlocal_variables['stack_rate'] = stack_rate
                        trial_rate = float(successful_trial_count)/float(nonlocal_variables['stack'].trial)
                        nonlocal_variables['trial_success_rate'] = trial_rate
                    print('STACK:  trial: ' + str(nonlocal_variables['stack'].trial) + ' actions/partial: ' + str(partial_stack_rate) +
                            '  actions/full stack: ' + str(stack_rate) +
                            ' (lower is better)  ' + grasp_str + ' place_on_stack_rate: ' + str(place_rate) + ' place_attempts: ' + str(place_count) +
                            '  partial_stack_successes: ' + str(partial_stack_count) +
                            '  stack_successes: ' + str(stack_count) + ' trial_success_rate: ' + str(trial_rate) + ' stack goal: ' + str(current_stack_goal) +
                            ' current_height: ' + str(nonlocal_variables['stack_height']))

                # NOTE(zhe) process action loop now stalls after setting executing_action to False
                nonlocal_variables['executing_action'] = False

            # NOTE(zhe) this is like a checkpoint to save the thread's variable when the log and model are saved.
            # save this thread's variables every time the log and model are saved
            if nonlocal_variables['finalize_prev_trial_log']:
                # finalize_prev_trial_log gets set to false before all data is saved in the rest of the loop.
                # This flag is used to save variables in the other thread without
                # breaking anything by messing with finalize_prev_trial_log
                nonlocal_variables['save_state_this_iteration'] = True

                if last_iteration_saved != trainer.iteration: # checks if it already saved this iteration
                    last_iteration_saved = trainer.iteration

                    # create dict of all variables and save a json file
                    process_vars = {}
                    process_vars['action_count'] = action_count
                    process_vars['grasp_count'] = grasp_count
                    process_vars['successful_grasp_count'] = successful_grasp_count
                    process_vars['successful_color_grasp_count'] = successful_color_grasp_count
                    process_vars['place_count'] = place_count
                    process_vars['place_rate'] = place_rate
                    process_vars['partial_stack_count'] = partial_stack_count
                    process_vars['partial_stack_rate'] = partial_stack_rate
                    process_vars['stack_count'] = stack_count
                    process_vars['stack_rate'] = stack_rate
                    process_vars['needed_to_reset'] = needed_to_reset
                    process_vars['grasp_str'] = grasp_str
                    process_vars['successful_trial_count'] = successful_trial_count
                    process_vars['trial_rate'] = trial_rate
                    # save process vars into nonlocal variables so they can be used to inform future training
                    nonlocal_variables['prev_process_vars'] = process_vars
                    save_location = os.path.join(logger.base_directory, 'data', 'variables')
                    if not os.path.exists(save_location):
                        os.mkdir(save_location)
                    with open(os.path.join(save_location, 'process_action_var_values_%d.json' % (trainer.iteration)), 'w') as f:
                            json.dump(process_vars, f, cls=utils.NumpyEncoder, sort_keys=True)

            # TODO(ahundt) this should really be using proper threading and locking algorithms
            time.sleep(0.01)

    # helper function to update variables for trial ending
    def end_trial():
        # Check if the other thread ended the trial and reset the important values
        no_change_count = [0, 0]
        num_trials = trainer.end_trial()
        if nonlocal_variables['stack'] is not None:
            # TODO(ahundt) HACK to work around BUG where the stack sequence class currently over-counts the trials due to double resets at the end of one trial.
            nonlocal_variables['stack'].trial = num_trials
        logger.write_to_log('clearance', trainer.clearance_log)
        # we've recorded the data to mark this trial as complete
        nonlocal_variables['trial_complete'] = False
        # we're still not totally done, we still need to finilaize the log for the trial
        nonlocal_variables['finalize_prev_trial_log'] = True
        if is_testing:
            # Do special testing mode update steps
            # If at end of test run, re-load original weights (before test run)
            if use_demo:
                if 'stack' in multi_task_snapshot_files:
                    stack_trainer.model.load_state_dict(torch.load(multi_task_snapshot_files['stack']))
                if 'row' in multi_task_snapshot_files:
                    row_trainer.model.load_state_dict(torch.load(multi_task_snapshot_files['row']))
                if 'unstack' in multi_task_snapshot_files:
                    unstack_trainer.model.load_state_dict(torch.load(multi_task_snapshot_files['unstack']))
                if 'vertical_square' in multi_task_snapshot_files:
                    vertical_square_trainer.model.load_state_dict(torch.load(multi_task_snapshot_files['vertical_square']))
            else:
                print(f"Snapshot file: {snapshot_file}")
                try:
                    trainer.model.load_state_dict(torch.load(snapshot_file))
                except FileNotFoundError:
                    pass

            if test_preset_cases:
                case_file = preset_files[min(len(preset_files)-1, int(float(num_trials+1)/float(trials_per_case)))]
                # case_file = preset_files[min(len(preset_files)-1, int(float(num_trials-1)/float(trials_per_case)))]
                # load the current preset case, incrementing as trials are cleared
                print('loading case file: ' + str(case_file))
                robot.load_preset_case(case_file)
            if not place and num_trials >= max_test_trials:
                nonlocal_pause['exit_called'] = True  # Exit after training thread (backprop and saving labels)

        return no_change_count

    def sim_problem_end_trial(num_problems_detected=0):
        ''' Call when trials must be ended due to an exceptional situation from the main training loop.
        Currently it is called when the simulator is unresponsive for more than 60 seconds and when training progress drops or jumps in an implausible manner,
        which often means the simulator entered a physically impossible state.
        The existing code should already call the regular end_trial() function when the next iteration starts.
        '''
        get_and_save_images(robot, workspace_limits, heightmap_resolution, logger, trainer, '1')
        robot.check_sim()
        if not robot.reposition_objects():
            # This can happen if objects are in impossible positions (NaN),
            # so set the variable to immediately and completely restart
            # the simulation below.
            num_problems_detected += 3
        nonlocal_variables['trial_complete'] = True

        if place:
            nonlocal_variables['stack'].reset_sequence()
            nonlocal_variables['stack'].next()
        if check_z_height:
            # Zero out the height because the trial is done.
            # Note these lines must normally be after the
            # logging of these variables is complete,
            # but this is a special (hopefully rare) recovery scenario.
            nonlocal_variables['stack_height'] = 0.0
            nonlocal_variables['prev_stack_height'] = 0.0
        else:
            nonlocal_variables['stack_height'] = 1.0
            nonlocal_variables['prev_stack_height'] = 1.0
        num_problems_detected += 1
        if num_problems_detected > 2:
            # Try more drastic recovery methods the second time around
            robot.restart_sim(connect=True)
            robot.add_objects()
        return num_problems_detected

    action_thread = threading.Thread(target=process_actions)
    action_thread.daemon = True
    action_thread.start()
    nonlocal_pause['exit_called'] = False
    # -------------------------------------------------------------
    # -------------------------------------------------------------
    prev_primitive_action = None
    prev_reward_value = None
    if test_preset_cases:
        # save out the order we will visit the preset files for a sanity check
        print('preset files order: ' + str(preset_files))
        np.savetxt(os.path.join(logger.transitions_directory, 'preset-case-files.log.txt'), preset_files, delimiter=' ', fmt='%s')
    if show_preset_cases_then_exit and test_preset_cases:
        # Just a quick temporary mode for viewing the saved preset test cases
        for case_file in preset_files:
            # load the current preset case, incrementing as trials are cleared
            print('loading case file: ' + str(case_file))
            robot.load_preset_case(case_file)
            robot.restart_sim()
            robot.add_objects()
            time.sleep(3)
        exit_called = True
        robot.shutdown()
        return

    num_trials = trainer.num_trials()
    do_continue = False
    best_dict = {}
    prev_best_dict = {}
    backprop_enabled = None  # will be a dictionary indicating if specific actions have backprop enabled

    # Instantiate the DatasetReader in order to provide language commands during training
    language_data = None
    blockMover = None
    language_model = None
    if static_language_mask:
        if is_sim and not is_bisk:
            # define a dataset reader closure so that we can pass individual objects at a time
            # TODO(elias) turn these into command-line args
            dataset_reader_fxn = lambda x: GoodRobotDatasetReader(path_or_obj=x,
                                                    split_type="none",
                                                    task_type="rows",
                                                    augment_by_flipping=False,
                                                    augment_language = False,
                                                    augment_by_rotating=False,
                                                    leave_out_color=None,
                                                    batch_size=1,
                                                    max_seq_length=40,
                                                    resolution = 64,
                                                    is_bert = True,
                                                    overfit=False)

        # if dealing with Bisk data, do as before
        if is_sim and is_bisk:
            dataset_reader = DatasetReader(args.train_language_inputs,
                                        None,
                                        None,
                                        batch_by_line=True,
                                        batch_size = 1)
            print(f"Reading data from {args.train_language_inputs}, this may take a few minutes.")
            language_data = dataset_reader.data['train']
            # END IF

        if is_sim and is_bisk:
            blockMover = BlockSetter(num_obj, [0.15, 0.0, 0.0], robot, side_len=0.027)

        language_model = utils.load_language_model_from_config(configYamlPath=language_model_config, weightsPath=language_model_weights)
        language_model.eval()

    # Start main training/testing loop, max_iter == 0 or -1 goes forever.
    # NOTE(zhe) We may not be able to simply use the common sense filter for placing since we need to place in "empty space" sometimes.
    while max_iter < 0 or trainer.iteration < max_iter:
        # end trial if signaled by process_actions thread
        if nonlocal_variables['trial_complete']:
            no_change_count = end_trial()
            num_trials = trainer.num_trials()

        print('\n%s iteration: %d' % ('Testing' if is_testing else 'Training', trainer.iteration))
        iteration_time_0 = time.time()
        # Record the current trial number
        trainer.trial_log.append([trainer.num_trials()])

        # Get latest RGB-D image
        valid_depth_heightmap, color_heightmap, depth_heightmap, color_img, depth_img = get_and_save_images(
            robot, workspace_limits, heightmap_resolution, logger, trainer, depth_channels_history=depth_channels_history)

        # Make sure simulation is still stable (if not, reset simulation)
        if is_sim:
            robot.check_sim()

        # If using the language map, get the command sentence and set up the scene
        nonlocal_variables['intended_position'] = None
        if static_language_mask:
            # TODO(elias) ensure prev_primitive_action is thread-safe
            # TODO(elias) what about unsuccessful grasp actions that move the block
            if is_sim and not human_annotation and (prev_primitive_action == "place" or prev_primitive_action is None):
                json_data = sim_object_state_to_json(robot)
                # TODO(elias) add depthmap
                #plt.imshow(color_heightmap)
                #plt.show(block=True)
                #plt.figure()
                #plt.imshow(valid_depth_heightmap)
                #plt.show(block=True)
                pair = Pair.from_nonsim_main_idxs(color_heightmap,
                                           valid_depth_heightmap,
                                           is_row = check_row)

                # batchify a single example
                language_data_instance = dataset_reader_fxn(pair).data['train'][0]

                #print(nonlocal_variables['stack'].object_color_sequence, nonlocal_variables['stack'].object_color_index)
                #pair = Pair.from_main_idxs(color_heightmap,
                #                           valid_depth_heightmap,
                #                           json_data,
                #                           nonlocal_variables['stack'],
                #                           is_row = check_row)

                ## batchify a single example
                #language_data_instance = dataset_reader_fxn(pair).data['train'][0]
            # TODO(elias) add if statement for unsuccessful grasp, the command should stay the same
            #if is

            # only set up the scene if working with Bisk (2018) data
            elif is_sim and not human_annotation and is_bisk:
                # Update nonlocal variables with bisk goal here
                nonlocal_variables['intended_position'] = [language_data_instance.next_positions[0], language_data_instance.next_rotations[0]]
                # RESET THE SCENE to match the "previous" state if we are in the simulator
                # NOTE(zhe) This currently requires the dynamics to be turned off. TODO(zhe) Allow dynamics in future.
                pos = language_data_instance.previous_positions[0]
                rot = language_data_instance.previous_rotations[0]
                blockMover.load_setup(pos, rot)
            elif (human_annotation or not is_sim) and (prev_primitive_action == "place" or prev_primitive_action is None):
                pair = Pair.from_nonsim_main_idxs(color_heightmap,
                                           valid_depth_heightmap,
                                           is_row = check_row)

                # batchify a single example
                language_data_instance = dataset_reader_fxn(pair).data['train'][0]
                # set the current top block color in the stack sequence
                nonlocal_variables['stack'].object_color_sequence[nonlocal_variables['stack'].object_color_index-1] = pair.target_num - 1
                # set the future top block color in the stack sequence
                nonlocal_variables['stack'].object_color_sequence[nonlocal_variables['stack'].object_color_index] = pair.source_num - 1

        else:
            language_data_instance = None

        # Reset simulation or pause real-world training if table is empty
        stuff_count = np.zeros(valid_depth_heightmap.shape[:2])
        stuff_count[valid_depth_heightmap[:, :, 0] > 0.02] = 1
        if show_heightmap:
            # show the heightmap
            f = plt.figure()
            f.suptitle(str(trainer.iteration))
            f.add_subplot(1,3, 1)
            plt.imshow(valid_depth_heightmap[:, :, 0])
            f.add_subplot(1,3, 2)
            # f.add_subplot(1,2, 1)
            if robot.background_heightmap is not None:
                plt.imshow(robot.background_heightmap)
                f.add_subplot(1,3, 3)
            plt.imshow(stuff_count)
            plt.show(block=True)
        stuff_sum = np.sum(stuff_count)
        empty_threshold = 300
        if is_sim and is_testing:
            empty_threshold = 10
        if check_row:
            # here we are assuming blocks for check_row, if any block leaves the scene then we can't succeed.
            # TODO(ahundt) Ideally volume should also be accounted for, a perfect stack is about the area of 1 block, and the scene might start with a stack.
            num_empty_obj = num_obj
            if is_testing:
                num_empty_obj -= 1
            empty_threshold = 300 * (num_empty_obj + num_extra_obj)
        print('Current count of pixels with stuff: ' + str(stuff_sum) + ' threshold below which the scene is considered empty: ' + str(empty_threshold))

        # NOTE(zhe) The pushing & grasping only task is to pick up items and teleport them to a bin outside of the workspace.
        if not place and stuff_sum < empty_threshold:
            print('Pushing And Grasping Trial Successful!')
            num_trials = trainer.num_trials()
            pg_trial_success_count = np.max(trainer.trial_success_log, initial=0)
            for i in range(len(trainer.trial_success_log), trainer.iteration):
                # previous trials were ended early
                trainer.trial_success_log.append([int(pg_trial_success_count)])
            trainer.trial_success_log.append([int(pg_trial_success_count + 1)])
            nonlocal_variables['trial_complete'] = True

        # calculate number of actions/iterations in this trial
        actions_in_trial = trainer.get_final_trial_action_count()

        # NOTE(zhe) This is for the stacking task (BUG But it runs for place/grasp as well?), error is thrown when not enough objects are in the workspace or no change in workspace
        if stuff_sum < empty_threshold or ((is_testing or is_sim) and not prev_grasp_success and no_change_count[0] + no_change_count[1] > 10) or (actions_in_trial >= max_trial_actions):
            if is_sim:
                print('There have not been changes to the objects for for a long time [push, grasp]: ' + str(no_change_count) +
                      ', the trial took ' + str(actions_in_trial) + ' vs a limit of ' + str(max_trial_actions) + ' actions, ' +
                      'or there are not enough objects in view (value: %d)! Repositioning objects.' % (stuff_sum))
                robot.restart_sim()
                robot.add_objects()
                if is_testing:  # If at end of test run, re-load original weights (before test run)
                    if use_demo:
                        if 'stack' in multi_task_snapshot_files:
                            stack_trainer.model.load_state_dict(torch.load(multi_task_snapshot_files['stack']))
                        if 'row' in multi_task_snapshot_files:
                            row_trainer.model.load_state_dict(torch.load(multi_task_snapshot_files['row']))
                        if 'unstack' in multi_task_snapshot_files:
                            unstack_trainer.model.load_state_dict(torch.load(multi_task_snapshot_files['unstack']))
                        if 'vertical_square' in multi_task_snapshot_files:
                            vertical_square_trainer.model.load_state_dict(torch.load(multi_task_snapshot_files['vertical_square']))

                    else:
                        try:
                            trainer.model.load_state_dict(torch.load(snapshot_file))
                        except FileNotFoundError:
                            # TODO(elias) make sure this is OK
                            pass
                if place:
                    set_nonlocal_success_variables_false()
                    nonlocal_variables['stack'].reset_sequence()
                    nonlocal_variables['stack'].next()
            else:
                # print('Not enough stuff on the table (value: %d)! Pausing for 30 seconds.' % (np.sum(stuff_count)))
                # time.sleep(30)
                print('Not enough stuff on the table (value: %d)! Moving objects to reset the real robot scene...' % (stuff_sum))
                robot.restart_real()

            # fill trial success log with 0s if we had a no activity-caused reset, do for both real and sim
            if not place:
                pg_trial_success_count = np.max(trainer.trial_success_log, initial=0)
                for i in range(len(trainer.trial_success_log), trainer.iteration + 1):
                    # previous trials were ended early
                    trainer.trial_success_log.append([int(pg_trial_success_count)])

            # If the scene started empty, we are just setting up
            # trial 0 with a reset, so no trials have been completed.
            if trainer.iteration > 0:
                # All other nonzero trials should be considered over,
                # so mark the trial as complete and move on to the next one.
                # NOTE(zhe) Continue to next trial after error or success determined above.
                nonlocal_variables['trial_complete'] = True
                # TODO(ahundt) might this continue statement increment trainer.iteration, break accurate indexing of the clearance log into the label, reward, and image logs?
                do_continue = True
                # continue

        # TODO(adit98) figure out if we need to disable experience replay for boundary situations e.g. successful action & trial reset for trial action limit, successful action & objects leaving scene
        # end trial if scene is empty or no changes
        if nonlocal_variables['trial_complete']:
            # Check if the other thread ended the trial and reset the important values
            no_change_count = end_trial()
            num_trials = trainer.num_trials()

            if do_continue:
                do_continue = False
                continue

            # TODO(ahundt) update experience replay trial rewards

        # check for possible bugs in the code
        if len(trainer.reward_value_log) < trainer.iteration - 2:
            # check for progress counting inconsistencies
            print('WARNING POSSIBLE CRITICAL ERROR DETECTED: log data index and trainer.iteration out of sync!!! Experience Replay may break! '
                  'Check code for errors in indexes, continue statements etc.')
        if place and nonlocal_variables['stack'].trial != num_trials:
            # check that num trials is always the current trial number
            print('WARNING variable mismatch num_trials + 1: ' + str(num_trials + 1) + ' nonlocal_variables[stack].trial: ' + str(nonlocal_variables['stack'].trial))

        # check if we have completed the current test
        if is_testing and place and nonlocal_variables['stack'].trial > max_test_trials:
            # If we are doing a fixed number of test trials, end the run the next time around.
            nonlocal_pause['exit_called'] = True

        if not nonlocal_pause['exit_called']:
            # NOTE(zhe) setting the ordered stack goal.
            # Run forward pass with network to get affordances
            if nonlocal_variables['stack'].is_goal_conditioned_task and grasp_color_task:
                goal_condition = np.array([nonlocal_variables['stack'].current_one_hot()])
            else:
                goal_condition = None

            # here, we run forward pass on imitation video
            if args.use_demo:
                # run forward pass, keep action features and get softmax predictions
                # stack features
                if stack_trainer is not None:
                    push_feat_stack, grasp_feat_stack, place_feat_stack, push_predictions_stack, \
                            grasp_predictions_stack, place_predictions_stack, _, _ = \
                            stack_trainer.forward(color_heightmap, valid_depth_heightmap,
                                    is_volatile=True, keep_action_feat=True, demo_mask=True)
                    print("main.py nonlocal_pause['exit_called'] got stack features")

                    # fill masked arrays of features
                    push_feat_stack, grasp_feat_stack, place_feat_stack = \
                            push_feat_stack.filled(0.0), grasp_feat_stack.filled(0.0), place_feat_stack.filled(0.0)

                    # TODO(adit98) may need to refactor, for now just store stack predictions
                    push_predictions, grasp_predictions, place_predictions = \
                            push_predictions_stack, grasp_predictions_stack, place_predictions_stack

                if row_trainer is not None:
                    # row features
                    push_feat_row, grasp_feat_row, place_feat_row, push_predictions_row, \
                            grasp_predictions_row, place_predictions_row, _, _ = \
                            row_trainer.forward(color_heightmap, valid_depth_heightmap,
                                    is_volatile=True, keep_action_feat=True, demo_mask=True)
                    print("main.py nonlocal_pause['exit_called'] got row features")

                    # fill masked arrays of features
                    push_feat_row, grasp_feat_row, place_feat_row = \
                            push_feat_row.filled(0.0), grasp_feat_row.filled(0.0), place_feat_row.filled(0.0)

                    # NOTE(adit98) what gets logged in these variables is unlikely to be relevant
                    # set predictions variables to row predictions if stack trainer not specified
                    if stack_trainer is None:
                        push_predictions, grasp_predictions, place_predictions = \
                                push_predictions_row, grasp_predictions_row, place_predictions_row

                if unstack_trainer is not None:
                    # unstack features
                    push_feat_unstack, grasp_feat_unstack, place_feat_unstack, push_predictions_unstack, \
                            grasp_predictions_unstack, place_predictions_unstack, _, _ = \
                            unstack_trainer.forward(color_heightmap, valid_depth_heightmap,
                                    is_volatile=True, keep_action_feat=True, demo_mask=True)
                    print("main.py nonlocal_pause['exit_called'] got unstack features")

                    # fill masked arrays of features
                    push_feat_unstack, grasp_feat_unstack, place_feat_unstack = \
                            push_feat_unstack.filled(0.0), grasp_feat_unstack.filled(0.0), place_feat_unstack.filled(0.0)

                    # NOTE(adit98) what gets logged in these variables is unlikely to be relevant
                    # set predictions variables to unstack predictions if stack trainer not specified
                    if stack_trainer is None:
                        push_predictions, grasp_predictions, place_predictions = \
                                push_predictions_unstack, grasp_predictions_unstack, place_predictions_unstack

                if vertical_square_trainer is not None:
                    # vertical_square features
                    push_feat_vertical_square, grasp_feat_vertical_square, place_feat_vertical_square, push_predictions_vertical_square, \
                            grasp_predictions_vertical_square, place_predictions_vertical_square, _, _ = \
                            vertical_square_trainer.forward(color_heightmap, valid_depth_heightmap,
                                    is_volatile=True, keep_action_feat=True, demo_mask=True)
                    print("main.py nonlocal_pause['exit_called'] got vertical_square features")

                    # fill masked arrays of features
                    push_feat_vertical_square, grasp_feat_vertical_square, place_feat_vertical_square = \
                            push_feat_vertical_square.filled(0.0), grasp_feat_vertical_square.filled(0.0), place_feat_vertical_square.filled(0.0)

                    # NOTE(adit98) what gets logged in these variables is unlikely to be relevant
                    # set predictions variables to vertical_square predictions if stack trainer not specified
                    if stack_trainer is None:
                        push_predictions, grasp_predictions, place_predictions = \
                                push_predictions_vertical_square, grasp_predictions_vertical_square, place_predictions_vertical_square

            else:
                # DONE(zhe) Need to ensure that "predictions" also have language mask
                # TODO(zhe) Goal condition needs to be false for grasp color task and language stacking.
                # TODO(elias) add check for if we're using language instruction
                # Generate the language mask using the language model.
                language_output = None # 4 ndarrays with shape (batch_size, 256, 2, 1) where each pixel has two options (block is present, block is not present)
                if static_language_mask and language_data_instance is not None:
                    with torch.no_grad():
                        language_output = language_model.forward(language_data_instance)
                if language_data_instance is not None:
                    command = [x for x in language_data_instance['command'][0] if x != "<PAD>"]
                    nonlocal_variables['language_metadata']['command'] = command
                    print(f"Command: {' '.join(command)}")

                push_predictions, grasp_predictions, place_predictions, state_feat, output_prob = \
                        trainer.forward(color_heightmap, valid_depth_heightmap,
                                is_volatile=True, goal_condition=goal_condition, language_output=language_output)

                # min of 5 active pixels or we kill the sim
                # if np.sum(1-grasp_predictions.mask) < 5:
                #     print(f"Grasp action '{command}' cannot be executed because of missing blocks, exiting!")
                #     no_change_count = end_trial()
                #     nonlocal_pause['exit_called'] = True
                # if np.sum(1-place_predictions.mask) < 5:
                #     print(f"Place action '{command}' cannot be executed because of missing blocks, exiting!")
                #     no_change_count = end_trial()
                #     nonlocal_pause['exit_called'] = True

            if not nonlocal_variables['finalize_prev_trial_log']:
                # Execute best primitive action on robot in another thread
                # START THE REAL ROBOT EXECUTING THE NEXT ACTION IN THE OTHER THREAD,
                # unless it is a new trial, then we will wait a moment to do final
                # logging before starting the next action
                nonlocal_variables['executing_action'] = True

        # Run training iteration in current thread (aka training thread)
        # NOTE(zhe) First time the loop doesn't run.
        if 'prev_color_img' in locals():

            # Detect changes
            change_detected, no_change_count = detect_changes(prev_primitive_action, depth_heightmap, prev_depth_heightmap, prev_grasp_success, no_change_count)

            if no_height_reward:
                # used to assess the value of the reward multiplier
                reward_multiplier = 1
            else:
                reward_multiplier = prev_stack_height

            # Compute training labels, returns are:
            # label_value == expected_reward (with future rewards)
            # prev_reward_value == current_reward (without future rewards)
            # NOTE(zhe) label_value is y_t, prev_reward_value is R_P
            # TODO(zhe) Edit label_value to include bisk stacking rewards.
            label_value, prev_reward_value = trainer.get_label_value(
                prev_primitive_action, prev_push_success, prev_grasp_success, change_detected,
                prev_push_predictions, prev_grasp_predictions, color_heightmap, valid_depth_heightmap,
                prev_color_success, goal_condition=prev_goal_condition, prev_place_predictions=prev_place_predictions,
                place_success=prev_partial_stack_success, reward_multiplier=reward_multiplier)
            # label_value is also known as expected_reward in trainer.get_label_value(), this is what the nn predicts.
            trainer.label_value_log.append([label_value])
            logger.write_to_log('label-value', trainer.label_value_log)
            # prev_reward_value is the regular old reward value actually based on the multiplier and action success
            trainer.reward_value_log.append([prev_reward_value])
            logger.write_to_log('reward-value', trainer.reward_value_log)
            trainer.change_detected_log.append([change_detected])
            logger.write_to_log('change-detected', trainer.change_detected_log)
            logger.write_to_log('grasp-success', trainer.grasp_success_log)
            if nonlocal_variables['stack'].is_goal_conditioned_task and grasp_color_task:
                trainer.goal_condition_log.append(nonlocal_variables['stack'].current_one_hot())
                logger.write_to_log('goal-condition', trainer.goal_condition_log)
                logger.write_to_log('color-success', trainer.color_success_log)
            if static_language_mask:
                logger.write_to_log('grasp-color-success', trainer.grasp_color_success_log)
            if place:
                logger.write_to_log('stack-height', trainer.stack_height_log)
                logger.write_to_log('partial-stack-success', trainer.partial_stack_success_log)
                logger.write_to_log('place-success', trainer.place_success_log)
            if nonlocal_variables['finalize_prev_trial_log']:
                # Do final logging from the previous trial and previous complete iteration
                nonlocal_variables['finalize_prev_trial_log'] = False
                trainer.trial_reward_value_log_update()
                logger.write_to_log('trial-reward-value', trainer.trial_reward_value_log)
                logger.write_to_log('iteration', np.array([trainer.iteration]))
                logger.write_to_log('trial-success', trainer.trial_success_log)
                logger.write_to_log('trial', trainer.trial_log)
                logger.write_to_log('load_snapshot_file_iteration', trainer.load_snapshot_file_iteration_log)
                best_dict, prev_best_dict, current_dict = save_plot(trainer, plot_window, is_testing,
                        num_trials, best_dict, logger, title, place, prev_best_dict, task_type=task_type)
                # if we exceeded max_train_actions at the end of the last trial, stop training
                if max_train_actions is not None and trainer.iteration > max_train_actions:
                    nonlocal_pause['exit_called'] = True
                print('Trial logging complete: ' + str(num_trials) + ' --------------------------------------------------------------')

                # reset the state for this trial THEN START EXECUTING THE ACTION FOR THE NEW TRIAL
                if check_z_height:
                    # TODO(ahundt) BUG THIS A NEW LOCATION BUT WE MUST BE SURE WE ARE NOT MESSING UP TRIAL REWARDS
                    # Zero out the height because the trial is done.
                    # Note these lines must be after the logging of these variables is complete.
                    nonlocal_variables['stack_height'] = 1.0
                    nonlocal_variables['prev_stack_height'] = 1.0
                else:
                    # Set back to the minimum stack height because the trial is done.
                    # Note these lines must be after the logging of these variables is complete.
                    nonlocal_variables['stack_height'] = 1
                    nonlocal_variables['prev_stack_height'] = 1
                # Start executing the action for the new trial
                nonlocal_variables['executing_action'] = True

            # Adjust exploration probability
            if not is_testing:
                explore_decay_rate = 0.9996
                if (max_train_actions is not None and max_train_actions > 20000) or (max_train_actions is None and (max_iter == -1 or max_iter > 20000)):
                    # do more exploration on longer runs
                    explore_decay_rate = 0.9999
                explore_prob = max(0.5 * np.power(explore_decay_rate, trainer.iteration), 0.01) if explore_rate_decay else 0.5

            # Do sampling for experience replay
            if experience_replay_enabled and prev_primitive_action is not None and not is_testing:
                # Choose if experience replay should be trained on a
                # historical successful or failed action
                if prev_primitive_action == 'push':
                    train_on_successful_experience = not change_detected
                elif prev_primitive_action == 'grasp':
                    train_on_successful_experience = not prev_grasp_success
                elif prev_primitive_action == 'place':
                    train_on_successful_experience = not prev_partial_stack_success
                # TODO(ahundt) the experience replay delays real robot execution, only use the parallel version below, delete this and move this code block down if that's been ok for a while.
                # Here we will try to sample a reward value from the same action as the current one
                # which differs from the most recent reward value to reduce the chance of catastrophic forgetting.
                # experience_replay(method, prev_primitive_action, prev_reward_value, trainer, grasp_color_task, logger,
                #                   nonlocal_variables, place, goal_condition, trial_reward=trial_reward,
                #                   train_on_successful_experience=train_on_successful_experience)

            # Save model snapshot
            if not is_testing:
                logger.save_backup_model(trainer.model, method)
                # save the best model based on all tracked plotting metrics.
                for k, v in best_dict.items():
                    if k in prev_best_dict and (prev_best_dict[k] is None or v > prev_best_dict[k]):
                        best_model_name = method + '_' + k
                        logger.save_model(trainer.model, best_model_name)
                        best_stats_file = os.path.join(logger.models_directory, best_model_name + '.json')
                        print('Saving new best model with stats in: ' + best_stats_file)
                        with open(best_stats_file, 'w') as f:
                            json.dump(best_dict, f, cls=utils.NumpyEncoder, sort_keys=True)
                        current_stats_file = os.path.join(logger.models_directory, best_model_name + '_current_stats.json')
                        print('Saving new best model current stats in: ' + current_stats_file)
                        with open(current_stats_file, 'w') as f:
                            json.dump(current_dict, f, cls=utils.NumpyEncoder, sort_keys=True)

                # saves once every time logs are finalized
                if nonlocal_variables['save_state_this_iteration']:
                    nonlocal_variables['save_state_this_iteration'] = False

                    logger.save_model(trainer.model, method)

                    # copy nonlocal_variable values and discard those which shouldn't be saved
                    nonlocals_to_save = nonlocal_variables.copy()
                    entries_to_pop = always_default_nonlocals.copy()

                    # save all entries which are JSON serializable only. Otherwise don't save
                    for k, v in nonlocals_to_save.items():
                        if not utils.is_jsonable(v):
                            entries_to_pop.append(k)

                    for k in entries_to_pop:
                        nonlocals_to_save.pop(k)

                    # save nonlocal_variables for resuming later
                    save_location = os.path.join(logger.base_directory, 'data', 'variables')
                    if not os.path.exists(save_location):
                        os.makedirs(save_location)
                    with open(os.path.join(save_location, 'nonlocal_vars_%d.json' % (trainer.iteration)), 'w') as f:
                        json.dump(nonlocals_to_save, f, cls=utils.NumpyEncoder, sort_keys=True)

                    if trainer.use_cuda:
                        trainer.model = trainer.model.cuda()

                # reload the best model if trial performance has declined by more than 10%
                if(trainer.iteration >= 1000 and 'trial_success_rate_best_value' in best_dict and 'trial_success_rate_current_value' in current_dict and
                   trainer_iteration_of_most_recent_model_reload + 60 < trainer.iteration):
                    # TODO(ahundt) check if the default scale requrement for a bad decline should be even smaller like 0.5 or 0.4
                    def is_bad_decline(best, current, subtract=0.1, scale=0.6):
                        return (best - subtract) * scale > current
                    def is_bad_decline_string(name, scale=0.6):
                        current_success = current_dict[name + '_success_rate_current_value']
                        best_success = best_dict[name + '_success_rate_best_value']
                        is_bad = is_bad_decline(best_success, current_success, scale=scale)
                        if is_bad:
                            print('WARNING: ' + name + ' success declined from the best ' + str(best_success) + ' to below the allowed limit of ' + str(current_success))
                        return is_bad

                    # check if grasp success or place success dropped a lot
                    bad_action_decline = is_bad_decline_string('grasp') or (place and is_bad_decline_string('place'))
                    if is_bad_decline_string('trial', scale=0.9) or bad_action_decline:
                        # The model quality has declined too much from the peak, reload the previous best model.
                        snapshot_file = choose_testing_snapshot(logger.base_directory, best_dict)
                        trainer.load_snapshot_file(snapshot_file)
                        logger.write_to_log('load_snapshot_file_iteration', trainer.load_snapshot_file_iteration_log)
                        trainer_iteration_of_most_recent_model_reload = trainer.iteration
                        print('WARNING: reloading the best model ' + str(snapshot_file))
                    # Trial decline needs to be worse for an actual reset
                    if is_bad_decline_string('trial') or bad_action_decline:
                        print('ERROR: PROBLEM DETECTED IN SCENE, STEEP TRIAL, GRASP, OR PLACE PERFORMANCE DECLINE, RESETTING THE OBJECTS TO RECOVER... sometimes performance declines because the simulator is in a physically impossible state, so move on to the next trial to be safe.')
                        num_problems_detected = sim_problem_end_trial(num_problems_detected)

                # Save model if we are at a new best stack rate
                if place and trainer.iteration >= 1000:
                    # if the stack rate is lower that means new stacks happen in fewer actions.
                    if nonlocal_variables['stack_rate'] < best_stack_rate:
                        best_stack_rate = nonlocal_variables['stack_rate']
                        stack_rate_str = method + '-best-stack-rate'
                        logger.save_backup_model(trainer.model, stack_rate_str)
                        logger.save_model(trainer.model, stack_rate_str)
                        logger.write_to_log('best-iteration', np.array([trainer.iteration]))

                    if trainer.use_cuda:
                        trainer.model = trainer.model.cuda()

            # Backprop is enabled on a per-action basis, or if the current iteration is over a certain threshold
            backprop_enabled = trainer.randomize_trunk_weights(backprop_enabled, random_trunk_weights_max, random_trunk_weights_reset_iters, random_trunk_weights_min_success)
            # Backpropagate
            if prev_primitive_action is not None and backprop_enabled[prev_primitive_action] and not disable_two_step_backprop and not is_testing:
                print('Running two step backprop()')
                # NOTE(adit98) this is a WIP
                if use_demo:
                    backprop_trainer = trainers[prev_best_trainer_ind]
                    backprop_trainer.backprop(prev_color_heightmap, prev_valid_depth_heightmap,
                        prev_primitive_action, prev_best_pix_ind, label_value,
                        goal_condition=prev_goal_condition)
                trainer.backprop(prev_color_heightmap, prev_valid_depth_heightmap,
                        prev_primitive_action, prev_best_pix_ind, label_value,
                        goal_condition=prev_goal_condition)

        # While in simulated mode we need to keep count of simulator problems,
        # because the simulator's physics engine is pretty buggy. For example, solid
        # objects sometimes stick to each other or have their volumes intersect, and
        # on occasion this and/or Inverse Kinematics issues lead to acceleration to
        # nearly infinite velocities. We attempt to detect these situation and
        # when problems occur we start with simple workarounds. If that does not work
        # we apply more intrusive resets to restore the simulator to a valid state.
        #
        # Fortunately for us, the real robot is not like the simulator in that it
        # tends to obey the laws of physics. :-) However, it can suffer from its own
        # issues like safety/security stops when it collides with objects. In these
        # cases it will not move until a human resets the robot. Therefore, we also
        # try to detect these issues and wait for a human to intervene before resuming
        # real robot execution. The way we do this is to make sure the robot is actually
        # at the home position before moving on to the next iteration.
        num_problems_detected = 0
        # The real robot may experience security stops, so we must check for those too.
        wait_until_home_and_not_executing_action = not is_sim
        # nonlocal variable for quick threading workaround
        real_home = {'is_home': False, 'home_lock': threading.Lock()}

        # This is the primary experience replay loop which runs while the separate
        # robot thread is physically moving as well as when the program is paused.
        while nonlocal_variables['executing_action'] or nonlocal_pause['pause'] or wait_until_home_and_not_executing_action:
            if prev_primitive_action is not None and backprop_enabled[prev_primitive_action] and experience_replay_enabled and not is_testing:
                # flip between training success and failure, disabled because it appears to slow training down
                # train_on_successful_experience = not train_on_successful_experience
                # do some experience replay while waiting, rather than sleeping
                experience_replay(method, prev_primitive_action, prev_reward_value, trainer,
                                  grasp_color_task, logger, nonlocal_variables, place, goal_condition,
                                  trial_reward=trial_reward or discounted_reward, train_on_successful_experience=train_on_successful_experience)
            else:
                time.sleep(0.1)
            time_elapsed = time.time()-iteration_time_0
            if nonlocal_pause['pause']:
                print('Pause engaged for ' + str(time_elapsed) + ' seconds, press ctrl + c after at least 5 seconds to resume.')
            elif not is_sim and not nonlocal_variables['executing_action']:
                # the real robot should not move to the next action until execution of this action is complete AND
                # the robot has actually made it home. This is to prevent collecting bad data after a security stop due to the robot colliding.
                # Here the action has finished, now we must make sure we are home.
                def homing_thread():
                    with real_home['home_lock']:
                        # send the robot home
                        real_home['is_home'] = robot.go_home(block_until_home=True)
                if real_home['home_lock'].acquire(blocking=False):
                    if num_problems_detected == 0:
                        # check if we are home
                        wait_until_home_and_not_executing_action = not robot.block_until_home(0)
                        num_problems_detected += 1
                    if num_problems_detected > 0:
                        # Command the robot to go home if we are not home
                        wait_until_home_and_not_executing_action = not real_home['is_home']
                        if wait_until_home_and_not_executing_action:
                            # start a thread to go home, we will continue to experience replay while we wait
                            t = threading.Thread(target=homing_thread)
                            t.start()
                            num_problems_detected += 1
                    real_home['home_lock'].release()

                if wait_until_home_and_not_executing_action and num_problems_detected > 2:
                    print('The robot was not at home after the current action finished running. '
                          'Make sure the robot did not experience either an error or security stop. '
                          'WARNING: The robot will attempt to go home again in a few seconds.')
            elif is_sim and int(time_elapsed) > timeout:
                # The simulator can experience catastrophic physics instability, so here we detect that and reset.
                print('ERROR: PROBLEM DETECTED IN SCENE, NO CHANGES FOR OVER 60 SECONDS, RESETTING THE OBJECTS TO RECOVER...')
                num_problems_detected = sim_problem_end_trial(num_problems_detected)
                # don't reset again for 20 more seconds
                iteration_time_0 = time.time()
                # TODO(ahundt) Improve recovery: maybe set trial_complete = True here and call continue or set do_continue = True?

        if nonlocal_pause['exit_called']:
            # shut down the simulation or robot
            robot.shutdown()
            break


        # If we don't have any successes reinitialize model
        # Save information for next training step
        prev_color_img = color_img.copy()
        prev_depth_img = depth_img.copy()
        prev_color_heightmap = color_heightmap.copy()
        prev_depth_heightmap = depth_heightmap.copy()
        prev_valid_depth_heightmap = valid_depth_heightmap.copy()
        prev_push_success = copy.deepcopy(nonlocal_variables['push_success'])
        prev_grasp_success = copy.deepcopy(nonlocal_variables['grasp_success'])
        prev_primitive_action = copy.deepcopy(nonlocal_variables['primitive_action'])
        prev_place_success = copy.deepcopy(nonlocal_variables['place_success'])
        prev_partial_stack_success = copy.deepcopy(nonlocal_variables['partial_stack_success'])
        # stack_height will just always be 1 if we are not actually stacking
        prev_stack_height = copy.deepcopy(nonlocal_variables['stack_height'])
        nonlocal_variables['prev_stack_height'] = copy.deepcopy(nonlocal_variables['stack_height'])
        prev_push_predictions = push_predictions.copy()
        prev_grasp_predictions = grasp_predictions.copy()
        prev_place_predictions = place_predictions
        prev_best_pix_ind = copy.deepcopy(nonlocal_variables['best_pix_ind'])
        # TODO(ahundt) BUG We almost certainly need to copy nonlocal_variables['stack']
        prev_stack = copy.deepcopy(nonlocal_variables['stack'])
        prev_goal_condition = copy.deepcopy(goal_condition)
        if grasp_color_task:
            prev_color_success = copy.deepcopy(nonlocal_variables['grasp_color_success'])
            if nonlocal_variables['grasp_success'] and nonlocal_variables['grasp_color_success']:
                # Choose the next color block to grasp, or None if not running in goal conditioned mode
                nonlocal_variables['stack'].next()
                print('NEW GOAL COLOR: ' + str(robot.color_names[nonlocal_variables['stack'].object_color_index]) + ' GOAL CONDITION ENCODING: ' + str(nonlocal_variables['stack'].current_one_hot()))

        else:
            prev_color_success = None

        if use_demo:
            prev_best_trainer_ind = nonlocal_variables['best_trainer_log'][-1]

        # TODO(elias) this is where we check for trial completion nonlocal_variables['train_complete]
        #if nonlocal_variables['trial_complete']:
            # load next image of the task
            # use trial number variable as the index to pick out the image
            # use that also to get/save the string

        iteration_time_1 = time.time()
        print('Time elapsed: %f' % (iteration_time_1-iteration_time_0))

        print('Trainer iteration: %d complete' % int(trainer.iteration))
        if use_demo:
            if stack_trainer is not None:
                stack_trainer.iteration += 1
            if row_trainer is not None:
                row_trainer.iteration += 1
            if unstack_trainer is not None:
                unstack_trainer.iteration += 1
            if vertical_square_trainer is not None:
                vertical_square_trainer.iteration += 1

        else:
            trainer.iteration += 1

    nonlocal_pause['process_actions_exit_called'] = True
    # Save the final plot when the run has completed cleanly, plus specifically handle preset cases
    best_dict, prev_best_dict, current_dict = save_plot(trainer, plot_window, is_testing, num_trials,
            best_dict, logger, title, place, prev_best_dict, preset_files, task_type=task_type)
    if not is_testing:
        # save a backup of the best training stats from the original run, this is because plotting updates
        # or other utilities might modify or overwrite the real stats fom the original run.
        best_stats_path = os.path.join(logger.base_directory, 'best_stats.json')
        best_stats_backup_path = os.path.join(logger.base_directory, 'models', 'training_best_stats.json')
        shutil.copyfile(best_stats_path, best_stats_backup_path)
    return logger.base_directory, best_dict

def sim_object_state_to_json(robot):
    # Dump scene state information to a file.
    sim_positions, sim_orientations = robot.get_obj_positions_and_orientations()
    to_ret = {'positions': sim_positions,
              'orientations': sim_orientations,
              'color_names': robot.color_names,
              'num_obj': robot.num_obj}
    return to_ret

def dump_sim_object_state_to_json(robot, logger, filename):
    # Dump scene state information to a file.
    to_dump = sim_object_state_to_json(robot)
    save_location = os.path.join(logger.base_directory, 'data', 'variables')
    if not os.path.exists(save_location):
        os.mkdir(save_location)
    with open(os.path.join(save_location, filename), 'w') as f:
            json.dump(to_dump, f, cls=utils.NumpyEncoder, sort_keys=True)

def parse_resume_and_snapshot_file_args(args):
    if args.resume == 'last':
        dirs = [os.path.join(os.path.abspath('logs'), p) for p in os.listdir(os.path.abspath('logs'))]
        dirs = list(filter(os.path.isdir, dirs))
        if dirs:
            continue_logging = True
            logging_directory = sorted(dirs)[-1]
        else:
            print('no logging dirs to resume, starting new run')
            continue_logging = False
            logging_directory = os.path.abspath('logs')
    elif args.resume:
        continue_logging = True
        logging_directory = os.path.abspath(args.resume)
    else:
        continue_logging = False
        logging_directory = os.path.abspath('logs')

    snapshot_file = os.path.abspath(args.snapshot_file) if args.snapshot_file else ''
    multi_task_snapshot_files = {}
    # load all snapshots
    if args.stack_snapshot_file: multi_task_snapshot_files['stack'] = os.path.abspath(args.stack_snapshot_file)
    if args.row_snapshot_file: multi_task_snapshot_files['row'] = os.path.abspath(args.row_snapshot_file)
    if args.unstack_snapshot_file: multi_task_snapshot_files['unstack'] = os.path.abspath(args.unstack_snapshot_file)
    if args.vertical_square_snapshot_file: multi_task_snapshot_files['vertical_square'] = os.path.abspath(args.vertical_square_snapshot_file)

    # if neither snapshot file is provided
    if continue_logging:
        if ((not args.check_row and not args.stack_snapshot_file) or (args.check_row and not args.row_snapshot_file)) and (args.task_type is None):
            snapshot_file = os.path.join(logging_directory, 'models', 'snapshot.reinforcement.pth')
            print('loading snapshot file: ' + snapshot_file)
            if not os.path.isfile(snapshot_file):
                snapshot_file = os.path.join(logging_directory, 'models',
                        'snapshot-backup.reinforcement.pth')
                print('snapshot file does not exist, trying backup: ' + snapshot_file)
            if not os.path.isfile(snapshot_file):
                print('cannot resume, no snapshots exist, check the code and your \
                        log directory for errors')
                exit(1)

    return snapshot_file, multi_task_snapshot_files, continue_logging, logging_directory

def save_plot(trainer, plot_window, is_testing, num_trials, best_dict, logger, title, place, prev_best_dict, preset_files=None, task_type=None):
    if preset_files is not None:
        # note preset_files is changing from a list of strings to an integer
        preset_files = len(preset_files)
    current_dict = {}
    if (trainer.iteration > plot_window or is_testing) and num_trials > 1:
        prev_best_dict = copy.deepcopy(best_dict)
        if is_testing:
            # when testing the plot data should be averaged across the whole run
            # if less than 3 iterations have passed, set plot_window to 1
            plot_window = max(1, trainer.iteration - 3)
        best_dict, current_dict = plot.plot_it(logger.base_directory, title, place=place,
                window=plot_window, num_preset_arrangements=preset_files, task_type=task_type)
    return best_dict, prev_best_dict, current_dict

def detect_changes(prev_primitive_action, depth_heightmap, prev_depth_heightmap, prev_grasp_success, no_change_count, change_threshold=300):
    """ Detect changes

    # NOTE: original VPG change_threshold was 300
    """
    depth_diff = abs(depth_heightmap - prev_depth_heightmap)
    depth_diff[np.isnan(depth_diff)] = 0
    depth_diff[depth_diff > 0.3] = 0
    depth_diff[depth_diff < 0.01] = 0
    depth_diff[depth_diff > 0] = 1
    change_value = np.sum(depth_diff)
    change_detected = change_value > change_threshold or prev_grasp_success
    print('Change detected: %r (value: %d)' % (change_detected, change_value))

    if change_detected:
        if prev_primitive_action == 'push':
            no_change_count[0] = 0
        elif prev_primitive_action == 'grasp' or prev_primitive_action == 'place':
            no_change_count[1] = 0
    else:
        if prev_primitive_action == 'push':
            no_change_count[0] += 1
        elif prev_primitive_action == 'grasp':
            no_change_count[1] += 1
    return change_detected, no_change_count

def get_and_save_images(robot, workspace_limits, heightmap_resolution, logger, trainer, filename_poststring='0', save_image=True, depth_channels_history=False, history_len=3):
    # Get latest RGB-D image
    valid_depth_heightmap, color_heightmap, depth_heightmap, _, color_img, depth_img = robot.get_camera_data(return_heightmaps=True)

    # Save RGB-D images and RGB-D heightmaps
    if save_image:
        logger.save_images(trainer.iteration, color_img, depth_img, filename_poststring)
        logger.save_heightmaps(trainer.iteration, color_heightmap, valid_depth_heightmap, filename_poststring)

    # load history and modify valid_depth_heightmap
    if depth_channels_history:
        valid_depth_heightmap = trainer.generate_hist_heightmap(valid_depth_heightmap,
                trainer.iteration, logger)

    # otherwise, repeat depth values in each channel
    else:
        valid_depth_heightmap = np.stack([valid_depth_heightmap] * 3, axis=-1)

    if robot.is_sim:
        # Dump scene state information to a file for analysis, training, and language models.
        dump_sim_object_state_to_json(robot, logger, 'object_positions_and_orientations_' + str(trainer.iteration) + '_' + filename_poststring + '.json')

    return valid_depth_heightmap, color_heightmap, depth_heightmap, color_img, depth_img

def experience_replay(method, prev_primitive_action, prev_reward_value, trainer, grasp_color_task, logger, nonlocal_variables, place, goal_condition, all_history_prob=0.05, trial_reward=False, train_on_successful_experience=None):
    # Here we will try to sample a reward value from the same action as the current one
    # which differs from the most recent reward value to reduce the chance of catastrophic forgetting.
    # TODO(ahundt) experience replay is very hard-coded with lots of bugs, won't evaluate all reward possibilities, and doesn't deal with long range time dependencies.
    sample_primitive_action = prev_primitive_action
    sample_primitive_action_id = ACTION_TO_ID[sample_primitive_action]
    if trial_reward and len(trainer.trial_reward_value_log) > 2:
        log_len = len(trainer.trial_reward_value_log)
    else:
        trial_reward = False
        log_len = trainer.iteration
    # executed_action_log includes the action, push grasp or place, and the best pixel index
    actions = np.asarray(trainer.executed_action_log)[1:log_len, 0]

    # Get samples of the same primitive but with different success results
    if np.random.random(1) < all_history_prob:
        # Sample all of history every one out of n times.
        sample_ind = np.arange(1, log_len-1).reshape(log_len-2, 1)
    else:
        # Sample from the current specific action
        if sample_primitive_action == 'push':
            # sample_primitive_action_id = 0
            log_to_compare = np.asarray(trainer.change_detected_log)
        elif sample_primitive_action == 'grasp':
            # sample_primitive_action_id = 1
            log_to_compare = np.asarray(trainer.grasp_success_log)
        elif sample_primitive_action == 'place':
            log_to_compare = np.asarray(trainer.partial_stack_success_log)
        else:
            raise NotImplementedError('ERROR: ' + sample_primitive_action + ' action is not yet supported in experience replay')

        sample_ind = np.argwhere(np.logical_and(log_to_compare[1:log_len, 0] == train_on_successful_experience,
                                                actions == sample_primitive_action_id))

    if sample_ind.size == 0 and (trial_reward or prev_reward_value is not None) and log_len > 2:
        print('Experience Replay: We do not have samples for the ' + sample_primitive_action + ' action with a success state of ' + str(train_on_successful_experience) + ', so sampling from the whole history.')
        sample_ind = np.arange(1, log_len-1).reshape(log_len-2, 1)

    if sample_ind.size > 0:
        # Find sample with highest surprise value
        if method == 'reactive':
            # TODO(ahundt) BUG what to do with prev_reward_value? (formerly named sample_reward_value in previous commits)
            sample_surprise_values = np.abs(np.asarray(trainer.predicted_value_log)[sample_ind[:, 0]] - (1 - prev_reward_value))
        elif method == 'reinforcement':
            if trial_reward:
                sample_surprise_values = np.abs(np.asarray(trainer.predicted_value_log)[sample_ind[:, 0]] - np.asarray(trainer.trial_reward_value_log)[sample_ind[:,0]])
            else:
                sample_surprise_values = np.abs(np.asarray(trainer.predicted_value_log)[sample_ind[:, 0]] - np.asarray(trainer.label_value_log)[sample_ind[:,0]])
        sorted_surprise_ind = np.argsort(sample_surprise_values[:, 0])
        sorted_sample_ind = sample_ind[sorted_surprise_ind, 0]
        pow_law_exp = 2
        rand_sample_ind = int(np.round(np.random.power(pow_law_exp, 1)*(sample_ind.size-1)))
        # sample_iteration is the actual time step on which we will run experience replay
        sample_iteration = sorted_sample_ind[rand_sample_ind]

        nonlocal_variables['replay_iteration'] += 1
        # Load the data from disk, and run a forward pass with the current model
        [sample_stack_height, sample_primitive_action_id, sample_grasp_success,
         sample_change_detected, sample_push_predictions, sample_grasp_predictions,
         next_sample_color_heightmap, next_sample_depth_heightmap, sample_color_success,
         exp_goal_condition, sample_place_predictions, sample_place_success, sample_color_heightmap,
         sample_depth_heightmap] = trainer.load_sample(sample_iteration, logger, depth_channels_history=args.depth_channels_history)

        sample_primitive_action = ID_TO_ACTION[sample_primitive_action_id]
        print('Experience replay %d: history timestep index %d, action: %s, surprise value: %f' % (nonlocal_variables['replay_iteration'], sample_iteration, str(sample_primitive_action), sample_surprise_values[sorted_surprise_ind[rand_sample_ind]]))
        # sample_push_success is always true in the current version, because it only checks if the push action run, not if something was actually pushed, that is handled by change_detected.
        sample_push_success = True
        # TODO(ahundt) deleteme if this has been working for a while, sample reward value isn't actually used for anything...
        # if trial_reward:
        #     sample_reward_value = trainer.trial_reward_value_log[sample_iteration]
        # else:
        #     sample_reward_value = trainer.reward_value_log[sample_iteration]

        # if no_height_reward:  # TODO(ahundt) why does the args.no_height_reward line below work and the regular no_height_reward here broken?
        if args.no_height_reward:
            # used to assess the value of the reward multiplier
            reward_multiplier = 1
        else:
            reward_multiplier = sample_stack_height
        # TODO(ahundt) This mix of current and next parameters (like next_sample_color_heightmap and sample_push_success) seems a likely spot for a bug, we must make sure we haven't broken the behavior. ahundt has already fixed one bug here.
        # get_label_value does the forward pass for updating the label value log.
        update_label_value_log = False
        if update_label_value_log:
            new_sample_label_value, _ = trainer.get_label_value(
                sample_primitive_action, sample_push_success, sample_grasp_success, sample_change_detected,
                sample_push_predictions, sample_grasp_predictions, next_sample_color_heightmap, next_sample_depth_heightmap,
                sample_color_success, goal_condition=exp_goal_condition, prev_place_predictions=sample_place_predictions,
                place_success=sample_place_success, reward_multiplier=reward_multiplier)

        if trial_reward:
            reward_to_backprop = trainer.trial_reward_value_log[sample_iteration]
        else:
            reward_to_backprop = trainer.label_value_log[sample_iteration]

        # Get labels for sample and backpropagate, trainer.backprop also does a forward pass internally.
        sample_best_pix_ind = np.asarray(trainer.executed_action_log)[sample_iteration, 1:4].astype(np.int)
        trainer.backprop(sample_color_heightmap, sample_depth_heightmap, sample_primitive_action, sample_best_pix_ind,
                         reward_to_backprop, goal_condition=exp_goal_condition)
        # Recompute prediction value and label for replay buffer
        if sample_primitive_action == 'push':
            trainer.predicted_value_log[sample_iteration] = [np.ma.max(sample_push_predictions)]
            # trainer.predicted_value_log[sample_iteration] = [sample_push_predictions[sample_best_pix_ind[0], sample_best_pix_ind[1], sample_best_pix_ind[2]]]
        elif sample_primitive_action == 'grasp':
            trainer.predicted_value_log[sample_iteration] = [np.ma.max(sample_grasp_predictions)]
            # trainer.predicted_value_log[sample_iteration] = [sample_grasp_predictions[sample_best_pix_ind[0], sample_best_pix_ind[1], sample_best_pix_ind[2]]]
        elif sample_primitive_action == 'place':
            trainer.predicted_value_log[sample_iteration] = [np.ma.max(sample_place_predictions)]
            # trainer.predicted_value_log[sample_iteration] = [sample_place_predictions[sample_best_pix_ind[0], sample_best_pix_ind[1], sample_best_pix_ind[2]]]

        if update_label_value_log:
            trainer.label_value_log[sample_iteration] = [new_sample_label_value]

    else:
        # print('Experience Replay: 0 prior training samples. Skipping experience replay.')
        time.sleep(0.01)

def choose_testing_snapshot(training_base_directory, best_dict, prioritize_action_efficiency=False):
    """ Select the best test mode snapshot model file to load after training.
    """
    testing_snapshot = ''
    print('Choosing a snapshot from the following options:' + str(best_dict))
    print('Evaluating trial_success_rate_best_value')
    if 'trial_success_rate_best_value' in best_dict:
        best_trial_value = best_dict['trial_success_rate_best_value']
        best_trial_snapshot = os.path.join(training_base_directory, 'models', 'snapshot.reinforcement_trial_success_rate_best_value.pth')
        if os.path.exists(best_trial_snapshot):
            testing_snapshot = best_trial_snapshot
        else:
            print(best_trial_snapshot + ' does not exist, looking for other options.')
        # If the best trial success rate is high enough, lets use the best action efficiency model
        if 'grasp_success_rate_best_value' in best_dict and (not testing_snapshot or (best_trial_value > 0.99 and best_dict['grasp_success_rate_best_value'] > 0.9)):
            if testing_snapshot:
                print('The trial_success_rate_best_value is fantastic at ' + str(best_trial_value) + ', so we will look for the best grasp_success_rate_best_value.')
            best_grasp_efficiency_snapshot = os.path.join(training_base_directory, 'models', 'snapshot.reinforcement_grasp_success_rate_best_value.pth')
            if os.path.exists(best_grasp_efficiency_snapshot):
                testing_snapshot = best_grasp_efficiency_snapshot
            else:
                print(best_grasp_efficiency_snapshot + ' does not exist, looking for other options.')
        if 'action_efficiency_best_value' in best_dict and (prioritize_action_efficiency or best_trial_value > 0.99) and best_dict['action_efficiency_best_value'] > .5:
            if testing_snapshot:
                print('The trial_success_rate_best_value is fantastic at ' + str(best_trial_value) + ', so we will look for the best action_efficiency_best_value.')
            best_efficiency_snapshot = os.path.join(training_base_directory, 'models', 'snapshot.reinforcement_action_efficiency_best_value.pth')
            if os.path.exists(best_efficiency_snapshot):
                testing_snapshot = best_efficiency_snapshot
            else:
                print(best_efficiency_snapshot + ' does not exist, looking for other options.')

    if not testing_snapshot:
        print('Could not find any best-of models, checking for the basic training models.')
        final_snapshot = os.path.join(training_base_directory, 'models', 'snapshot.reinforcement.pth')
        if os.path.exists(final_snapshot):
            testing_snapshot = final_snapshot
        else:
            print(final_snapshot + ' does not exist, looking for other options.')
        final_snapshot = os.path.join(training_base_directory, 'models', 'snapshot.reactive.pth')
        if os.path.exists(final_snapshot):
            testing_snapshot = final_snapshot
        else:
            print(final_snapshot + ' does not exist, looking for other options.')

    print('Shapshot chosen: ' + testing_snapshot)
    return testing_snapshot

def check_training_complete(args):
    ''' Function for use at program startup to check if we should run training some more or move on to testing mode.
    '''
    snapshot_file, multi_task_snapshot_files, continue_logging, logging_directory = parse_resume_and_snapshot_file_args(args)

    training_complete = False
    iteration = 0
    if continue_logging:
        transitions_directory = os.path.join(logging_directory, 'transitions')
        kwargs = {'delimiter': ' ', 'ndmin': 2}
        iteration = int(np.loadtxt(os.path.join(transitions_directory, 'iteration.log.txt'), **kwargs)[0, 0])
        max_iter_complete = args.max_train_actions is None and (args.max_iter > 0 and iteration > args.max_iter)
        max_train_actions_complete = args.max_train_actions is not None and iteration > args.max_train_actions
        training_complete = max_iter_complete or max_train_actions_complete

    return training_complete, logging_directory

def one_train_test_run(args):
    ''' One run of all necessary training and testing configurations.
    '''
    training_complete, training_base_directory = check_training_complete(args)

    if not training_complete:
        # Run main program with specified arguments
        training_base_directory, best_dict = main(args)
    else:
        best_dict_path = os.path.join(training_base_directory, 'best_stats.json')
        if os.path.exists(best_dict_path):
            with open(best_dict_path, 'r') as f:
                best_dict = json.load(f)
        else:
            raise ValueError('main.py one_train_test_run() best_dict:' + best_dict_path + ' does not exist! Cannot load final results.')
    # if os.path.exists()
    testing_best_dict = {}
    testing_dest_dir = ''
    preset_testing_dest_dir = ''
    if args.max_train_actions is not None:
        if args.resume:
            # testing mode will always start from scratch
            args.resume = None
        print('Training Complete! Dir: ' + training_base_directory)
        testing_snapshot = choose_testing_snapshot(training_base_directory, best_dict)
        print('testing snapshot: ' + str(testing_snapshot))
        args.snapshot_file = testing_snapshot
        args.random_seed = 1238
        args.is_testing = True
        args.save_visualizations = True
        args.max_test_trials = 100
        testing_base_directory, testing_best_dict = main(args)
        # move the testing data into the training directory
        testing_dest_dir = shutil.move(testing_base_directory, training_base_directory)
        # TODO(ahundt) figure out if this symlink caused a crash, fix bug and re-enable
        # os.symlink(testing_dest_dir, training_base_directory)
        if not args.place:
            # run preset arrangements for pushing and grasping
            pargs = copy.deepcopy(args)
            pargs.test_preset_cases = True
            pargs.max_test_trials = 10
            # run testing mode
            preset_testing_base_directory, preset_testing_best_dict = main(pargs)
            preset_testing_dest_dir = shutil.move(preset_testing_base_directory, training_base_directory)
            # TODO(ahundt) figure out if this symlink caused a crash, fix bug and re-enable
            # os.symlink(preset_testing_dest_dir, training_base_directory)
            print('Challenging Arrangements Preset Testing Complete! Dir: ' + preset_testing_dest_dir)
            print('Challenging Arrangements Preset Testing results: \n ' + str(preset_testing_best_dict))

        # Test action efficiency model too
        testing_snapshot_action_efficiency = choose_testing_snapshot(training_base_directory, best_dict, prioritize_action_efficiency=True)
        if testing_snapshot_action_efficiency != testing_snapshot:
            print('testing snapshot, prioritizing action efficiency: ' + str(testing_snapshot))
            args.snapshot_file = testing_snapshot_action_efficiency
            efficiency_testing_base_directory, eff_testing_best_dict = main(args)
            # move the testing data into the training directory
            eff_testing_dest_dir = shutil.move(efficiency_testing_base_directory, training_base_directory)

            if not args.place:
                # run preset arrangements for pushing and grasping efficiency configuration
                pargs = copy.deepcopy(args)
                pargs.test_preset_cases = True
                pargs.max_test_trials = 10
                # run testing mode
                preset_testing_base_directory, preset_testing_best_dict = main(pargs)
                preset_testing_dest_dir = shutil.move(preset_testing_base_directory, training_base_directory)
                # TODO(ahundt) figure out if this symlink caused a crash, fix bug and re-enable
                # os.symlink(preset_testing_dest_dir, training_base_directory)
                print('Challenging Arrangements Preset Testing Complete! Action Efficiency Model Dir: ' + preset_testing_dest_dir)
                print('Challenging Arrangements Preset Testing results Action Efficiency Model Dir: \n ' + str(preset_testing_best_dict))

            test_diff = eff_testing_best_dict['trial_success_rate_best_value'] - testing_best_dict['trial_success_rate_best_value']
            if test_diff > 0.0 or (abs(test_diff) < 2.0 and testing_best_dict['action_efficiency_best_value'] - eff_testing_best_dict['action_efficiency_best_value'] > 10.0):
                # keep the better of the saved models
                testing_best_dict = eff_testing_best_dict
                testing_dest_dir = eff_testing_dest_dir

        if not args.place:
            print('Challenging Arrangements Preset Testing Complete! Dir: ' + preset_testing_dest_dir)
            print('Challenging Arrangements Preset Testing results: \n ' + str(preset_testing_best_dict))

        print('Random Testing Complete! Dir: ' + testing_dest_dir)
        print('Random Testing results: \n ' + str(testing_best_dict))
        #  --is_testing --random_seed 1238 --snapshot_file '/home/ahundt/src/real_good_robot/logs/2020-02-02-20-29-27_Sim-Push-and-Grasp-Two-Step-Reward-Training/models/snapshot.reinforcement.pth'  --max_test_trials 10 --test_preset_cases

    print('Training Complete! Dir: ' + training_base_directory)
    print('Training results: \n ' + str(best_dict))
    return training_base_directory, best_dict, testing_dest_dir, testing_best_dict

def ablation(args):

    ablation_dir = utils.mkdir_p(os.path.join('logs', 'ablation'))
    ablation_summary_json = os.path.join(ablation_dir, 'ablation.json')
    ablation_summary = {}
    if os.path.exists(ablation_summary_json):
        with open(ablation_summary_json, 'r') as f:
            ablation_summary.update(json.load(f))
    args_run_one = copy.deepcopy(args)

    run_name = 'two step training (no task progress) Baseline case'
    args_run_one.no_height_reward = True
    # export CUDA_VISIBLE_DEVICES="0" && python main.py --is_sim --obj_mesh_dir objects/blocks --num_obj 8 --push_rewards --experience_replay --explore_rate_decay --save_visualizations --tcp_port 19998 --place --check_z_height --max_train_actions 10000
    # --no_height_reward
    training_base_directory, best_dict, training_dest_dir, testing_best_dict = one_train_test_run(args_run_one)
    preset_training_dest_dir = shutil.move(training_base_directory, ablation_dir)

    # SPOT, no masking, no SPOT-Q "No Reversal" (basic task progress)
    # export CUDA_VISIBLE_DEVICES="0" && python main.py --is_sim --obj_mesh_dir objects/blocks --num_obj 8 --push_rewards --experience_replay --explore_rate_decay --save_visualizations --tcp_port 19998 --place --check_z_height --max_train_actions 10000
    # --no_height_reward

    # SPOT, no masking, Trial Reward

    # SPOT, masking,
    args_run_one.common_sense = True

    # SPOT, masking, FULL FEATURED RUN
    args_run_one.common_sense = True

if __name__ == '__main__':
    # workaround matplotlib plotting thread crash https://stackoverflow.com/a/29172195
    # matplotlib.use('Agg')

    # Parse arguments
    parser = argparse.ArgumentParser(description='Train robotic agents to learn how to plan complementary pushing, grasping, and placing as well as multi-step tasks for manipulation with deep reinforcement learning in PyTorch.')

    # --------------- Setup options ---------------
    parser.add_argument('--is_sim', dest='is_sim', action='store_true', default=False,                                    help='run in simulation?')
    parser.add_argument('--obj_mesh_dir', dest='obj_mesh_dir', action='store', default='objects/blocks',                  help='directory containing 3D mesh files (.obj) of objects to be added to simulation')
    parser.add_argument('--num_obj', dest='num_obj', type=int, action='store', default=10,                                help='number of objects to add to simulation')
    parser.add_argument('--num_extra_obj', dest='num_extra_obj', type=int, action='store', default=0,                     help='number of secondary objects, like distractors, to add to simulation')
    parser.add_argument('--goal_num_obj', dest='goal_num_obj', type=int, action='store', default=4,                       help='max height of the desired stack. Set when not using extra objects with language command')
    parser.add_argument('--tcp_host_ip', dest='tcp_host_ip', action='store', default='192.168.1.155',                     help='IP address to robot arm as TCP client (UR5)')
    parser.add_argument('--tcp_port', dest='tcp_port', type=int, action='store', default=30002,                           help='port to robot arm as TCP client (UR5)')
    parser.add_argument('--rtc_host_ip', dest='rtc_host_ip', action='store', default='192.168.1.155',                     help='IP address to robot arm as real-time client (UR5)')
    parser.add_argument('--rtc_port', dest='rtc_port', type=int, action='store', default=30003,                           help='port to robot arm as real-time client (UR5)')
    parser.add_argument('--heightmap_resolution', dest='heightmap_resolution', type=float, action='store', default=0.002, help='meters per pixel of heightmap')
    parser.add_argument('--random_seed', dest='random_seed', type=int, action='store', default=1234,                      help='random seed for simulation and neural net initialization')
    parser.add_argument('--cpu', dest='force_cpu', action='store_true', default=False,                                    help='force code to run in CPU mode')
    parser.add_argument('--flops', dest='flops', action='store_true', default=False,                                      help='calculate floating point operations of a forward pass then exit')
    parser.add_argument('--show_heightmap', dest='show_heightmap', action='store_true', default=False,                    help='show the background heightmap for collecting a new one and debugging')
    parser.add_argument('--timeout', dest='timeout', type=int, default=60,                                                help='time to wait before environment reset')

    # ------------- Algorithm options -------------
    parser.add_argument('--method', dest='method', action='store', default='reinforcement',                               help='set to \'reactive\' (supervised learning) or \'reinforcement\' (reinforcement learning ie Q-learning)')
    parser.add_argument('--push_rewards', dest='push_rewards', action='store_true', default=False,                        help='use immediate rewards (from change detection) for pushing?')
    parser.add_argument('--future_reward_discount', dest='future_reward_discount', type=float, action='store', default=0.5)
    parser.add_argument('--experience_replay', dest='experience_replay', action='store_true', default=False,              help='use prioritized experience replay?')
    parser.add_argument('--heuristic_bootstrap', dest='heuristic_bootstrap', action='store_true', default=False,          help='use handcrafted grasping algorithm when grasping fails too many times in a row during training?')
    parser.add_argument('--explore_rate_decay', dest='explore_rate_decay', action='store_true', default=False)
    parser.add_argument('--grasp_only', dest='grasp_only', action='store_true', default=False)
    parser.add_argument('--check_row', dest='check_row', action='store_true', default=False,                              help='check for placed rows instead of stacks')
    parser.add_argument('--random_weights', dest='random_weights', action='store_true', default=False,                    help='use random weights rather than weights pretrained on ImageNet')
    parser.add_argument('--max_iter', dest='max_iter', action='store', type=int, default=-1,                              help='Uncommon flag, we recommend --max_train_actions to train then test in one go. Single run max iter for training. -1 (default) trains indefinitely.')
    parser.add_argument('--random_trunk_weights_max', dest='random_trunk_weights_max', type=int, action='store', default=0,                      help='Max Number of times to randomly initialize the model trunk before starting backpropagaion. 0 disables this feature entirely, we have also tried 10 but more experiments are needed.')
    parser.add_argument('--random_trunk_weights_reset_iters', dest='random_trunk_weights_reset_iters', type=int, action='store', default=0,      help='Max number of times a randomly initialized model should be run without success before trying a new model. 0 disables this feature entirely, we have also tried 10 but more experiements are needed.')
    parser.add_argument('--random_trunk_weights_min_success', dest='random_trunk_weights_min_success', type=int, action='store', default=4,      help='The minimum number of successes we must have reached before we keep an initial set of random trunk weights.')
    parser.add_argument('--place', dest='place', action='store_true', default=False,                                      help='enable placing of objects')
    parser.add_argument('--skip_noncontact_actions', dest='skip_noncontact_actions', action='store_true', default=False,  help='enable skipping grasp and push actions when the heightmap is zero')
    parser.add_argument('--common_sense', dest='common_sense', action='store_true', default=False,                        help='Use common sense heuristics to detect and train on regions which do not contact anything, and will thus not result in task progress.')
    parser.add_argument('--no_height_reward', dest='no_height_reward', action='store_true', default=False,                help='disable stack height reward multiplier')
    parser.add_argument('--grasp_color_task', dest='grasp_color_task', action='store_true', default=False,                help='enable grasping specific colored objects')
    parser.add_argument('--transfer_grasp_to_place', dest='transfer_grasp_to_place', action='store_true', default=False,  help='Load the grasping weights as placing weights.')
    parser.add_argument('--check_z_height', dest='check_z_height', action='store_true', default=False,                    help='use check_z_height instead of check_stacks for any stacks')
    # TODO(ahundt) determine a way to deal with the side effect
    parser.add_argument('--trial_reward', dest='trial_reward', action='store_true', default=False,                        help='Experience replay delivers SPOT Trial rewards for the whole trial, not just next step. Decay rate is future_reward_discount.')
    parser.add_argument('--discounted_reward', dest='discounted_reward', action='store_true', default=False,                        help='Experience replay delivers a standard discounted reward aka decaying reward, with the decay rate set by current_reward_t = future_reward_discount * future_reward_t_plus_1, the final reward is set by the regular spot (non-trial) reward. With this parameter we suggest setting --future_reward_discount 0.9')
    parser.add_argument('--disable_two_step_backprop', dest='disable_two_step_backprop', action='store_true', default=False,                        help='There is a local two time step training and backpropagation which does not precisely match trial rewards, this flag disables it. ')
    parser.add_argument('--check_z_height_goal', dest='check_z_height_goal', action='store', type=float, default=4.0,          help='check_z_height goal height, a value of 2.0 is 0.1 meters, and a value of 4.0 is 0.2 meters')
    parser.add_argument('--check_z_height_max', dest='check_z_height_max', action='store', type=float, default=6.0,          help='check_z_height max height above which a problem is detected, a value of 2.0 is 0.1 meters, and a value of 6.0 is 0.4 meters')
    parser.add_argument('--disable_situation_removal', dest='disable_situation_removal', action='store_true', default=False,                        help='Disables situation removal, where rewards are set to 0 and a reset is triggered upon reversal of task progress. Automatically enabled when is_testing is enable.')
    parser.add_argument('--no_common_sense_backprop', dest='no_common_sense_backprop', action='store_true', default=False,                        help='Disables backprop on masked actions, to evaluate SPOT-Q RL algorithm.')
    parser.add_argument('--random_actions', dest='random_actions', action='store_true', default=False,                              help='By default we select both the action type randomly, like push or place, enabling random_actions will ensure the action x, y, theta is also selected randomly from the allowed regions.')
    parser.add_argument('--depth_channels_history', dest='depth_channels_history', action='store_true', default=False, help='Use 2 steps of history instead of replicating depth values 3 times during training/testing')
    parser.add_argument('--use_demo', dest='use_demo', action='store_true', default=False, help='Use demonstration to chose action')
    parser.add_argument('--task_type', dest='task_type', type=str, default=None)
    parser.add_argument('--primitive_distance_method', dest='primitive_distance_method', type=str, default='l2')
    # TODO(adit98) clarify argument name?
    parser.add_argument('--cycle_consistency', dest='cycle_consistency', action='store_true', default=False, help='Use cycle consistency for action matching')

    # Language Mask Options
    parser.add_argument('--is_bisk', dest = 'is_bisk', action='store_true', default = False,                                help='running on bisk (2018) AAAI dataset')
    parser.add_argument('--static_language_mask', dest='static_language_mask', action='store_true', default=False,          help='enable usage of a static transformer model to inform robot grasp and place.')
    parser.add_argument('--baseline_language_mask', dest='baseline_language_mask', action='store_true', default=False,      help='set to true to run random baseline for language experiments, where language mask allows everything')
    parser.add_argument('--train_language_inputs', dest='train_language_inputs', type=str, default='blocks_data/trainset_v2.json',                   help='specify the language data file to use during reinforcement learning')
    parser.add_argument('--language_model_config', dest='language_model_config', type=str, default='blocks_data/config.yaml', help='relative path to the yaml file containing the model hyperparameters')
    parser.add_argument('--language_model_weights', dest='language_model_weights', type=str, default='blocks_data/best.th', help='file containing the language model weights (*.th) as a state dict.')
    parser.add_argument('--separation_threshold', dest='separation_threshold', type=float, default=0.02, help = "threshold distance between blocks to consider them in a row")
    parser.add_argument('--distance_threshold', dest='distance_threshold', type=float, default=0.02, help = "vertical threshold distance between blocks to consider them in a row")
    parser.add_argument('--human_annotation', dest='human_annotation', action='store_true', default=False,                           help='During language mask execution only, ask humans for annotations of the action to take and if it succeeded before and after each action.')

    # -------------- Testing options --------------
    parser.add_argument('--is_testing', dest='is_testing', action='store_true', default=False)
    parser.add_argument('--unstack', dest='unstack', action='store_true', default=False,                                   help='Simulator will reset block positions by unstacking rather than by randomly setting their positions. Only applies when --place is set')
    parser.add_argument('--evaluate_random_objects', dest='evaluate_random_objects', action='store_true', default=False,                help='Evaluate trials with random block positions, for example testing frequency of random rows.')
    parser.add_argument('--max_test_trials', dest='max_test_trials', type=int, action='store', default=100,                help='maximum number of test runs per case/scenario')
    parser.add_argument('--max_train_actions', dest='max_train_actions', type=int, action='store', default=None,                help='INTEGRATED TRAIN VAL TEST - maximum number of actions before training exits automatically at the end of that trial. Note this is slightly different from max_iter.')
    parser.add_argument('--max_trial_actions_train', dest='max_trial_actions_train', type=int, action='store', default=100, help='Number of actions after which to reset environment if trial is not completed')
    parser.add_argument('--max_trial_actions_test', dest='max_trial_actions_test', type=int, action='store', default=30, help='Number of actions after which to reset environment if trial is not completed')
    parser.add_argument('--test_preset_cases', dest='test_preset_cases', action='store_true', default=False)
    parser.add_argument('--test_preset_file', dest='test_preset_file', action='store', default='')
    parser.add_argument('--test_preset_dir', dest='test_preset_dir', action='store', default='simulation/test-cases/')
    parser.add_argument('--show_preset_cases_then_exit', dest='show_preset_cases_then_exit', action='store_true', default=False,    help='just show all the preset cases so you can have a look, then exit')
    parser.add_argument('--ablation', dest='ablation', nargs='?', default=None, const='new',    help='Do a preconfigured ablation study of different algorithms. If not specified, no ablation, if --ablation, a new ablation is run, if --ablation <path> an existing ablation is resumed.')
    parser.add_argument('--end_on_incorrect_order', action='store_true', default=False,          help='set if trial should end immediately whenever blocks are placed in incorrect order')
    # ------ Pre-loading and logging options ------
    parser.add_argument('--snapshot_file', dest='snapshot_file', action='store', default='',                              help='snapshot file to load for the model')
    parser.add_argument('--stack_snapshot_file', dest='stack_snapshot_file', action='store', default='',                  help='multi model stacking snapshot file to load for the model (use --snapshot_file if you are training one model)')
    parser.add_argument('--row_snapshot_file', dest='row_snapshot_file', action='store', default='',                      help='multi model row making snapshot file to load for the model (use --snapshot_file if you are training one model)')
    parser.add_argument('--vertical_square_snapshot_file', dest='vertical_square_snapshot_file', action='store', default='', help='multi model vertical_square making snapshot file to load for the model (use --snapshot_file if you are training one model)')
    parser.add_argument('--unstack_snapshot_file', dest='unstack_snapshot_file', action='store', default='',              help='multi model unstack making snapshot file to load for the model (use --snapshot_file if you are training one model)')
    parser.add_argument('--nn', dest='nn', action='store', default='densenet',                                            help='Neural network architecture choice, options are efficientnet, densenet')
    parser.add_argument('--num_dilation', dest='num_dilation', type=int, action='store', default=0,                       help='Number of dilations to apply to efficientnet, each increment doubles output resolution and increases computational expense.')
    parser.add_argument('--resume', dest='resume', nargs='?', default=None, const='last',                                 help='resume a previous run. If no run specified, resumes the most recent')
    parser.add_argument('--save_visualizations', dest='save_visualizations', action='store_true', default=False,          help='save visualizations of FCN predictions? Costs about 0.6 seconds per action.')
    parser.add_argument('--plot_window', dest='plot_window', type=int, action='store', default=500,                       help='Size of action time window to use when plotting current training progress. The testing mode window is set automatically.')
    parser.add_argument('--demo_path', dest='demo_path', type=str, default=None)

    # Parse args
    args = parser.parse_args()


    # if use_demo is specified, we need a demo_path
    if args.use_demo and args.demo_path is None:
        raise ValueError('Must specify --demo_path if --use_demo is set')

    if not args.ablation:
        one_train_test_run(args)
    else:
        ablation(args)<|MERGE_RESOLUTION|>--- conflicted
+++ resolved
@@ -423,17 +423,12 @@
                           'save_state_this_iteration': False,
                           'example_actions_dict': None,
                           'language_metadata': {},
-<<<<<<< HEAD
-                          'color_partial_stack_success': None
-                          }
-=======
                           'color_partial_stack_success': None,
                           'best_trainer_log': []}
 
     # load example_actions_dict if it exists
     if use_demo:
         nonlocal_variables['example_actions_dict'] = example_actions_dict
->>>>>>> ca7b211a
 
     # Ignore these nonlocal_variables when saving/loading and resuming a run.
     # They will always be initialized to their default values
