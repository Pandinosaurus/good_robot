--- conflicted
+++ resolved
@@ -123,12 +123,9 @@
     heuristic_bootstrap = args.heuristic_bootstrap # Use handcrafted grasping algorithm when grasping fails too many times in a row?
     explore_rate_decay = args.explore_rate_decay
     grasp_only = args.grasp_only
-<<<<<<< HEAD
     stack_axis = {'x' : 0, 'y': 1, 'z': 2}[args.stack_axis]
-=======
     pretrained = not args.random_weights
     max_iter = args.max_iter
->>>>>>> db8e0334
     no_height_reward = args.no_height_reward
 
     # -------------- Test grasp_onlying options --------------
@@ -872,13 +869,9 @@
     parser.add_argument('--heuristic_bootstrap', dest='heuristic_bootstrap', action='store_true', default=False,          help='use handcrafted grasping algorithm when grasping fails too many times in a row during training?')
     parser.add_argument('--explore_rate_decay', dest='explore_rate_decay', action='store_true', default=False)
     parser.add_argument('--grasp_only', dest='grasp_only', action='store_true', default=False)
-<<<<<<< HEAD
     parser.add_argument('--stack_axis', dest='stack_axis', action='store', default='z', choices=['x', 'y', 'z'],          help='dimension along which to stack blocks')
-=======
     parser.add_argument('--random_weights', dest='random_weights', action='store_true', default=False,                    help='use random weights rather than weights pretrained on ImageNet')
     parser.add_argument('--max_iter', dest='max_iter', action='store', type=int, default=-1,                              help='max iter for training. -1 (default) trains indefinitely.')
-
->>>>>>> db8e0334
 
     # -------------- Testing options --------------
     parser.add_argument('--is_testing', dest='is_testing', action='store_true', default=False)
