#!/usr/bin/env python

import time
import os
import signal
import sys
import random
import threading
import argparse
import torch
from torch.autograd import Variable
import numpy as np
import scipy as sc
import cv2
from collections import namedtuple
from robot import Robot
from trainer import Trainer
from logger import Logger
import utils
from utils import ACTION_TO_ID
from utils import ID_TO_ACTION
from utils import StackSequence
from utils import compute_demo_dist
from utils_torch import action_space_argmax
from utils_torch import action_space_explore_random
from demo import Demonstration, load_all_demos
import plot
import json
import copy
import shutil
import matplotlib
import matplotlib.pyplot as plt
from data import DatasetReader, GoodRobotDatasetReader
from generate_logoblocks_images import BlockSetter
from annotate_data import Pair 

def run_title(args):
    """
    # Returns

    title, dirname
    """
    title = ''
    title += 'Sim ' if args.is_sim else 'Real '

    if args.task_type is not None:
        if args.task_type == 'vertical_square':
            title += 'Vertical Square, '
        elif args.task_type == 'unstack':
            title += 'Unstacking, '
        elif args.task_type == 'stack':
            title += 'Stack, '
        elif args.task_type == 'row':
            title += 'Row, '

    elif args.check_row:
        title += 'Rows, '

    elif args.place:
        title += 'Stack, '

    elif not args.place and not args.check_row:
        title += 'Push and Grasp, '

    if args.use_demo:
        title += 'Imitation, '
    elif args.trial_reward:
        title += 'SPOT Trial Reward, '
    elif args.discounted_reward:
        title += 'Discounted Reward, '
    else:
        title += 'Two Step Reward, '

    if args.common_sense:
        title += 'Masked, '

    if not args.test_preset_cases:
        title += 'Testing' if args.is_testing else 'Training'
    else:
        title += 'Challenging Arrangements'

    if args.depth_channels_history:
        title += ', Three Step History'

    save_file = os.path.basename(title).replace(':', '-').replace('.', '-').replace(',','').replace(' ','-')
    dirname = utils.timeStamped(save_file)
    return title, dirname

def main(args):
    # TODO(ahundt) move main and process_actions() to a class?

    # --------------- Setup options ---------------
    is_sim = args.is_sim # Run in simulation?
    obj_mesh_dir = os.path.abspath(args.obj_mesh_dir) if is_sim else None # Directory containing 3D mesh files (.obj) of objects to be added to simulation
    num_obj = args.num_obj if is_sim or args.check_row else None # Number of objects to add to simulation
    num_extra_obj = args.num_extra_obj if is_sim or args.check_row else None
    timeout = args.timeout # time to wait before simulator reset
    if num_obj is not None:
        num_obj += num_extra_obj
    if args.check_row:
        print('Overriding --num_obj to 4 because we have --check_row and will expect 4 blocks in a row.')
        num_obj = 4
    tcp_host_ip = args.tcp_host_ip if not is_sim else None # IP and port to robot arm as TCP client (UR5)
    tcp_port = args.tcp_port  # TODO(killeen) change the rest of these?
    rtc_host_ip = args.rtc_host_ip if not is_sim else None # IP and port to robot arm as real-time client (UR5)
    rtc_port = args.rtc_port if not is_sim else None
    if is_sim:
        workspace_limits = np.asarray([[-0.724, -0.276], [-0.224, 0.224], [-0.0001, 0.5]]) # Cols: min max, Rows: x y z (define workspace limits in robot coordinates)
    else:
        # Corner near window on robot base side
        # [0.47984089 0.34192974 0.02173636]
        # Corner on the side of the cameras and far from the window
        # [ 0.73409861 -0.45199446 -0.00229499]
        # Dimensions of workspace should be 448 mm x 448 mm. That's 224x224 pixels with each pixel being 2mm x2mm.
        workspace_limits = np.asarray([[0.376, 0.824], [-0.264, 0.184], [-0.07, 0.4]]) # Cols: min max, Rows: x y z (define workspace limits in robot coordinates)
        if args.place:
            # The object sets differ for stacking, so add a bit to min z.
            # TODO(ahundt) this keeps the real gripper from colliding with the block and causing a security stop when it misses a grasp on top of blocks. However, it makes the stacks appear shorter than they really are too, so this needs to be fixed in a more nuanced way.
            workspace_limits[2][0] += 0.02

        # Original visual pushing graping paper workspace definition
        # workspace_limits = np.asarray([[0.3, 0.748], [-0.224, 0.224], [-0.255, -0.1]]) # Cols: min max, Rows: x y z (define workspace limits in robot coordinates)
    heightmap_resolution = args.heightmap_resolution # Meters per pixel of heightmap
    random_seed = args.random_seed
    force_cpu = args.force_cpu
    flops = args.flops
    show_heightmap = args.show_heightmap
    max_train_actions = args.max_train_actions

    # ------------- Algorithm options -------------
    method = args.method # 'reactive' (supervised learning) or 'reinforcement' (reinforcement learning ie Q-learning)
    push_rewards = args.push_rewards if method == 'reinforcement' else None  # Use immediate rewards (from change detection) for pushing?
    future_reward_discount = args.future_reward_discount
    experience_replay_enabled = args.experience_replay # Use prioritized experience replay?
    trial_reward = args.trial_reward
    discounted_reward = args.discounted_reward
    heuristic_bootstrap = args.heuristic_bootstrap # Use handcrafted grasping algorithm when grasping fails too many times in a row?
    explore_rate_decay = args.explore_rate_decay
    grasp_only = args.grasp_only
    check_row = args.check_row
    check_z_height = args.check_z_height
    check_z_height_goal = args.check_z_height_goal
    check_z_height_max = args.check_z_height_max
    pretrained = not args.random_weights
    max_iter = args.max_iter
    no_height_reward = args.no_height_reward
    transfer_grasp_to_place = args.transfer_grasp_to_place
    neural_network_name = args.nn
    num_dilation = args.num_dilation
    disable_situation_removal = args.disable_situation_removal
    evaluate_random_objects = args.evaluate_random_objects
    skip_noncontact_actions = args.skip_noncontact_actions
    common_sense = args.common_sense
    place_common_sense = common_sense and ((args.task_type is None) or (args.task_type != 'unstack'))
    print('main.py using common sense:', common_sense, 'using place common sense:', place_common_sense)
    common_sense_backprop = not args.no_common_sense_backprop
    disable_two_step_backprop = args.disable_two_step_backprop
    random_trunk_weights_max = args.random_trunk_weights_max
    random_trunk_weights_reset_iters = args.random_trunk_weights_reset_iters
    random_trunk_weights_min_success = args.random_trunk_weights_min_success
    random_actions = args.random_actions
    # TODO(zhe) Added static language mask option
    static_language_mask = args.static_language_mask
    is_bisk = args.is_bisk 
    randomized = static_language_mask # If we are using the language mask, we are using the logoblock_dataset
    obj_scale = 0.00018 if args.is_bisk else 1 # Hard coded value based on logoblock mesh size.
    language_model_config = args.language_model_config
    language_model_weights = args.language_model_weights

    # -------------- Demo options -----------------------
    use_demo = args.use_demo
    demo_path = args.demo_path
    task_type = args.task_type

    # -------------- Test grasping options --------------
    is_testing = args.is_testing
    if is_testing:
        print('Testing mode detected, automatically disabling situation removal.')
        disable_situation_removal = True
    max_test_trials = args.max_test_trials # Maximum number of test runs per case/scenario

    # set max trial actions
    if is_testing:
        max_trial_actions = args.max_trial_actions_test
    else:
        max_trial_actions = args.max_trial_actions_train

    test_preset_cases = args.test_preset_cases
    trials_per_case = 1
    show_preset_cases_then_exit = args.show_preset_cases_then_exit
    if show_preset_cases_then_exit:
        test_preset_cases = True
    if test_preset_cases:
        if args.test_preset_file:
            # load just one specific file
            preset_files = [os.path.abspath(args.test_preset_file)]
        else:
            # load a directory of files
            preset_files = os.listdir(args.test_preset_dir)
            preset_files = [os.path.abspath(os.path.join(args.test_preset_dir, filename)) for filename in preset_files]
            preset_files = sorted(preset_files)
        trials_per_case = max_test_trials
        # run each preset file max_test_trials times.
        max_test_trials *= len(preset_files)
        test_preset_file = preset_files[0]
    else:
        preset_files = None
        test_preset_file = None

    unstack = args.unstack
    if args.place and not args.is_sim:
        unstack = True
        args.unstack = True
        print('--unstack is automatically enabled')

    # ------ Pre-loading and logging options ------
    snapshot_file, multi_task_snapshot_files, continue_logging, logging_directory = parse_resume_and_snapshot_file_args(args)

    save_visualizations = args.save_visualizations  # Save visualizations of FCN predictions? Takes 0.6s per training step if set to True
    plot_window = args.plot_window

    # ------ Stacking Blocks and Grasping Specific Colors -----
    grasp_color_task = args.grasp_color_task
    place = args.place
    if grasp_color_task:
        if not is_sim:
            raise NotImplementedError('Real execution goal conditioning is not yet implemented')
        goal_condition_len = num_obj
    else:
        goal_condition_len = 0

    # Set random seed
    np.random.seed(random_seed)

    # Initialize pick-and-place system (camera and robot)
    # TODO(zhe) modify the None here to ensure that the test_preset_arr option is set correctly
    robot = Robot(is_sim, obj_mesh_dir, num_obj, workspace_limits,
                  tcp_host_ip, tcp_port, rtc_host_ip, rtc_port,
                  is_testing, test_preset_cases, test_preset_file, None,
                  place, grasp_color_task, unstack=unstack,
                  heightmap_resolution=heightmap_resolution, randomized=randomized, obj_scale=obj_scale, task_type=task_type)

    # Set the "common sense" dynamic action space region around objects,
    # which defines where place actions are permitted. Units are in meters.
    if check_row:
        place_dilation = 0.05
    elif task_type is not None:
        # TODO(adit98) think about how we set different place dilations
        stack_place_dilation = 0.00
        place_dilation = 0.05
    else:
        place_dilation = 0.00

    print("main.py stacking place dilation:", stack_place_dilation, "place_dilation:", place_dilation)

    # Initialize trainer(s)
    if use_demo:
        assert task_type is not None, ("Must provide task_type if using demo")
        assert is_testing, ("Must run in testing mode if using demo")
        stack_trainer, row_trainer, unstack_trainer, vertical_square_trainer = None, None, None, None
        if 'stack' in multi_task_snapshot_files:
            stack_trainer = Trainer(method, push_rewards, future_reward_discount,
                              is_testing, multi_task_snapshot_files['stack'], force_cpu,
                              goal_condition_len, place, pretrained, flops,
                              network=neural_network_name, common_sense=common_sense,
                              place_common_sense=place_common_sense, show_heightmap=show_heightmap,
                              place_dilation=stack_place_dilation, common_sense_backprop=common_sense_backprop,
                              trial_reward='discounted' if discounted_reward else 'spot',
                              num_dilation=num_dilation)

        if 'row' in multi_task_snapshot_files:
            row_trainer = Trainer(method, push_rewards, future_reward_discount,
                              is_testing, multi_task_snapshot_files['row'], force_cpu,
                              goal_condition_len, place, pretrained, flops,
                              network=neural_network_name, common_sense=common_sense,
                              place_common_sense=place_common_sense, show_heightmap=show_heightmap,
                              place_dilation=place_dilation, common_sense_backprop=common_sense_backprop,
                              trial_reward='discounted' if discounted_reward else 'spot',
                              num_dilation=num_dilation)

        if 'unstack' in multi_task_snapshot_files:
            unstack_trainer = Trainer(method, push_rewards, future_reward_discount,
                              is_testing, multi_task_snapshot_files['unstack'], force_cpu,
                              goal_condition_len, place, pretrained, flops,
                              network=neural_network_name, common_sense=common_sense,
                              place_common_sense=place_common_sense, show_heightmap=show_heightmap,
                              place_dilation=place_dilation, common_sense_backprop=common_sense_backprop,
                              trial_reward='discounted' if discounted_reward else 'spot',
                              num_dilation=num_dilation)

        if 'vertical_square' in multi_task_snapshot_files:
            vertical_square_trainer = Trainer(method, push_rewards, future_reward_discount,
                              is_testing, multi_task_snapshot_files['vertical_square'], force_cpu,
                              goal_condition_len, place, pretrained, flops,
                              network=neural_network_name, common_sense=common_sense,
                              place_common_sense=place_common_sense, show_heightmap=show_heightmap,
                              place_dilation=place_dilation, common_sense_backprop=common_sense_backprop,
                              trial_reward='discounted' if discounted_reward else 'spot',
                              num_dilation=num_dilation)

        # set trainer reference to stack_trainer to get metadata (e.g. iteration)
        trainer = stack_trainer

    else:
        trainer = Trainer(method, push_rewards, future_reward_discount,
                          is_testing, snapshot_file, force_cpu,
                          goal_condition_len, place, pretrained, flops,
                          network=neural_network_name, common_sense=common_sense,
                          place_common_sense=place_common_sense, show_heightmap=show_heightmap,
                          place_dilation=place_dilation, common_sense_backprop=common_sense_backprop,
                          trial_reward='discounted' if discounted_reward else 'spot',
                          num_dilation=num_dilation, static_language_mask=static_language_mask)

    if transfer_grasp_to_place:
        # Transfer pretrained grasp weights to the place action.
        trainer.model.transfer_grasp_to_place()

    # Initialize data logger
    title, dir_name = run_title(args)
    logger = Logger(continue_logging, logging_directory, args=args, dir_name=dir_name)
    logger.save_camera_info(robot.cam_intrinsics, robot.cam_pose, robot.cam_depth_scale) # Save camera intrinsics and pose
    logger.save_heightmap_info(workspace_limits, heightmap_resolution) # Save heightmap parameters

    # Quick hack for nonlocal memory between threads in Python 2
    # Most of these variables are saved to a json file during a run, and reloaded during resume.
    nonlocal_variables = {'executing_action': False,
                          'primitive_action': None,
                          'best_pix_ind': None,
                          'push_success': False,
                          'grasp_success': False,
                          'color_success': False,
                          'place_success': False,
                          'partial_stack_success': False,
                          'stack_height': 1,
                          'stack_rate': np.inf,
                          'trial_success_rate': np.inf,
                          'replay_iteration': 0,
                          'trial_complete': False,
                          'finalize_prev_trial_log': False,
                          'prev_stack_height': 1,
                          'save_state_this_iteration': False,
                          'example_actions_dict': None}

    # Ignore these nonlocal_variables when saving/loading and resuming a run.
    # They will always be initialized to their default values
    always_default_nonlocals = ['executing_action',
                                'primitive_action',
                                'save_state_this_iteration']

    # These variables handle pause and exit state. Also a quick hack for nonlocal memory.
    nonlocal_pause = {'pause': 0,
                      'pause_time_start': time.time(),
                      # setup KeyboardInterrupt signal handler for pausing
                      'original_sigint': signal.getsignal(signal.SIGINT),
                      'exit_called': False,
                      'process_actions_exit_called': False}

    # Find last executed iteration of pre-loaded log, and load execution info and RL variables
    if continue_logging:
        trainer.preload(logger.transitions_directory)

        # when resuming, load nonlocal_variables from previous point the the log was finalized in the run
        nonlocal_vars_filename = os.path.join(logger.base_directory, 'data', 'variables', 'nonlocal_vars_%d.json' % (trainer.iteration))
        if os.path.exists(nonlocal_vars_filename):
            with open(nonlocal_vars_filename, 'r') as f:
                nonlocals_to_load = json.load(f)

                # copy loaded values to nonlocals
                for k, v in nonlocals_to_load.items():
                    if k not in always_default_nonlocals:
                        if k in nonlocal_variables:  # ignore any entries in the saved data which aren't in nonlocal_variables
                            nonlocal_variables[k] = v
        else:
            print('WARNING: Missing /data/variables/nonlocal_vars_%d.json on resume. Default values initialized. Inconsistencies' % (trainer.iteration))

        num_trials = trainer.end_trial()

        # trainer.iteration += 1  # Begin next trial after loading

    else:
        num_trials = 0

    # Initialize variables for heuristic bootstrapping and exploration probability
    no_change_count = [2, 2] if not is_testing else [0, 0]
    explore_prob = 0.5 if not is_testing else 0.0

    if check_z_height:
        nonlocal_variables['stack_height'] = 0.0
        nonlocal_variables['prev_stack_height'] = 0.0
    best_stack_rate = np.inf
    prev_grasp_success = False

    if check_z_height:
        is_goal_conditioned = False
    else:
        is_goal_conditioned = grasp_color_task or place
    # Choose the first color block to grasp, or None if not running in goal conditioned mode
    if num_obj is not None:
        nonlocal_variables['stack'] = StackSequence(num_obj - num_extra_obj, is_goal_conditioned, trial=num_trials, total_steps=trainer.iteration)
    else:
        nonlocal_variables['stack'] = StackSequence(20, is_goal_conditioned, trial=num_trials, total_steps=trainer.iteration)

    num_trials = 0
    if continue_logging:
        num_trials = int(max(trainer.trial_log)[0])
        nonlocal_variables['stack'].trial = num_trials + 1

    if place:
        # If we are stacking we actually skip to the second block which needs to go on the first
        nonlocal_variables['stack'].next()

    trainer_iteration_of_most_recent_model_reload = 0

    def pause(signum, frame):
        """This function is designated as the KeyboardInterrupt handler.

        It blocks execution in the main thread
        and pauses the process action thread. Execution will resume when this function returns,
        or will stop if ctrl-c is pressed 5 more times
        """
        # TODO(ahundt) come up with a cleaner pause resume API, maybe use an OpenCV interface.
        ctrl_c_stop_threshold = 3
        ctrl_c_kill_threshold = 5
        try:
            # restore the original signal handler as otherwise evil things will happen
            # in input when CTRL+C is pressed, and our signal handler is not re-entrant
            signal.signal(signal.SIGINT, nonlocal_pause['original_sigint'])
            time_since_last_ctrl_c = time.time() - nonlocal_pause['pause_time_start']
            if time_since_last_ctrl_c > 5:
                nonlocal_pause['pause'] = 0
                nonlocal_pause['pause_time_start'] = time.time()
                print('More than 5 seconds since last ctrl+c, Unpausing. '
                      'Press again within 5 seconds to pause.'
                      ' Ctrl+C Count: ' + str(nonlocal_pause['pause']))
            else:
                nonlocal_pause['pause'] += 1
                print('\n\nPaused, press ctrl-c 3 total times in less than 5 seconds '
                      'to stop the run cleanly, 5 to do a hard stop. '
                      'Pressing Ctrl + C after 5 seconds will resume.'
                      'Remember, you can always press Ctrl+\\ to hard kill the program at any time.'
                      ' Ctrl+C Count: ' + str(nonlocal_pause['pause']))

            if nonlocal_pause['pause'] >= ctrl_c_stop_threshold:
                print('Starting a clean exit, wait a few seconds for the robot and code to finish.')
                nonlocal_pause['exit_called'] = True
                # we need to unpause to complete the exit
                nonlocal_pause['pause'] = 0
            elif nonlocal_pause['pause'] >= ctrl_c_kill_threshold:
                print('Triggering a Hard exit now.')
                sys.exit(1)

        except KeyboardInterrupt:
            nonlocal_pause['pause'] += 1
        # restore the pause handler here
        signal.signal(signal.SIGINT, pause)

    # Set up the pause signal
    signal.signal(signal.SIGINT, pause)

    def set_nonlocal_success_variables_false():
        nonlocal_variables['push_success'] = False
        nonlocal_variables['grasp_success'] = False
        nonlocal_variables['place_success'] = False
        nonlocal_variables['grasp_color_success'] = False
        nonlocal_variables['place_color_success'] = False
        nonlocal_variables['partial_stack_success'] = False

    def check_stack_update_goal(place_check=False, top_idx=-1, depth_img=None, use_imitation=False, task_type=None):
        """ Check nonlocal_variables for a good stack and reset if it does not match the current goal.

        # Params

            place_check: If place check is True we should match the current stack goal,
                all other actions should match the stack check excluding the top goal block,
                which will not have been placed yet.
            top_idx: The index of blocks sorted from high to low which is expected to contain the top stack block.
                -1 will be the highest object in the scene, -2 will be the second highest in the scene, etc.
            use_imitation: If use_imitation is True, we are doing an imitation task
            task_type: Needs to be set if use_imitation is set (options are 'vertical_square', 'unstack')

        # Returns

        needed_to_reset boolean which is True if a reset was needed and False otherwise.
        """
        current_stack_goal = nonlocal_variables['stack'].current_sequence_progress()
        # no need to reset by default
        needed_to_reset = False
        toppled = None
        if place_check:
            # Only reset while placing if the stack decreases in height!
            stack_shift = 1
        elif current_stack_goal is not None:
            # only the place check expects the current goal to be met
            current_stack_goal = current_stack_goal[:-1]
            stack_shift = 0

        # TODO(ahundt) BUG Figure out why a real stack of size 2 or 3 and a push which touches no blocks does not pass the stack_check and ends up a MISMATCH in need of reset. (update: may now be fixed, double check then delete when confirmed)
        if task_type is not None:
            # based on task type, call partial success function from robot, 'stack_height' represents task progress in these cases
            if task_type == 'vertical_square':
                # NOTE(adit98) explicitly set a lower distance threshold for vertical square
                stack_matches_goal, nonlocal_variables['stack_height'] = \
                        robot.vertical_square_partial_success(current_stack_goal,
                                check_z_height=check_z_height, stack_dist_thresh=0.04)
            elif task_type == 'unstack':
                # structure size (stack_height) is 1 + # of blocks removed from stack (1, 2, 3, 4)
                stack_matches_goal, nonlocal_variables['stack_height'] = \
                        robot.unstacking_partial_success(nonlocal_variables['prev_stack_height'])

            elif task_type == 'stack':
                # TODO(adit98) make sure we have path for real robot here
                stack_matches_goal, nonlocal_variables['stack_height'] = \
                        robot.check_stack(current_stack_goal, check_z_height=check_z_height,
                                top_idx=top_idx)

            elif task_type == 'row':
                # TODO(adit98) make sure we have path for real robot here
                stack_matches_goal, nonlocal_variables['stack_height'] = robot.check_row(current_stack_goal,
                        num_obj=num_obj, check_z_height=check_z_height, valid_depth_heightmap=valid_depth_heightmap,
                        prev_z_height=nonlocal_variables['prev_stack_height'])

            else:
                # TODO(adit98) trigger graceful exit here
                raise NotImplementedError(task_type)

        elif check_row:
            stack_matches_goal, nonlocal_variables['stack_height'] = robot.check_row(current_stack_goal,
                    num_obj=num_obj, check_z_height=check_z_height, valid_depth_heightmap=valid_depth_heightmap,
                    prev_z_height=nonlocal_variables['prev_stack_height'])
            # Note that for rows, a single action can make a row (horizontal stack) go from size 1 to a much larger number like 4.
            if not check_z_height:
                stack_matches_goal = nonlocal_variables['stack_height'] >= len(current_stack_goal)
        elif check_z_height:
            # decrease_threshold = None  # None means decrease_threshold will be disabled
            stack_matches_goal, nonlocal_variables['stack_height'], needed_to_reset = robot.check_z_height(depth_img, nonlocal_variables['prev_stack_height'])
            max_workspace_height = ' (see max_workspace_height printout above) '
            # TODO(ahundt) add a separate case for incremental height where continuous heights are converted back to height where 1.0 is the height of a block.
            # stack_matches_goal, nonlocal_variables['stack_height'] = robot.check_incremental_height(input_img, current_stack_goal)
        else:
            stack_matches_goal, nonlocal_variables['stack_height'] = robot.check_stack(current_stack_goal, top_idx=top_idx)

        nonlocal_variables['partial_stack_success'] = stack_matches_goal

        if not check_z_height:
            if nonlocal_variables['stack_height'] == 1:
                # A stack of size 1 does not meet the criteria for a partial stack success
                nonlocal_variables['partial_stack_success'] = False
                nonlocal_variables['stack_success'] = False
            max_workspace_height = len(current_stack_goal) - stack_shift

            # Has that stack gotten shorter than it was before? If so we need to reset
            needed_to_reset = nonlocal_variables['stack_height'] < max_workspace_height or nonlocal_variables['stack_height'] < nonlocal_variables['prev_stack_height']
            if task_type is not None and task_type == 'unstack':
                # also reset if we toppled while unstacking
                if nonlocal_variables['primitive_action'] == 'place':
                    # can't progress unstacking with place action, so this must have been a topple
                    toppled = nonlocal_variables['stack_height'] > nonlocal_variables['prev_stack_height']
                elif nonlocal_variables['primitive_action'] == 'grasp' and not nonlocal_variables['grasp_success']:
                    # can't progress legally if we have failed grasp
                    toppled = nonlocal_variables['stack_height'] > nonlocal_variables['prev_stack_height']
                else:
                    # caused decrease of more than 1 block during push/grasp
                    toppled = nonlocal_variables['stack_height'] > (nonlocal_variables['prev_stack_height'] + 1)

        insufficient_objs_in_scene = False
        # add check for num_obj in scene
        if is_sim and task_type in ['row', 'unstack', 'vertical_square']:
            objs = robot.get_objects_in_scene()
            if len(objs) < nonlocal_variables['stack'].num_obj:
                needed_to_reset = True
                insufficient_objs_in_scene = True

        print('check_stack() stack_height: ' + str(nonlocal_variables['stack_height']) + ' stack matches current goal: ' + str(stack_matches_goal) + ' partial_stack_success: ' +
                str(nonlocal_variables['partial_stack_success']) + ' Does the code think a reset is needed: ' + str(needed_to_reset) + ' Does the code think the stack toppled: ' +
                str(toppled))
        # if place and needed_to_reset:
        # TODO(ahundt) BUG may reset push/grasp success too aggressively. If statement above and below for debugging, remove commented line after debugging complete
        if needed_to_reset or evaluate_random_objects or (toppled is not None and toppled):
            # we are two blocks off the goal, reset the scene.
            mismatch_str = 'main.py check_stack() DETECTED PROGRESS REVERSAL, mismatch between the goal height: ' + str(max_workspace_height) + ' and current workspace stack height: ' + str(nonlocal_variables['stack_height'])
            if insufficient_objs_in_scene:
                mismatch_str += ', INSUFFICIENT OBJECTS IN SCENE'
            if toppled is not None and toppled:
                mismatch_str += ', TOPPLED stack'
            if not disable_situation_removal or insufficient_objs_in_scene or (toppled is not None and toppled):
                mismatch_str += ', RESETTING the objects, goals, and action success to FALSE...'
                print(mismatch_str)
                # this reset is appropriate for stacking, but not checking rows
                get_and_save_images(robot, workspace_limits, heightmap_resolution, logger, trainer, '1')
                robot.reposition_objects()
                nonlocal_variables['stack'].reset_sequence()
                nonlocal_variables['stack'].next()
                # We needed to reset, so the stack must have been knocked over!
                # all rewards and success checks are False!
                set_nonlocal_success_variables_false()
                nonlocal_variables['trial_complete'] = True
                if check_row or (task_type is not None and ((task_type == 'row') or (task_type == 'vertical_square'))):
                    # on reset get the current row state
                    _, nonlocal_variables['stack_height'] = robot.check_row(current_stack_goal, num_obj=num_obj, check_z_height=check_z_height, valid_depth_heightmap=valid_depth_heightmap)
                    nonlocal_variables['prev_stack_height'] = copy.deepcopy(nonlocal_variables['stack_height'])
            else:
                print(mismatch_str)

        return needed_to_reset

    # Parallel thread to process network output and execute actions
    # -------------------------------------------------------------
    def process_actions():
        last_iteration_saved = -1  # used so the loop only saves one time while waiting
        action_count = 0
        grasp_count = 0
        successful_grasp_count = 0
        successful_color_grasp_count = 0
        place_count = 0
        place_rate = 0
        # short stacks of blocks
        partial_stack_count = 0
        partial_stack_rate = np.inf
        # all the blocks stacked
        stack_count = 0
        stack_rate = np.inf
        # will need to reset if something went wrong with stacking
        needed_to_reset = False
        grasp_str = ''
        successful_trial_count = int(np.max(trainer.trial_success_log)) if continue_logging and len(trainer.trial_success_log) > 0 else 0
        trial_rate = np.inf

        # when resuming a previous run, load variables saved from previous run
        if continue_logging:
            process_vars = None
            resume_var_values_path = os.path.join(logger.base_directory, 'data', 'variables','process_action_var_values_%d.json' % (trainer.iteration))
            if os.path.exists(resume_var_values_path):
                with open(resume_var_values_path, 'r') as f:
                    process_vars = json.load(f)
                # TODO(ahundt) the loop below should be a simpler way to do the same thing, but it doesn't seem to work
                # for k, v in process_vars.items():
                #     # initialize all the local variables based on the dictionary entries
                #     setattr(sys.modules[__name__], k, v)
                action_count = process_vars['action_count']
                grasp_count = process_vars['grasp_count']
                successful_grasp_count = process_vars['successful_grasp_count']
                successful_color_grasp_count = process_vars['successful_color_grasp_count']
                place_count = process_vars['place_count']
                place_rate = process_vars['place_rate']
                partial_stack_count = process_vars['partial_stack_count']
                partial_stack_rate = process_vars['partial_stack_rate']
                stack_count = process_vars['stack_count']
                stack_rate = process_vars['stack_rate']
                needed_to_reset = process_vars['needed_to_reset']
                grasp_str = process_vars['grasp_str']
                successful_trial_count = process_vars['successful_trial_count']
                trial_rate = process_vars['trial_rate']

            else:
                print("WARNING: Missing /data/variables/process_action_var_values_%d.json on resume. Default values initialized. May cause log inconsistencies" % (trainer.iteration))

        # NOTE(zhe) The loop continues to run until an exit signal appears. The loop doesn't run when not "executing action"
        while not nonlocal_pause['process_actions_exit_called']:
            if nonlocal_variables['executing_action']:
                action_count += 1
                # Determine whether grasping or pushing should be executed based on network predictions OR with demo
                if use_demo:
                    # initialize preds array
                    preds = []
                    # figure out primitive action (limited to grasp or place)
                    if nonlocal_variables['primitive_action'] != 'grasp':
                        # next action is grasp if we didn't grasp already
                        nonlocal_variables['primitive_action'] = 'grasp'

                        # get grasp predictions (since next action is grasp)
                        # fill the masked arrays and add to preds
                        if row_trainer is not None:
                            preds.append(grasp_feat_row)
                        else:
                            preds.append(None)

                        if stack_trainer is not None:
                            preds.append(grasp_feat_stack)
                        else:
                            preds.append(None)

                        if unstack_trainer is not None:
                            preds.append(grasp_feat_unstack)
                        else:
                            preds.append(None)

                        if vertical_square_trainer is not None:
                            preds.append(grasp_feat_vertical_square)
                        else:
                            preds.append(None)

                    else:
                        if nonlocal_variables['grasp_success']:
                            # if we had a successful grasp, set next action to place
                            nonlocal_variables['primitive_action'] = 'place'

                            # get place predictions (since next action is place)
                            # fill the masked arrays and add to preds
                            if row_trainer is not None:
                                preds.append(place_feat_row)
                            else:
                                preds.append(None)

                            if stack_trainer is not None:
                                preds.append(place_feat_stack)
                            else:
                                preds.append(None)

                            if unstack_trainer is not None:
                                preds.append(place_feat_unstack)
                            else:
                                preds.append(None)

                            if vertical_square_trainer is not None:
                                preds.append(place_feat_vertical_square)
                            else:
                                preds.append(None)

                        else:
                            # last grasp was unsuccessful, so we need to grasp again
                            nonlocal_variables['primitive_action'] = 'grasp'

                            # get grasp predictions (since next action is grasp)
                            # fill the masked arrays and add to preds
                            if row_trainer is not None:
                                preds.append(grasp_feat_row)
                            else:
                                preds.append(None)

                            if stack_trainer is not None:
                                preds.append(grasp_feat_stack)
                            else:
                                preds.append(None)

                            if unstack_trainer is not None:
                                preds.append(grasp_feat_unstack)
                            else:
                                preds.append(None)

                            if vertical_square_trainer is not None:
                                preds.append(grasp_feat_vertical_square)
                            else:
                                preds.append(None)

                    print("main.py: running demo.get_action for stack height",
                            nonlocal_variables['stack_height'], "and primitive action",
                            nonlocal_variables['primitive_action'])

                    # first check if nonlocal_variables['example_actions_dict'] is none
                    if nonlocal_variables['example_actions_dict'] is None:
                        nonlocal_variables['example_actions_dict'] = {}

                    # check if embeddings for demo for progress n and primitive action p_a already exists
                    task_progress = nonlocal_variables['stack_height']
                    action = nonlocal_variables['primitive_action']
                    if task_progress not in nonlocal_variables['example_actions_dict']:
                        nonlocal_variables['example_actions_dict'][task_progress] = {}
                    if action not in nonlocal_variables['example_actions_dict'][task_progress]:
                        nonlocal_variables['example_actions_dict'][task_progress][action] = {}

                    for ind, d in enumerate(example_demos):
                        # get action embeddings from example demo
                        if ind not in nonlocal_variables['example_actions_dict'][task_progress][action]:

                            demo_row_action, demo_stack_action, demo_unstack_action, demo_vertical_square_action, action_id = \
                                    d.get_action(workspace_limits, action, task_progress, stack_trainer,
                                            row_trainer, unstack_trainer, vertical_square_trainer)
                            nonlocal_variables['example_actions_dict'][task_progress][action][ind] = [demo_row_action,
                                    demo_stack_action, demo_unstack_action, demo_vertical_square_action]

                    print("main.py nonlocal_variables['executing_action']: got demo actions")

                else:
                    best_push_conf = np.ma.max(push_predictions)
                    best_grasp_conf = np.ma.max(grasp_predictions)
                    if place:
                        best_place_conf = np.ma.max(place_predictions)
                        print('Primitive confidence scores: %f (push), %f (grasp), %f (place)' % (best_push_conf, best_grasp_conf, best_place_conf))
                    else:
                        print('Primitive confidence scores: %f (push), %f (grasp)' % (best_push_conf, best_grasp_conf))

                # Exploitation (do best action) vs exploration (do random action)
                if is_testing:
                    explore_actions = False
                else:
                    explore_actions = np.random.uniform() < explore_prob
                    if explore_actions:
                        print('Strategy: explore (exploration probability: %f)' % (explore_prob))
                    else:
                        print('Strategy: exploit (exploration probability: %f)' % (explore_prob))

                if not use_demo:
                    # NOTE(zhe) Designate action type (grasp vs place) based on previous action. 
                    # If we just did a successful grasp, we always need to place
                    if place and nonlocal_variables['primitive_action'] == 'grasp' and nonlocal_variables['grasp_success']:
                        nonlocal_variables['primitive_action'] = 'place'
                    else:
                        nonlocal_variables['primitive_action'] = 'grasp'

                # NOTE(zhe) Switch grasp to push if push has better score. NO PUSHING IN LANGUAGE MODEL.
                # determine if the network indicates we should do a push or a grasp
                # otherwise if we are exploring and not placing choose between push and grasp randomly
                if not grasp_only and not nonlocal_variables['primitive_action'] == 'place':
                    if is_testing and method == 'reactive':
                        if best_push_conf > 2 * best_grasp_conf:
                            nonlocal_variables['primitive_action'] = 'push'
                    else:
                        nonlocal_variables['primitive_action'] = 'grasp'

                    # determine if the network indicates we should do a push or a grasp
                    # otherwise if we are exploring and not placing choose between push and grasp randomly
                    if not grasp_only and not nonlocal_variables['primitive_action'] == 'place':
                        if is_testing and method == 'reactive':
                            if best_push_conf > 2 * best_grasp_conf:
                                nonlocal_variables['primitive_action'] = 'push'
                        else:
                            if best_push_conf > best_grasp_conf:
                                nonlocal_variables['primitive_action'] = 'push'
                        if explore_actions:
                            # explore the choices of push actions vs place actions
                            push_frequency_one_in_n = 5
                            nonlocal_variables['primitive_action'] = 'push' if np.random.randint(0, push_frequency_one_in_n) == 0 else 'grasp'
                    trainer.is_exploit_log.append([0 if explore_actions else 1])
                    logger.write_to_log('is-exploit', trainer.is_exploit_log)
                    # TODO(ahundt) remove if this has been working for a while, the trial log is now updated in the main thread rather than the robot control thread.
                    # trainer.trial_log.append([nonlocal_variables['stack'].trial])
                    # logger.write_to_log('trial', trainer.trial_log)

                # NOTE(zhe) Choose the argmax of the predictions, returns the coordinate of the max and the max value.
                if random_actions and explore_actions and not is_testing and np.random.uniform() < 0.5:
                    # Half the time we actually explore the full 2D action space
                    print('Strategy: explore ' + nonlocal_variables['primitive_action'] + '2D action space (exploration probability: %f)' % (explore_prob/2))
                    # explore a random action from the masked predictions
                    nonlocal_variables['best_pix_ind'], each_action_max_coordinate, predicted_value = action_space_explore_random(nonlocal_variables['primitive_action'], push_predictions, grasp_predictions, place_predictions)

                else:
                    if use_demo:
                        # get parameters of current action to do dict lookup
                        task_progress = nonlocal_variables['stack_height']
                        action = nonlocal_variables['primitive_action']

                        # rearrange example actions dictionary into (P, D) array where P is number of policies, D # of demos
                        example_actions = np.array([*nonlocal_variables['example_actions_dict'][task_progress][action].values()],
                                dtype=object).T

                        # construct preds and example_actions based on task type ("Leave One Out")
                        if task_type == 'row':
                            preds = preds[1:]
                            example_actions = example_actions[1:].tolist()
                        elif task_type == 'stack':
                            preds = preds[0, 2, 3]
                            example_actions = example_actions[[0, 2, 3]].tolist()
                        elif task_type == 'unstack':
                            preds = preds[0, 1, 3]
                            example_actions = example_actions[[0, 1, 3]].tolist()
                        elif task_type == 'vertical_square':
                            preds = preds[:3]
                            example_actions = example_actions[:3].tolist()
                        else:
                            # TODO(adit98) trigger graceful exit here
                            raise NotImplementedError(task_type + ' is not implemented.')

                        # select preds based on primitive action selected in demo (theta, y, x)
                        correspondences, nonlocal_variables['best_pix_ind'] = \
                                compute_demo_dist(preds, example_actions)
                        predicted_value = correspondences[nonlocal_variables['best_pix_ind']]

                    else:
                        # Get pixel location and rotation with highest affordance prediction from the neural network algorithms (rotation, y, x)
                        nonlocal_variables['best_pix_ind'], each_action_max_coordinate, \
                            predicted_value = action_space_argmax(nonlocal_variables['primitive_action'],
                                    push_predictions, grasp_predictions, place_predictions)

                # If heuristic bootstrapping is enabled: if change has not been detected more than 2 times, execute heuristic algorithm to detect grasps/pushes
                # NOTE: typically not necessary and can reduce final performance.
                if heuristic_bootstrap and nonlocal_variables['primitive_action'] == 'push' and no_change_count[0] >= 2:
                    print('Change not detected for more than two pushes. Running heuristic pushing.')
                    nonlocal_variables['best_pix_ind'] = trainer.push_heuristic(valid_depth_heightmap)
                    no_change_count[0] = 0
                    predicted_value = push_predictions[nonlocal_variables['best_pix_ind']]
                    use_heuristic = True
                elif heuristic_bootstrap and nonlocal_variables['primitive_action'] == 'grasp' and no_change_count[1] >= 2:
                    print('Change not detected for more than two grasps. Running heuristic grasping.')
                    nonlocal_variables['best_pix_ind'] = trainer.grasp_heuristic(valid_depth_heightmap)
                    no_change_count[1] = 0
                    predicted_value = grasp_predictions[nonlocal_variables['best_pix_ind']]
                    use_heuristic = True
                else:
                    use_heuristic = False

                trainer.use_heuristic_log.append([1 if use_heuristic else 0])
                logger.write_to_log('use-heuristic', trainer.use_heuristic_log)

                # Save predicted confidence value
                trainer.predicted_value_log.append([predicted_value])
                logger.write_to_log('predicted-value', trainer.predicted_value_log)

                # NOTE(zhe) compute the best (rotAng, x, y)
                # Compute 3D position of pixel
                print('Action: %s at (%d, %d, %d)' % (nonlocal_variables['primitive_action'], nonlocal_variables['best_pix_ind'][0], nonlocal_variables['best_pix_ind'][1], nonlocal_variables['best_pix_ind'][2]))
                best_rotation_angle = np.deg2rad(nonlocal_variables['best_pix_ind'][0]*(360.0/trainer.model.num_rotations))
                best_pix_x = nonlocal_variables['best_pix_ind'][2]
                best_pix_y = nonlocal_variables['best_pix_ind'][1]

                # NOTE(zhe) calculate the action in terms of the robot pose
                # Adjust start position of all actions, and make sure z value is safe and not too low
                primitive_position, push_may_contact_something = robot.action_heightmap_coordinate_to_3d_robot_pose(best_pix_x, best_pix_y, nonlocal_variables['primitive_action'], valid_depth_heightmap)

                # Save executed primitive where [0, 1, 2] corresponds to [push, grasp, place]
                trainer.executed_action_log.append([ACTION_TO_ID[nonlocal_variables['primitive_action']], nonlocal_variables['best_pix_ind'][0], nonlocal_variables['best_pix_ind'][1], nonlocal_variables['best_pix_ind'][2]])
                logger.write_to_log('executed-action', trainer.executed_action_log)

                # TODO(adit98) set this up to work with demos
                # Visualize executed primitive, and affordances
                if save_visualizations:
                    # Q values are mostly 0 to 1 for pushing/grasping, mostly 0 to 4 for multi-step tasks with placing
                    scale_factor = 4 if place else 1
                    push_pred_vis = trainer.get_prediction_vis(push_predictions, color_heightmap, each_action_max_coordinate['push'], scale_factor=scale_factor)
                    logger.save_visualizations(trainer.iteration, push_pred_vis, 'push')
                    cv2.imwrite('visualization.push.png', push_pred_vis)
                    grasp_pred_vis = trainer.get_prediction_vis(grasp_predictions, color_heightmap, each_action_max_coordinate['grasp'], scale_factor=scale_factor)
                    logger.save_visualizations(trainer.iteration, grasp_pred_vis, 'grasp')
                    cv2.imwrite('visualization.grasp.png', grasp_pred_vis)
                    if place:
                        place_pred_vis = trainer.get_prediction_vis(place_predictions, color_heightmap, each_action_max_coordinate['place'], scale_factor=scale_factor)
                        logger.save_visualizations(trainer.iteration, place_pred_vis, 'place')
                        cv2.imwrite('visualization.place.png', place_pred_vis)

                # Initialize variables that influence reward
                set_nonlocal_success_variables_false()
                if place:
                    current_stack_goal = nonlocal_variables['stack'].current_sequence_progress()

                # NOTE(zhe) Execute the primitive action (grasp, push, or place)
                # Execute primitive
                if nonlocal_variables['primitive_action'] == 'push':
                    if skip_noncontact_actions and not push_may_contact_something:
                        # We are too high to contact anything, don't bother actually pushing.
                        # TODO(ahundt) also check for case where we are too high for the local gripper path
                        nonlocal_variables['push_success'] = False
                    else:
                        nonlocal_variables['push_success'] = robot.push(primitive_position, best_rotation_angle, workspace_limits)

                    # check if task is complete
                    if place and (check_row or task_type is not None):
                        needed_to_reset = check_stack_update_goal(use_imitation=use_demo, task_type=task_type)
                        if (not needed_to_reset and nonlocal_variables['partial_stack_success']):
                            # TODO(ahundt) HACK clean up this if check_row elif, it is pretty redundant and confusing
                            if check_row and nonlocal_variables['stack_height'] > nonlocal_variables['prev_stack_height']:
                                nonlocal_variables['stack'].next()
                                # TODO(ahundt) create a push to partial stack count separate from the place to partial stack count
                                partial_stack_count += 1
                                print('nonlocal_variables[stack].num_obj: ' + str(nonlocal_variables['stack'].num_obj))
                            elif nonlocal_variables['stack_height'] >= len(current_stack_goal):
                                nonlocal_variables['stack'].next()
                                # TODO(ahundt) create a push to partial stack count separate from the place to partial stack count
                                partial_stack_count += 1
                            next_stack_goal = nonlocal_variables['stack'].current_sequence_progress()

                            if nonlocal_variables['stack_height'] >= nonlocal_variables['stack'].num_obj:
                                print('TRIAL ' + str(nonlocal_variables['stack'].trial) + ' SUCCESS!!!!!!!!!!!!!!!!!!!!!!!!!!!!!')
                                if is_testing:
                                    # we are in testing mode which is frequently recorded,
                                    # so sleep for 10 seconds to show off our results!
                                    time.sleep(10)
                                nonlocal_variables['stack_success'] = True
                                stack_count += 1
                                # full stack complete! reset the scene
                                successful_trial_count += 1
                                get_and_save_images(robot, workspace_limits, heightmap_resolution, logger, trainer, '1')
                                robot.reposition_objects()
                                if len(next_stack_goal) > 1:
                                    # if multiple parts of a row are completed in one action, we need to reset the trial counter.
                                    nonlocal_variables['stack'].reset_sequence()
                                # goal is 2 blocks in a row
                                nonlocal_variables['stack'].next()
                                nonlocal_variables['trial_complete'] = True

                    elif not place or not needed_to_reset:
                        print('Push motion successful (no crash, need not move blocks): %r' % (nonlocal_variables['push_success']))

                    #TODO(hkwon214) Get image after executing push action. save also? better place to put?
                    valid_depth_heightmap_push, color_heightmap_push, depth_heightmap_push, color_img_push, depth_img_push = get_and_save_images(robot,
                            workspace_limits, heightmap_resolution, logger, trainer, '2')

                    # this check is important for original row making and stacking modes, don't need if task type is set
                    if place and task_type is None:
                        # Check if the push caused a topple, size shift zero because
                        # place operations expect increased height,
                        # while push expects constant height.
                        needed_to_reset = check_stack_update_goal(depth_img=valid_depth_heightmap_push,
                                use_imitation=use_demo, task_type=task_type)


                elif nonlocal_variables['primitive_action'] == 'grasp':
                    grasp_count += 1
                    # TODO(ahundt) this probably will cause threading conflicts, add a mutex
                    if nonlocal_variables['stack'].object_color_index is not None and grasp_color_task:
                        grasp_color_name = robot.color_names[int(nonlocal_variables['stack'].object_color_index)]
                        print('Attempt to grasp color: ' + grasp_color_name)

                    if(skip_noncontact_actions and (np.isnan(valid_depth_heightmap[best_pix_y][best_pix_x]) or
                            valid_depth_heightmap[best_pix_y][best_pix_x] < 0.01)):
                        # Skip noncontact actions we don't bother actually grasping if there is nothing there to grasp
                        nonlocal_variables['grasp_success'], nonlocal_variables['grasp_color_success'] = False, False
                        print('Grasp action failure, heuristics determined grasp would not contact anything.')
                    else:
                        nonlocal_variables['grasp_success'], nonlocal_variables['grasp_color_success'] = robot.grasp(primitive_position, best_rotation_angle, object_color=nonlocal_variables['stack'].object_color_index)
                    print('Grasp successful: %r' % (nonlocal_variables['grasp_success']))
                    # Get image after executing grasp action.
                    # TODO(ahundt) save also? better place to put?
                    valid_depth_heightmap_grasp, color_heightmap_grasp, depth_heightmap_grasp, color_img_grasp, depth_img_grasp = get_and_save_images(robot, workspace_limits, heightmap_resolution, logger, trainer, '2')
                    if place:
                        # when we are stacking we must also check the stack in case we caused it to topple
                        top_idx = -1
                        if nonlocal_variables['grasp_success']:
                            # we will need to check the second from top block for the stack
                            top_idx = -2
                        # check if a failed grasp led to a topple, or if the top block was grasped
                        # TODO(ahundt) in check_stack() support the check after a specific grasp in case of successful grasp topple. Perhaps allow the top block to be specified?
                        print('running check_stack_update_goal for grasp action')
                        needed_to_reset = check_stack_update_goal(top_idx=top_idx,
                                depth_img=valid_depth_heightmap_grasp, task_type=task_type, use_imitation=use_demo)

                    if nonlocal_variables['grasp_success']:
                        # robot.restart_sim()
                        successful_grasp_count += 1
                        if grasp_color_task:
                            if nonlocal_variables['grasp_color_success']:
                                successful_color_grasp_count += 1
                            if not place:
                                # reposition the objects if we aren't also attempting to place correctly.
                                robot.reposition_objects()
                                nonlocal_variables['trial_complete'] = True

                            print('Successful color-specific grasp: %r intended target color: %s' % (nonlocal_variables['grasp_color_success'], grasp_color_name))

                    grasp_rate = float(successful_grasp_count) / float(grasp_count)
                    color_grasp_rate = float(successful_color_grasp_count) / float(grasp_count)
                    grasp_str = 'Grasp Count: %r, grasp success rate: %r' % (grasp_count, grasp_rate)
                    if grasp_color_task:
                        grasp_str += ' color success rate: %r' % (color_grasp_rate)
                    if not place:
                        print(grasp_str)

                elif nonlocal_variables['primitive_action'] == 'place':
                    # TODO(adit98) set over_block when calling demo.get_action()
                    # NOTE we always assume we are placing over a block for vertical square and stacking
                    if task_type is not None and ((task_type == 'unstack') or (task_type == 'row')):
                        over_block = False
                    else:
                        over_block = not check_row
<<<<<<< HEAD
                    nonlocal_variables['place_success'] = robot.place(primitive_position,
                            best_rotation_angle, over_block=over_block, intended_position=nonlocal_variables['intended_position'])
=======

                    place_count += 1
                    nonlocal_variables['place_success'] = robot.place(primitive_position, best_rotation_angle, over_block=over_block)
>>>>>>> 869525f9

                    # Get image after executing place action.
                    # TODO(ahundt) save also? better place to put?
                    valid_depth_heightmap_place, color_heightmap_place, depth_heightmap_place, color_img_place, depth_img_place = get_and_save_images(robot, workspace_limits,
                            heightmap_resolution, logger, trainer, '2')
                    needed_to_reset = check_stack_update_goal(place_check=True, depth_img=valid_depth_heightmap_place,
                            task_type=task_type, use_imitation=use_demo)

                    # NOTE(adit98) sometimes place is unsuccessful but can lead to task progress when task type is set, so added check for this
                    if (not needed_to_reset and
                            ((nonlocal_variables['place_success'] and nonlocal_variables['partial_stack_success']) or
                             (check_row and not check_z_height and nonlocal_variables['stack_height'] >= len(current_stack_goal)) or
                             (task_type is not None and nonlocal_variables['partial_stack_success']))):
                        partial_stack_count += 1
                        # Only increment our progress checks if we've surpassed the current goal
                        # TODO(ahundt) check for a logic error between rows and stack modes due to if height ... next() check.
                        if not check_z_height and nonlocal_variables['stack_height'] >= len(current_stack_goal):
                            nonlocal_variables['stack'].next()
                        next_stack_goal = nonlocal_variables['stack'].current_sequence_progress()

                        if ((check_z_height and nonlocal_variables['stack_height'] > check_z_height_goal) or
                                (not check_z_height and (len(next_stack_goal) < len(current_stack_goal) or nonlocal_variables['stack_height'] >= nonlocal_variables['stack'].num_obj))):
                            print('TRIAL ' + str(nonlocal_variables['stack'].trial) + ' SUCCESS!!!!!!!!!!!!!!!!!!!!!!!!!!!!!')
                            if is_testing:
                                # we are in testing mode which is frequently recorded,
                                # so sleep for 10 seconds to show off our results!
                                time.sleep(10)
                            nonlocal_variables['stack_success'] = True
                            nonlocal_variables['place_success'] = True
                            nonlocal_variables['partial_stack_success'] = True
                            stack_count += 1
                            # full stack complete! reset the scene
                            successful_trial_count += 1
                            get_and_save_images(robot, workspace_limits, heightmap_resolution, logger, trainer, '1')
                            robot.reposition_objects()
                            # We don't need to reset here because the algorithm already reset itself
                            # nonlocal_variables['stack'].reset_sequence()
                            nonlocal_variables['stack'].next()
                            nonlocal_variables['trial_complete'] = True
                    # TODO(ahundt) perhaps reposition objects every time a partial stack step fails (partial_stack_success == false) to avoid weird states?

                # NOTE(zhe) Update logs with success/failures in the trainer object
                trainer.grasp_success_log.append([int(nonlocal_variables['grasp_success'])])
                if grasp_color_task:
                    trainer.color_success_log.append([int(nonlocal_variables['color_success'])])
                if place:
                    # place trainer logs are updated in process_actions()
                    trainer.stack_height_log.append([float(nonlocal_variables['stack_height'])])
                    print("main.py() process_actions: place_success:", nonlocal_variables['place_success'])
                    print("main.py() process_actions: partial_stack_success:", nonlocal_variables['partial_stack_success'])
                    trainer.partial_stack_success_log.append([int(nonlocal_variables['partial_stack_success'])])
                    trainer.place_success_log.append([int(nonlocal_variables['place_success'])])
                    trainer.trial_success_log.append([int(successful_trial_count)])

                    if partial_stack_count > 0 and place_count > 0:
                        partial_stack_rate = float(action_count)/float(partial_stack_count)
                        place_rate = float(partial_stack_count)/float(place_count)
                    if stack_count > 0:
                        stack_rate = float(action_count)/float(stack_count)
                        nonlocal_variables['stack_rate'] = stack_rate
                        trial_rate = float(successful_trial_count)/float(nonlocal_variables['stack'].trial)
                        nonlocal_variables['trial_success_rate'] = trial_rate
                    print('STACK:  trial: ' + str(nonlocal_variables['stack'].trial) + ' actions/partial: ' + str(partial_stack_rate) +
                            '  actions/full stack: ' + str(stack_rate) +
                            ' (lower is better)  ' + grasp_str + ' place_on_stack_rate: ' + str(place_rate) + ' place_attempts: ' + str(place_count) +
                            '  partial_stack_successes: ' + str(partial_stack_count) +
                            '  stack_successes: ' + str(stack_count) + ' trial_success_rate: ' + str(trial_rate) + ' stack goal: ' + str(current_stack_goal) +
                            ' current_height: ' + str(nonlocal_variables['stack_height']))

                # NOTE(zhe) process action loop now stalls after setting executing_action to False
                nonlocal_variables['executing_action'] = False

            # NOTE(zhe) this is like a checkpoint to save the thread's variable when the log and model are saved.
            # save this thread's variables every time the log and model are saved
            if nonlocal_variables['finalize_prev_trial_log']:
                # finalize_prev_trial_log gets set to false before all data is saved in the rest of the loop.
                # This flag is used to save variables in the other thread without
                # breaking anything by messing with finalize_prev_trial_log
                nonlocal_variables['save_state_this_iteration'] = True

                if last_iteration_saved != trainer.iteration: # checks if it already saved this iteration
                    last_iteration_saved = trainer.iteration

                    # create dict of all variables and save a json file
                    process_vars = {}
                    process_vars['action_count'] = action_count
                    process_vars['grasp_count'] = grasp_count
                    process_vars['successful_grasp_count'] = successful_grasp_count
                    process_vars['successful_color_grasp_count'] = successful_color_grasp_count
                    process_vars['place_count'] = place_count
                    process_vars['place_rate'] = place_rate
                    process_vars['partial_stack_count'] = partial_stack_count
                    process_vars['partial_stack_rate'] = partial_stack_rate
                    process_vars['stack_count'] = stack_count
                    process_vars['stack_rate'] = stack_rate
                    process_vars['needed_to_reset'] = needed_to_reset
                    process_vars['grasp_str'] = grasp_str
                    process_vars['successful_trial_count'] = successful_trial_count
                    process_vars['trial_rate'] = trial_rate
                    # save process vars into nonlocal variables so they can be used to inform future training
                    nonlocal_variables['prev_process_vars'] = process_vars
                    save_location = os.path.join(logger.base_directory, 'data', 'variables')
                    if not os.path.exists(save_location):
                        os.mkdir(save_location)
                    with open(os.path.join(save_location, 'process_action_var_values_%d.json' % (trainer.iteration)), 'w') as f:
                            json.dump(process_vars, f, cls=utils.NumpyEncoder, sort_keys=True)

            # TODO(ahundt) this should really be using proper threading and locking algorithms
            time.sleep(0.01)

    # helper function to update variables for trial ending
    def end_trial():
        # Check if the other thread ended the trial and reset the important values
        no_change_count = [0, 0]
        num_trials = trainer.end_trial()
        if nonlocal_variables['stack'] is not None:
            # TODO(ahundt) HACK to work around BUG where the stack sequence class currently over-counts the trials due to double resets at the end of one trial.
            nonlocal_variables['stack'].trial = num_trials
        logger.write_to_log('clearance', trainer.clearance_log)
        # we've recorded the data to mark this trial as complete
        nonlocal_variables['trial_complete'] = False
        # we're still not totally done, we still need to finilaize the log for the trial
        nonlocal_variables['finalize_prev_trial_log'] = True
        if is_testing:
            # Do special testing mode update steps
            # If at end of test run, re-load original weights (before test run)
            if use_demo:
                if 'stack' in multi_task_snapshot_files:
                    stack_trainer.model.load_state_dict(torch.load(multi_task_snapshot_files['stack']))
                if 'row' in multi_task_snapshot_files:
                    row_trainer.model.load_state_dict(torch.load(multi_task_snapshot_files['row']))
                if 'unstack' in multi_task_snapshot_files:
                    unstack_trainer.model.load_state_dict(torch.load(multi_task_snapshot_files['unstack']))
                if 'vertical_square' in multi_task_snapshot_files:
                    vertical_square_trainer.model.load_state_dict(torch.load(multi_task_snapshot_files['vertical_square']))
            else:
                trainer.model.load_state_dict(torch.load(snapshot_file))

            if test_preset_cases:
                case_file = preset_files[min(len(preset_files)-1, int(float(num_trials+1)/float(trials_per_case)))]
                # case_file = preset_files[min(len(preset_files)-1, int(float(num_trials-1)/float(trials_per_case)))]
                # load the current preset case, incrementing as trials are cleared
                print('loading case file: ' + str(case_file))
                robot.load_preset_case(case_file)
            if not place and num_trials >= max_test_trials:
                nonlocal_pause['exit_called'] = True  # Exit after training thread (backprop and saving labels)

        return no_change_count

    action_thread = threading.Thread(target=process_actions)
    action_thread.daemon = True
    action_thread.start()
    nonlocal_pause['exit_called'] = False
    # -------------------------------------------------------------
    # -------------------------------------------------------------
    prev_primitive_action = None
    prev_reward_value = None
    if test_preset_cases:
        # save out the order we will visit the preset files for a sanity check
        print('preset files order: ' + str(preset_files))
        np.savetxt(os.path.join(logger.transitions_directory, 'preset-case-files.log.txt'), preset_files, delimiter=' ', fmt='%s')
    if show_preset_cases_then_exit and test_preset_cases:
        # Just a quick temporary mode for viewing the saved preset test cases
        for case_file in preset_files:
            # load the current preset case, incrementing as trials are cleared
            print('loading case file: ' + str(case_file))
            robot.load_preset_case(case_file)
            robot.restart_sim()
            robot.add_objects()
            time.sleep(3)
        exit_called = True
        robot.shutdown()
        return

    if use_demo:
        example_demos = load_all_demos(demo_path=args.demo_path, check_z_height=check_z_height,
                task_type=args.task_type)

    num_trials = trainer.num_trials()
    do_continue = False
    best_dict = {}
    prev_best_dict = {}
    backprop_enabled = None  # will be a dictionary indicating if specific actions have backprop enabled

    # Instantiate the DatasetReader in order to provide language commands during training
    language_data = None
    blockMover = None
    language_model = None
    if static_language_mask: 
        if is_sim and not is_bisk:
            # define a dataset reader closure so that we can pass individual objects at a time 
            # TODO(elias) turn these into command-line args 
            dataset_reader_fxn = lambda x: GoodRobotDatasetReader(path_or_obj=x, 
                                                    split_type="none",
                                                    task_type="rows",
                                                    augment_by_flipping=False,
                                                    augment_language = False,
                                                    leave_out_color=None,
                                                    batch_size=1,
                                                    max_seq_length=40,
                                                    resolution = 64,
                                                    is_bert = True,
                                                    overfit=False) 
                                                    
        # if dealing with Bisk data, do as before 
        if is_sim and is_bisk:
            dataset_reader = DatasetReader(args.train_language_inputs,
                                        None,
                                        None,
                                        batch_by_line=True,
                                        batch_size = 1)
            print(f"Reading data from {args.train_language_inputs}, this may take a few minutes.")
            language_data = dataset_reader.data['train']
            # END IF
        
        if is_sim and is_bisk:
            blockMover = BlockSetter(num_obj, [0.15, 0.0, 0.0], robot, side_len=0.027)
        
        language_model = utils.load_language_model_from_config(configYamlPath=language_model_config, weightsPath=language_model_weights)
        language_model.eval()

    # Start main training/testing loop, max_iter == 0 or -1 goes forever.
    # NOTE(zhe) We may not be able to simply use the common sense filter for placing since we need to place in "empty space" sometimes.
    while max_iter < 0 or trainer.iteration < max_iter:
        # end trial if signaled by process_actions thread
        if nonlocal_variables['trial_complete']:
            no_change_count = end_trial()
            num_trials = trainer.num_trials()

        print('\n%s iteration: %d' % ('Testing' if is_testing else 'Training', trainer.iteration))
        iteration_time_0 = time.time()
        # Record the current trial number
        trainer.trial_log.append([trainer.num_trials()])

        # Get latest RGB-D image
        valid_depth_heightmap, color_heightmap, depth_heightmap, color_img, depth_img = get_and_save_images(
            robot, workspace_limits, heightmap_resolution, logger, trainer, depth_channels_history=args.depth_channels_history)

        # Make sure simulation is still stable (if not, reset simulation)
        if is_sim:
            robot.check_sim()
<<<<<<< HEAD
            # Dump scene state information to a file.
            dump_sim_object_state_to_json(robot, logger, 'object_positions_and_orientations_' + str(trainer.iteration) + '_0.json')
        
        # If using the language map, get the command sentence and set up the scene
        nonlocal_variables['intended_position'] = None
        if static_language_mask:
            # TODO(elias) ensure prev_primitive_action is thread-safe 
            # TODO(elias) what about unsuccessful grasp actions that move the block 
            if is_sim and (prev_primitive_action == "place" or prev_primitive_action is None):
                json_data = sim_object_state_to_json(robot) 
                pair = Pair.from_main_idxs(color_heightmap, json_data) 
                # batchify a single example 
                language_data_instance = dataset_reader_fxn(pair).data['train'][0]
            # TODO(elias) add if statement for unsuccessful grasp, the command should stay the same 
            #if is

            # only set up the scene if working with Bisk (2018) data 
            elif is_sim and is_bisk: 
                # Update nonlocal variables with bisk goal here
                nonlocal_variables['intended_position'] = [language_data_instance.next_positions[0], language_data_instance.next_rotations[0]]

                # RESET THE SCENE to match the "previous" state if we are in the simulator
                # NOTE(zhe) This currently requires the dynamics to be turned off. TODO(zhe) Allow dynamics in future.
                pos = language_data_instance.previous_positions[0]
                rot = language_data_instance.previous_rotations[0]
                blockMover.load_setup(pos, rot)
            else:
                pass 
        else:
            language_data_instance = None
=======

        # Get latest RGB-D image
        valid_depth_heightmap, color_heightmap, depth_heightmap, color_img, depth_img = get_and_save_images(
            robot, workspace_limits, heightmap_resolution, logger, trainer, depth_channels_history=args.depth_channels_history)
>>>>>>> 869525f9

        # Reset simulation or pause real-world training if table is empty
        stuff_count = np.zeros(valid_depth_heightmap.shape[:2])
        stuff_count[valid_depth_heightmap[:, :, 0] > 0.02] = 1
        if show_heightmap:
            # show the heightmap
            f = plt.figure()
            f.suptitle(str(trainer.iteration))
            f.add_subplot(1,3, 1)
            plt.imshow(valid_depth_heightmap)
            f.add_subplot(1,3, 2)
            # f.add_subplot(1,2, 1)
            if robot.background_heightmap is not None:
                plt.imshow(robot.background_heightmap)
                f.add_subplot(1,3, 3)
            plt.imshow(stuff_count)
            plt.show(block=True)
        stuff_sum = np.sum(stuff_count)
        empty_threshold = 300
        if is_sim and is_testing:
            empty_threshold = 10
        if check_row:
            # here we are assuming blocks for check_row, if any block leaves the scene then we can't succeed.
            # TODO(ahundt) Ideally volume should also be accounted for, a perfect stack is about the area of 1 block, and the scene might start with a stack.
            num_empty_obj = num_obj
            if is_testing:
                num_empty_obj -= 1
            empty_threshold = 300 * (num_empty_obj + num_extra_obj)
        print('Current count of pixels with stuff: ' + str(stuff_sum) + ' threshold below which the scene is considered empty: ' + str(empty_threshold))
        
        # NOTE(zhe) The pushing & grasping only task is to pick up items and teleport them to a bin outside of the workspace.
        if not place and stuff_sum < empty_threshold:
            print('Pushing And Grasping Trial Successful!')
            num_trials = trainer.num_trials()
            pg_trial_success_count = np.max(trainer.trial_success_log, initial=0)
            for i in range(len(trainer.trial_success_log), trainer.iteration):
                # previous trials were ended early
                trainer.trial_success_log.append([int(pg_trial_success_count)])
            trainer.trial_success_log.append([int(pg_trial_success_count + 1)])
            nonlocal_variables['trial_complete'] = True

        # calculate number of actions/iterations in this trial
        actions_in_trial = trainer.get_final_trial_action_count()

        # NOTE(zhe) This is for the stacking task (BUG But it runs for place/grasp as well?), error is thrown when not enough objects are in the workspace or no change in workspace
        if stuff_sum < empty_threshold or ((is_testing or is_sim) and not prev_grasp_success and no_change_count[0] + no_change_count[1] > 10) or (actions_in_trial >= max_trial_actions):
            if is_sim:
                print('There have not been changes to the objects for for a long time [push, grasp]: ' + str(no_change_count) +
                      ', or there are not enough objects in view (value: %d)! Repositioning objects.' % (stuff_sum))
                robot.restart_sim()
                robot.add_objects()
                if is_testing:  # If at end of test run, re-load original weights (before test run)
                    if use_demo:
                        if 'stack' in multi_task_snapshot_files:
                            stack_trainer.model.load_state_dict(torch.load(multi_task_snapshot_files['stack']))
                        if 'row' in multi_task_snapshot_files:
                            row_trainer.model.load_state_dict(torch.load(multi_task_snapshot_files['row']))
                        if 'unstack' in multi_task_snapshot_files:
                            unstack_trainer.model.load_state_dict(torch.load(multi_task_snapshot_files['unstack']))
                        if 'vertical_square' in multi_task_snapshot_files:
                            vertical_square_trainer.model.load_state_dict(torch.load(multi_task_snapshot_files['vertical_square']))

                    else:
                        try:
                            trainer.model.load_state_dict(torch.load(snapshot_file))
                        except FileNotFoundError:
                            # TODO(elias) make sure this is OK 
                            pass 
                if place:
                    set_nonlocal_success_variables_false()
                    nonlocal_variables['stack'].reset_sequence()
                    nonlocal_variables['stack'].next()
            else:
                # print('Not enough stuff on the table (value: %d)! Pausing for 30 seconds.' % (np.sum(stuff_count)))
                # time.sleep(30)
                print('Not enough stuff on the table (value: %d)! Moving objects to reset the real robot scene...' % (stuff_sum))
                robot.restart_real()

            # fill trial success log with 0s if we had a no activity-caused reset, do for both real and sim
            if not place:
                pg_trial_success_count = np.max(trainer.trial_success_log, initial=0)
                for i in range(len(trainer.trial_success_log), trainer.iteration + 1):
                    # previous trials were ended early
                    trainer.trial_success_log.append([int(pg_trial_success_count)])

            # If the scene started empty, we are just setting up
            # trial 0 with a reset, so no trials have been completed.
            if trainer.iteration > 0:
                # All other nonzero trials should be considered over,
                # so mark the trial as complete and move on to the next one.
                # NOTE(zhe) Continue to next trial after error or success determined above.
                nonlocal_variables['trial_complete'] = True
                # TODO(ahundt) might this continue statement increment trainer.iteration, break accurate indexing of the clearance log into the label, reward, and image logs?
                do_continue = True
                # continue

        # TODO(adit98) figure out if we need to disable experience replay for boundary situations e.g. successful action & trial reset for trial action limit, successful action & objects leaving scene
        # end trial if scene is empty or no changes
        if nonlocal_variables['trial_complete']:
            # Check if the other thread ended the trial and reset the important values
            no_change_count = end_trial()
            num_trials = trainer.num_trials()

            if do_continue:
                do_continue = False
                continue

            # TODO(ahundt) update experience replay trial rewards

        # check for possible bugs in the code
        if len(trainer.reward_value_log) < trainer.iteration - 2:
            # check for progress counting inconsistencies
            print('WARNING POSSIBLE CRITICAL ERROR DETECTED: log data index and trainer.iteration out of sync!!! Experience Replay may break! '
                  'Check code for errors in indexes, continue statements etc.')
        if place and nonlocal_variables['stack'].trial != num_trials:
            # check that num trials is always the current trial number
            print('WARNING variable mismatch num_trials + 1: ' + str(num_trials + 1) + ' nonlocal_variables[stack].trial: ' + str(nonlocal_variables['stack'].trial))

        # check if we have completed the current test
        if is_testing and place and nonlocal_variables['stack'].trial > max_test_trials:
            # If we are doing a fixed number of test trials, end the run the next time around.
            nonlocal_pause['exit_called'] = True

        if not nonlocal_pause['exit_called']:
            # NOTE(zhe) setting the ordered stack goal.
            # Run forward pass with network to get affordances
            if nonlocal_variables['stack'].is_goal_conditioned_task and grasp_color_task:
                goal_condition = np.array([nonlocal_variables['stack'].current_one_hot()])
            else:
                goal_condition = None

            # here, we run forward pass on imitation video
            if args.use_demo:
                # run forward pass, keep action features and get softmax predictions
                # stack features
                if stack_trainer is not None:
                    push_feat_stack, grasp_feat_stack, place_feat_stack, push_predictions_stack, \
                            grasp_predictions_stack, place_predictions_stack, _, _ = \
                            stack_trainer.forward(color_heightmap, valid_depth_heightmap,
                                    is_volatile=True, keep_action_feat=True, demo_mask=True)
                    print("main.py nonlocal_pause['exit_called'] got stack features")

                    # fill masked arrays of features
                    push_feat_stack, grasp_feat_stack, place_feat_stack = \
                            push_feat_stack.filled(0.0), grasp_feat_stack.filled(0.0), place_feat_stack.filled(0.0)

                    # TODO(adit98) may need to refactor, for now just store stack predictions
                    push_predictions, grasp_predictions, place_predictions = \
                            push_predictions_stack, grasp_predictions_stack, place_predictions_stack

                if row_trainer is not None:
                    # row features
                    push_feat_row, grasp_feat_row, place_feat_row, push_predictions_row, \
                            grasp_predictions_row, place_predictions_row, _, _ = \
                            row_trainer.forward(color_heightmap, valid_depth_heightmap,
                                    is_volatile=True, keep_action_feat=True, demo_mask=True)
                    print("main.py nonlocal_pause['exit_called'] got row features")

                    # fill masked arrays of features
                    push_feat_row, grasp_feat_row, place_feat_row = \
                            push_feat_row.filled(0.0), grasp_feat_row.filled(0.0), place_feat_row.filled(0.0)

                    # NOTE(adit98) what gets logged in these variables is unlikely to be relevant
                    # set predictions variables to row predictions if stack trainer not specified
                    if stack_trainer is None:
                        push_predictions, grasp_predictions, place_predictions = \
                                push_predictions_row, grasp_predictions_row, place_predictions_row

                if unstack_trainer is not None:
                    # unstack features
                    push_feat_unstack, grasp_feat_unstack, place_feat_unstack, push_predictions_unstack, \
                            grasp_predictions_unstack, place_predictions_unstack, _, _ = \
                            unstack_trainer.forward(color_heightmap, valid_depth_heightmap,
                                    is_volatile=True, keep_action_feat=True, demo_mask=True)
                    print("main.py nonlocal_pause['exit_called'] got unstack features")

                    # fill masked arrays of features
                    push_feat_unstack, grasp_feat_unstack, place_feat_unstack = \
                            push_feat_unstack.filled(0.0), grasp_feat_unstack.filled(0.0), place_feat_unstack.filled(0.0)

                    # NOTE(adit98) what gets logged in these variables is unlikely to be relevant
                    # set predictions variables to unstack predictions if stack trainer not specified
                    if stack_trainer is None:
                        push_predictions, grasp_predictions, place_predictions = \
                                push_predictions_unstack, grasp_predictions_unstack, place_predictions_unstack

                if vertical_square_trainer is not None:
                    # vertical_square features
                    push_feat_vertical_square, grasp_feat_vertical_square, place_feat_vertical_square, push_predictions_vertical_square, \
                            grasp_predictions_vertical_square, place_predictions_vertical_square, _, _ = \
                            vertical_square_trainer.forward(color_heightmap, valid_depth_heightmap,
                                    is_volatile=True, keep_action_feat=True, demo_mask=True)
                    print("main.py nonlocal_pause['exit_called'] got vertical_square features")

                    # fill masked arrays of features
                    push_feat_vertical_square, grasp_feat_vertical_square, place_feat_vertical_square = \
                            push_feat_vertical_square.filled(0.0), grasp_feat_vertical_square.filled(0.0), place_feat_vertical_square.filled(0.0)

                    # NOTE(adit98) what gets logged in these variables is unlikely to be relevant
                    # set predictions variables to vertical_square predictions if stack trainer not specified
                    if stack_trainer is None:
                        push_predictions, grasp_predictions, place_predictions = \
                                push_predictions_vertical_square, grasp_predictions_vertical_square, place_predictions_vertical_square

            else:
                # DONE(zhe) Need to ensure that "predictions" also have language mask
                # TODO(zhe) Goal condition needs to be false for grasp color task and language stacking.
                # TODO(elias) add check for if we're using language instruction 
                # Generate the language mask using the language model.
                language_output = None # 4 ndarrays with shape (batch_size, 256, 2, 1) where each pixel has two options (block is present, block is not present)
                if static_language_mask and language_data_instance is not None:
                    with torch.no_grad():
                        language_output = language_model.forward(language_data_instance)
                        push_predictions, grasp_predictions, place_predictions, state_feat, output_prob = \
                                trainer.forward(color_heightmap, valid_depth_heightmap,
                                is_volatile=True, goal_condition=goal_condition, language_output=language_output)
                else:
                    push_predictions, grasp_predictions, place_predictions, state_feat, output_prob = \
                            trainer.forward(color_heightmap, valid_depth_heightmap,
                                    is_volatile=True, goal_condition=goal_condition, language_output=language_output)

            if not nonlocal_variables['finalize_prev_trial_log']:
                # Execute best primitive action on robot in another thread
                # START THE REAL ROBOT EXECUTING THE NEXT ACTION IN THE OTHER THREAD,
                # unless it is a new trial, then we will wait a moment to do final
                # logging before starting the next action
                nonlocal_variables['executing_action'] = True

        # Run training iteration in current thread (aka training thread)
        # NOTE(zhe) First time the loop doesn't run.
        if 'prev_color_img' in locals():

            # Detect changes
            change_detected, no_change_count = detect_changes(prev_primitive_action, depth_heightmap, prev_depth_heightmap, prev_grasp_success, no_change_count)

            if no_height_reward:
                # used to assess the value of the reward multiplier
                reward_multiplier = 1
            else:
                reward_multiplier = prev_stack_height

            # Compute training labels, returns are:
            # label_value == expected_reward (with future rewards)
            # prev_reward_value == current_reward (without future rewards)
            # NOTE(zhe) label_value is y_t, prev_reward_value is R_P
            # TODO(zhe) Edit label_value to include bisk stacking rewards.
            label_value, prev_reward_value = trainer.get_label_value(
                prev_primitive_action, prev_push_success, prev_grasp_success, change_detected,
                prev_push_predictions, prev_grasp_predictions, color_heightmap, valid_depth_heightmap,
                prev_color_success, goal_condition=prev_goal_condition, prev_place_predictions=prev_place_predictions,
                place_success=prev_partial_stack_success, reward_multiplier=reward_multiplier)
            # label_value is also known as expected_reward in trainer.get_label_value(), this is what the nn predicts.
            trainer.label_value_log.append([label_value])
            logger.write_to_log('label-value', trainer.label_value_log)
            # prev_reward_value is the regular old reward value actually based on the multiplier and action success
            trainer.reward_value_log.append([prev_reward_value])
            logger.write_to_log('reward-value', trainer.reward_value_log)
            trainer.change_detected_log.append([change_detected])
            logger.write_to_log('change-detected', trainer.change_detected_log)
            logger.write_to_log('grasp-success', trainer.grasp_success_log)
            if nonlocal_variables['stack'].is_goal_conditioned_task and grasp_color_task:
                trainer.goal_condition_log.append(nonlocal_variables['stack'].current_one_hot())
                logger.write_to_log('goal-condition', trainer.goal_condition_log)
                logger.write_to_log('color-success', trainer.color_success_log)
            if place:
                logger.write_to_log('stack-height', trainer.stack_height_log)
                logger.write_to_log('partial-stack-success', trainer.partial_stack_success_log)
                logger.write_to_log('place-success', trainer.place_success_log)
            if nonlocal_variables['finalize_prev_trial_log']:
                # Do final logging from the previous trial and previous complete iteration
                nonlocal_variables['finalize_prev_trial_log'] = False
                trainer.trial_reward_value_log_update()
                logger.write_to_log('trial-reward-value', trainer.trial_reward_value_log)
                logger.write_to_log('iteration', np.array([trainer.iteration]))
                logger.write_to_log('trial-success', trainer.trial_success_log)
                logger.write_to_log('trial', trainer.trial_log)
                logger.write_to_log('load_snapshot_file_iteration', trainer.load_snapshot_file_iteration_log)
                best_dict, prev_best_dict, current_dict = save_plot(trainer, plot_window, is_testing,
                        num_trials, best_dict, logger, title, place, prev_best_dict, task_type=task_type)
                # if we exceeded max_train_actions at the end of the last trial, stop training
                if max_train_actions is not None and trainer.iteration > max_train_actions:
                    nonlocal_pause['exit_called'] = True
                print('Trial logging complete: ' + str(num_trials) + ' --------------------------------------------------------------')

                # reset the state for this trial THEN START EXECUTING THE ACTION FOR THE NEW TRIAL
                if check_z_height:
                    # TODO(ahundt) BUG THIS A NEW LOCATION BUT WE MUST BE SURE WE ARE NOT MESSING UP TRIAL REWARDS
                    # Zero out the height because the trial is done.
                    # Note these lines must be after the logging of these variables is complete.
                    nonlocal_variables['stack_height'] = 1.0
                    nonlocal_variables['prev_stack_height'] = 1.0
                else:
                    # Set back to the minimum stack height because the trial is done.
                    # Note these lines must be after the logging of these variables is complete.
                    nonlocal_variables['stack_height'] = 1
                    nonlocal_variables['prev_stack_height'] = 1
                # Start executing the action for the new trial
                nonlocal_variables['executing_action'] = True

            # Adjust exploration probability
            if not is_testing:
                explore_decay_rate = 0.9996
                if (max_train_actions is not None and max_train_actions > 20000) or (max_train_actions is None and (max_iter == -1 or max_iter > 20000)):
                    # do more exploration on longer runs
                    explore_decay_rate = 0.9999
                explore_prob = max(0.5 * np.power(explore_decay_rate, trainer.iteration), 0.01) if explore_rate_decay else 0.5

            # Do sampling for experience replay
            if experience_replay_enabled and prev_primitive_action is not None and not is_testing:
                # Choose if experience replay should be trained on a
                # historical successful or failed action
                if prev_primitive_action == 'push':
                    train_on_successful_experience = not change_detected
                elif prev_primitive_action == 'grasp':
                    train_on_successful_experience = not prev_grasp_success
                elif prev_primitive_action == 'place':
                    train_on_successful_experience = not prev_partial_stack_success
                # TODO(ahundt) the experience replay delays real robot execution, only use the parallel version below, delete this and move this code block down if that's been ok for a while.
                # Here we will try to sample a reward value from the same action as the current one
                # which differs from the most recent reward value to reduce the chance of catastrophic forgetting.
                # experience_replay(method, prev_primitive_action, prev_reward_value, trainer, grasp_color_task, logger,
                #                   nonlocal_variables, place, goal_condition, trial_reward=trial_reward,
                #                   train_on_successful_experience=train_on_successful_experience)

            # Save model snapshot
            if not is_testing:
                logger.save_backup_model(trainer.model, method)
                # save the best model based on all tracked plotting metrics.
                for k, v in best_dict.items():
                    if k in prev_best_dict and (prev_best_dict[k] is None or v > prev_best_dict[k]):
                        best_model_name = method + '_' + k
                        logger.save_model(trainer.model, best_model_name)
                        best_stats_file = os.path.join(logger.models_directory, best_model_name + '.json')
                        print('Saving new best model with stats in: ' + best_stats_file)
                        with open(best_stats_file, 'w') as f:
                            json.dump(best_dict, f, cls=utils.NumpyEncoder, sort_keys=True)
                        current_stats_file = os.path.join(logger.models_directory, best_model_name + '_current_stats.json')
                        print('Saving new best model current stats in: ' + current_stats_file)
                        with open(current_stats_file, 'w') as f:
                            json.dump(current_dict, f, cls=utils.NumpyEncoder, sort_keys=True)

                # saves once every time logs are finalized
                if nonlocal_variables['save_state_this_iteration']:
                    nonlocal_variables['save_state_this_iteration'] = False

                    logger.save_model(trainer.model, method)

                    # copy nonlocal_variable values and discard those which shouldn't be saved
                    nonlocals_to_save = nonlocal_variables.copy()
                    entries_to_pop = always_default_nonlocals.copy()

                    # save all entries which are JSON serializable only. Otherwise don't save
                    for k, v in nonlocals_to_save.items():
                        if not utils.is_jsonable(v):
                            entries_to_pop.append(k)

                    for k in entries_to_pop:
                        nonlocals_to_save.pop(k)

                    # save nonlocal_variables for resuming later
                    save_location = os.path.join(logger.base_directory, 'data', 'variables')
                    if not os.path.exists(save_location):
                        os.makedirs(save_location)
                    with open(os.path.join(save_location, 'nonlocal_vars_%d.json' % (trainer.iteration)), 'w') as f:
                        json.dump(nonlocals_to_save, f, cls=utils.NumpyEncoder, sort_keys=True)

                    if trainer.use_cuda:
                        trainer.model = trainer.model.cuda()

                # reload the best model if trial performance has declined by more than 10%
                if(trainer.iteration >= 1000 and 'trial_success_rate_best_value' in best_dict and 'trial_success_rate_current_value' in current_dict and
                   trainer_iteration_of_most_recent_model_reload + 60 < trainer.iteration):
                    allowed_decline = (best_dict['trial_success_rate_best_value'] - 0.1) * 0.9
                    if allowed_decline > current_dict['trial_success_rate_current_value']:
                        # The model quality has declined too much from the peak, reload the previous best model.
                        snapshot_file = choose_testing_snapshot(logger.base_directory, best_dict)
                        trainer.load_snapshot_file(snapshot_file)
                        logger.write_to_log('load_snapshot_file_iteration', trainer.load_snapshot_file_iteration_log)
                        trainer_iteration_of_most_recent_model_reload = trainer.iteration
                        print('WARNING: current trial performance ' + str(current_dict['trial_success_rate_current_value']) +
                            ' is below the allowed decline of ' + str(allowed_decline) +
                            ' compared to the previous best ' + str(best_dict['trial_success_rate_best_value']) +
                            ', reloading the best model ' + str(snapshot_file))

                # Save model if we are at a new best stack rate
                if place and trainer.iteration >= 1000:
                    # if the stack rate is lower that means new stacks happen in fewer actions.
                    if nonlocal_variables['stack_rate'] < best_stack_rate:
                        best_stack_rate = nonlocal_variables['stack_rate']
                        stack_rate_str = method + '-best-stack-rate'
                        logger.save_backup_model(trainer.model, stack_rate_str)
                        logger.save_model(trainer.model, stack_rate_str)
                        logger.write_to_log('best-iteration', np.array([trainer.iteration]))

                    if trainer.use_cuda:
                        trainer.model = trainer.model.cuda()

            # Backprop is enabled on a per-action basis, or if the current iteration is over a certain threshold
            backprop_enabled = trainer.randomize_trunk_weights(backprop_enabled, random_trunk_weights_max, random_trunk_weights_reset_iters, random_trunk_weights_min_success)
            # Backpropagate
            if prev_primitive_action is not None and backprop_enabled[prev_primitive_action] and not disable_two_step_backprop and not is_testing:
                print('Running two step backprop()')
                #if use_demo:
                #    demo_color_heightmap, demo_depth_heightmap = \
                #            demo.get_heightmaps(prev_primitive_action, prev_stack_height)
                #    trainer.backprop(demo_color_heightmap, demo_depth_heightmap,
                #            prev_primitive_action, prev_best_dict, label_value,
                #            goal_condition=prev_goal_condition)
                trainer.backprop(prev_color_heightmap, prev_valid_depth_heightmap,
                        prev_primitive_action, prev_best_pix_ind, label_value,
                        goal_condition=prev_goal_condition, use_demo=use_demo)

        # While in simulated mode we need to keep count of simulator problems,
        # because the simulator's physics engine is pretty buggy. For example, solid
        # objects sometimes stick to each other or have their volumes intersect, and
        # on occasion this and/or Inverse Kinematics issues lead to acceleration to
        # nearly infinite velocities. We attempt to detect these situation and
        # when problems occur we start with simple workarounds. If that does not work
        # we apply more intrusive resets to restore the simulator to a valid state.
        #
        # Fortunately for us, the real robot is not like the simulator in that it
        # tends to obey the laws of physics. :-) However, it can suffer from its own
        # issues like safety/security stops when it collides with objects. In these
        # cases it will not move until a human resets the robot. Therefore, we also
        # try to detect these issues and wait for a human to intervene before resuming
        # real robot execution. The way we do this is to make sure the robot is actually
        # at the home position before moving on to the next iteration.
        num_problems_detected = 0
        # The real robot may experience security stops, so we must check for those too.
        wait_until_home_and_not_executing_action = not is_sim
        # nonlocal variable for quick threading workaround
        real_home = {'is_home': False, 'home_lock': threading.Lock()}

        # This is the primary experience replay loop which runs while the separate
        # robot thread is physically moving as well as when the program is paused.
        while nonlocal_variables['executing_action'] or nonlocal_pause['pause'] or wait_until_home_and_not_executing_action:
            if prev_primitive_action is not None and backprop_enabled[prev_primitive_action] and experience_replay_enabled and not is_testing:
                # flip between training success and failure, disabled because it appears to slow training down
                # train_on_successful_experience = not train_on_successful_experience
                # do some experience replay while waiting, rather than sleeping
                experience_replay(method, prev_primitive_action, prev_reward_value, trainer,
                                  grasp_color_task, logger, nonlocal_variables, place, goal_condition,
                                  trial_reward=trial_reward or discounted_reward, train_on_successful_experience=train_on_successful_experience)
            else:
                time.sleep(0.1)
            time_elapsed = time.time()-iteration_time_0
            if nonlocal_pause['pause']:
                print('Pause engaged for ' + str(time_elapsed) + ' seconds, press ctrl + c after at least 5 seconds to resume.')
            elif not is_sim and not nonlocal_variables['executing_action']:
                # the real robot should not move to the next action until execution of this action is complete AND
                # the robot has actually made it home. This is to prevent collecting bad data after a security stop due to the robot colliding.
                # Here the action has finished, now we must make sure we are home.
                def homing_thread():
                    with real_home['home_lock']:
                        # send the robot home
                        real_home['is_home'] = robot.go_home(block_until_home=True)
                if real_home['home_lock'].acquire(blocking=False):
                    if num_problems_detected == 0:
                        # check if we are home
                        wait_until_home_and_not_executing_action = not robot.block_until_home(0)
                        num_problems_detected += 1
                    if num_problems_detected > 0:
                        # Command the robot to go home if we are not home
                        wait_until_home_and_not_executing_action = not real_home['is_home']
                        if wait_until_home_and_not_executing_action:
                            # start a thread to go home, we will continue to experience replay while we wait
                            t = threading.Thread(target=homing_thread)
                            t.start()
                            num_problems_detected += 1
                    real_home['home_lock'].release()

                if wait_until_home_and_not_executing_action and num_problems_detected > 2:
                    print('The robot was not at home after the current action finished running. '
                          'Make sure the robot did not experience either an error or security stop. '
                          'WARNING: The robot will attempt to go home again in a few seconds.')
            elif is_sim and int(time_elapsed) > timeout:
                # The simulator can experience catastrophic physics instability, so here we detect that and reset.
                print('ERROR: PROBLEM DETECTED IN SCENE, NO CHANGES FOR OVER 60 SECONDS, RESETTING THE OBJECTS TO RECOVER...')
                get_and_save_images(robot, workspace_limits, heightmap_resolution, logger, trainer, '1')
                robot.check_sim()
                if not robot.reposition_objects():
                    # This can happen if objects are in impossible positions (NaN),
                    # so set the variable to immediately and completely restart
                    # the simulation below.
                    num_problems_detected += 3
                nonlocal_variables['trial_complete'] = True

                if place:
                    nonlocal_variables['stack'].reset_sequence()
                    nonlocal_variables['stack'].next()
                if check_z_height:
                    # Zero out the height because the trial is done.
                    # Note these lines must normally be after the
                    # logging of these variables is complete,
                    # but this is a special (hopefully rare) recovery scenario.
                    nonlocal_variables['stack_height'] = 0.0
                    nonlocal_variables['prev_stack_height'] = 0.0
                else:
                    nonlocal_variables['stack_height'] = 1.0
                    nonlocal_variables['prev_stack_height'] = 1.0
                num_problems_detected += 1
                if num_problems_detected > 2:
                    # Try more drastic recovery methods the second time around
                    robot.restart_sim(connect=True)
                    robot.add_objects()
                # don't reset again for 20 more seconds
                iteration_time_0 = time.time()
                # TODO(ahundt) Improve recovery: maybe set trial_complete = True here and call continue or set do_continue = True?

        if nonlocal_pause['exit_called']:
            # shut down the simulation or robot
            robot.shutdown()
            break


        # If we don't have any successes reinitialize model
        # Save information for next training step
        prev_color_img = color_img.copy()
        prev_depth_img = depth_img.copy()
        prev_color_heightmap = color_heightmap.copy()
        prev_depth_heightmap = depth_heightmap.copy()
        prev_valid_depth_heightmap = valid_depth_heightmap.copy()
        prev_push_success = copy.deepcopy(nonlocal_variables['push_success'])
        prev_grasp_success = copy.deepcopy(nonlocal_variables['grasp_success'])
        prev_primitive_action = copy.deepcopy(nonlocal_variables['primitive_action'])
        prev_place_success = copy.deepcopy(nonlocal_variables['place_success'])
        prev_partial_stack_success = copy.deepcopy(nonlocal_variables['partial_stack_success'])
        # stack_height will just always be 1 if we are not actually stacking
        prev_stack_height = copy.deepcopy(nonlocal_variables['stack_height'])
        nonlocal_variables['prev_stack_height'] = copy.deepcopy(nonlocal_variables['stack_height'])
        prev_push_predictions = push_predictions.copy()
        prev_grasp_predictions = grasp_predictions.copy()
        prev_place_predictions = place_predictions
        prev_best_pix_ind = copy.deepcopy(nonlocal_variables['best_pix_ind'])
        # TODO(ahundt) BUG We almost certainly need to copy nonlocal_variables['stack']
        prev_stack = copy.deepcopy(nonlocal_variables['stack'])
        prev_goal_condition = copy.deepcopy(goal_condition)
        if grasp_color_task:
            prev_color_success = copy.deepcopy(nonlocal_variables['grasp_color_success'])
            if nonlocal_variables['grasp_success'] and nonlocal_variables['grasp_color_success']:
                # Choose the next color block to grasp, or None if not running in goal conditioned mode
                nonlocal_variables['stack'].next()
                print('NEW GOAL COLOR: ' + str(robot.color_names[nonlocal_variables['stack'].object_color_index]) + ' GOAL CONDITION ENCODING: ' + str(nonlocal_variables['stack'].current_one_hot()))
        else:
            prev_color_success = None

        # TODO(elias) this is where we check for trial completion nonlocal_variables['train_complete]
        #if nonlocal_variables['trial_complete']: 
            # load next image of the task 
            # use trial number variable as the index to pick out the image 
            # use that also to get/save the string 

        iteration_time_1 = time.time()
        print('Time elapsed: %f' % (iteration_time_1-iteration_time_0))

        print('Trainer iteration: %d complete' % int(trainer.iteration))
        if use_demo:
            if stack_trainer is not None:
                stack_trainer.iteration += 1
            if row_trainer is not None:
                row_trainer.iteration += 1
            if unstack_trainer is not None:
                unstack_trainer.iteration += 1
            if vertical_square_trainer is not None:
                vertical_square_trainer.iteration += 1

        else:
            trainer.iteration += 1

    nonlocal_pause['process_actions_exit_called'] = True
    # Save the final plot when the run has completed cleanly, plus specifically handle preset cases
    best_dict, prev_best_dict, current_dict = save_plot(trainer, plot_window, is_testing, num_trials,
            best_dict, logger, title, place, prev_best_dict, preset_files, task_type=task_type)
    if not is_testing:
        # save a backup of the best training stats from the original run, this is because plotting updates
        # or other utilities might modify or overwrite the real stats fom the original run.
        best_stats_path = os.path.join(logger.base_directory, 'best_stats.json')
        best_stats_backup_path = os.path.join(logger.base_directory, 'models', 'training_best_stats.json')
        shutil.copyfile(best_stats_path, best_stats_backup_path)
    return logger.base_directory, best_dict

def sim_object_state_to_json(robot):
    # Dump scene state information to a file.
    sim_positions, sim_orientations = robot.get_obj_positions_and_orientations()
    to_ret = {'positions': sim_positions, 
              'orientations': sim_orientations, 
              'color_names': robot.color_names, 
              'num_obj': robot.num_obj}
    return to_ret 

def dump_sim_object_state_to_json(robot, logger, filename):
    # Dump scene state information to a file.
    to_dump = sim_object_state_to_json(robot)
    save_location = os.path.join(logger.base_directory, 'data', 'variables')
    if not os.path.exists(save_location):
        os.mkdir(save_location)
    with open(os.path.join(save_location, filename), 'w') as f:
            json.dump(to_dump, f, cls=utils.NumpyEncoder, sort_keys=True)

def parse_resume_and_snapshot_file_args(args):
    if args.resume == 'last':
        dirs = [os.path.join(os.path.abspath('logs'), p) for p in os.listdir(os.path.abspath('logs'))]
        dirs = list(filter(os.path.isdir, dirs))
        if dirs:
            continue_logging = True
            logging_directory = sorted(dirs)[-1]
        else:
            print('no logging dirs to resume, starting new run')
            continue_logging = False
            logging_directory = os.path.abspath('logs')
    elif args.resume:
        continue_logging = True
        logging_directory = os.path.abspath(args.resume)
    else:
        continue_logging = False
        logging_directory = os.path.abspath('logs')

    snapshot_file = os.path.abspath(args.snapshot_file) if args.snapshot_file else ''
    multi_task_snapshot_files = {}
    # load all snapshots
    if args.stack_snapshot_file: multi_task_snapshot_files['stack'] = os.path.abspath(args.stack_snapshot_file)
    if args.row_snapshot_file: multi_task_snapshot_files['row'] = os.path.abspath(args.row_snapshot_file)
    if args.unstack_snapshot_file: multi_task_snapshot_files['unstack'] = os.path.abspath(args.unstack_snapshot_file)
    if args.vertical_square_snapshot_file: multi_task_snapshot_files['vertical'] = os.path.abspath(args.vertical_square_snapshot_file)

    # if neither snapshot file is provided
    if continue_logging:
        if (not args.check_row and not args.stack_snapshot_file) or (args.check_row and not args.row_snapshot_file):
            snapshot_file = os.path.join(logging_directory, 'models', 'snapshot.reinforcement.pth')
            print('loading snapshot file: ' + snapshot_file)
            if not os.path.isfile(snapshot_file):
                snapshot_file = os.path.join(logging_directory, 'models',
                        'snapshot-backup.reinforcement.pth')
                print('snapshot file does not exist, trying backup: ' + snapshot_file)
            if not os.path.isfile(snapshot_file):
                print('cannot resume, no snapshots exist, check the code and your \
                        log directory for errors')
                exit(1)

    return snapshot_file, multi_task_snapshot_files, continue_logging, logging_directory

def save_plot(trainer, plot_window, is_testing, num_trials, best_dict, logger, title, place, prev_best_dict, preset_files=None, task_type=None):
    if preset_files is not None:
        # note preset_files is changing from a list of strings to an integer
        preset_files = len(preset_files)
    current_dict = {}
    if (trainer.iteration > plot_window or is_testing) and num_trials > 1:
        prev_best_dict = copy.deepcopy(best_dict)
        if is_testing:
            # when testing the plot data should be averaged across the whole run
            plot_window = trainer.iteration - 3
        best_dict, current_dict = plot.plot_it(logger.base_directory, title, place=place,
                window=plot_window, num_preset_arrangements=preset_files, task_type=task_type)
    return best_dict, prev_best_dict, current_dict

def detect_changes(prev_primitive_action, depth_heightmap, prev_depth_heightmap, prev_grasp_success, no_change_count, change_threshold=300):
    """ Detect changes

    # NOTE: original VPG change_threshold was 300
    """
    depth_diff = abs(depth_heightmap - prev_depth_heightmap)
    depth_diff[np.isnan(depth_diff)] = 0
    depth_diff[depth_diff > 0.3] = 0
    depth_diff[depth_diff < 0.01] = 0
    depth_diff[depth_diff > 0] = 1
    change_value = np.sum(depth_diff)
    change_detected = change_value > change_threshold or prev_grasp_success
    print('Change detected: %r (value: %d)' % (change_detected, change_value))

    if change_detected:
        if prev_primitive_action == 'push':
            no_change_count[0] = 0
        elif prev_primitive_action == 'grasp' or prev_primitive_action == 'place':
            no_change_count[1] = 0
    else:
        if prev_primitive_action == 'push':
            no_change_count[0] += 1
        elif prev_primitive_action == 'grasp':
            no_change_count[1] += 1
    return change_detected, no_change_count

def get_and_save_images(robot, workspace_limits, heightmap_resolution, logger, trainer, filename_poststring='0', save_image=True, depth_channels_history=False, history_len=3):
    # Get latest RGB-D image
    valid_depth_heightmap, color_heightmap, depth_heightmap, _, color_img, depth_img = robot.get_camera_data(return_heightmaps=True)

    # Save RGB-D images and RGB-D heightmaps
    if save_image:
        logger.save_images(trainer.iteration, color_img, depth_img, filename_poststring)
        logger.save_heightmaps(trainer.iteration, color_heightmap, valid_depth_heightmap, filename_poststring)

    # load history and modify valid_depth_heightmap
    if depth_channels_history:
        valid_depth_heightmap = trainer.generate_hist_heightmap(valid_depth_heightmap,
                trainer.iteration, logger)

    # otherwise, repeat depth values in each channel
    else:
        valid_depth_heightmap = np.stack([valid_depth_heightmap] * 3, axis=-1)

    if robot.is_sim:
        # Dump scene state information to a file for analysis, training, and language models.
        dump_sim_object_state_to_json(robot, logger, 'object_positions_and_orientations_' + str(trainer.iteration) + '_' + filename_poststring + '.json')

    return valid_depth_heightmap, color_heightmap, depth_heightmap, color_img, depth_img

def experience_replay(method, prev_primitive_action, prev_reward_value, trainer, grasp_color_task, logger, nonlocal_variables, place, goal_condition, all_history_prob=0.05, trial_reward=False, train_on_successful_experience=None):
    # Here we will try to sample a reward value from the same action as the current one
    # which differs from the most recent reward value to reduce the chance of catastrophic forgetting.
    # TODO(ahundt) experience replay is very hard-coded with lots of bugs, won't evaluate all reward possibilities, and doesn't deal with long range time dependencies.
    sample_primitive_action = prev_primitive_action
    sample_primitive_action_id = ACTION_TO_ID[sample_primitive_action]
    if trial_reward and len(trainer.trial_reward_value_log) > 2:
        log_len = len(trainer.trial_reward_value_log)
    else:
        trial_reward = False
        log_len = trainer.iteration
    # executed_action_log includes the action, push grasp or place, and the best pixel index
    actions = np.asarray(trainer.executed_action_log)[1:log_len, 0]

    # Get samples of the same primitive but with different success results
    if np.random.random(1) < all_history_prob:
        # Sample all of history every one out of n times.
        sample_ind = np.arange(1, log_len-1).reshape(log_len-2, 1)
    else:
        # Sample from the current specific action
        if sample_primitive_action == 'push':
            # sample_primitive_action_id = 0
            log_to_compare = np.asarray(trainer.change_detected_log)
        elif sample_primitive_action == 'grasp':
            # sample_primitive_action_id = 1
            log_to_compare = np.asarray(trainer.grasp_success_log)
        elif sample_primitive_action == 'place':
            log_to_compare = np.asarray(trainer.partial_stack_success_log)
        else:
            raise NotImplementedError('ERROR: ' + sample_primitive_action + ' action is not yet supported in experience replay')

        sample_ind = np.argwhere(np.logical_and(log_to_compare[1:log_len, 0] == train_on_successful_experience,
                                                actions == sample_primitive_action_id))

    if sample_ind.size == 0 and (trial_reward or prev_reward_value is not None) and log_len > 2:
        print('Experience Replay: We do not have samples for the ' + sample_primitive_action + ' action with a success state of ' + str(train_on_successful_experience) + ', so sampling from the whole history.')
        sample_ind = np.arange(1, log_len-1).reshape(log_len-2, 1)

    if sample_ind.size > 0:
        # Find sample with highest surprise value
        if method == 'reactive':
            # TODO(ahundt) BUG what to do with prev_reward_value? (formerly named sample_reward_value in previous commits)
            sample_surprise_values = np.abs(np.asarray(trainer.predicted_value_log)[sample_ind[:, 0]] - (1 - prev_reward_value))
        elif method == 'reinforcement':
            if trial_reward:
                sample_surprise_values = np.abs(np.asarray(trainer.predicted_value_log)[sample_ind[:, 0]] - np.asarray(trainer.trial_reward_value_log)[sample_ind[:,0]])
            else:
                sample_surprise_values = np.abs(np.asarray(trainer.predicted_value_log)[sample_ind[:, 0]] - np.asarray(trainer.label_value_log)[sample_ind[:,0]])
        sorted_surprise_ind = np.argsort(sample_surprise_values[:, 0])
        sorted_sample_ind = sample_ind[sorted_surprise_ind, 0]
        pow_law_exp = 2
        rand_sample_ind = int(np.round(np.random.power(pow_law_exp, 1)*(sample_ind.size-1)))
        # sample_iteration is the actual time step on which we will run experience replay
        sample_iteration = sorted_sample_ind[rand_sample_ind]

        nonlocal_variables['replay_iteration'] += 1
        # Load the data from disk, and run a forward pass with the current model
        [sample_stack_height, sample_primitive_action_id, sample_grasp_success,
         sample_change_detected, sample_push_predictions, sample_grasp_predictions,
         next_sample_color_heightmap, next_sample_depth_heightmap, sample_color_success,
         exp_goal_condition, sample_place_predictions, sample_place_success, sample_color_heightmap,
         sample_depth_heightmap] = trainer.load_sample(sample_iteration, logger, depth_channels_history=args.depth_channels_history)

        sample_primitive_action = ID_TO_ACTION[sample_primitive_action_id]
        print('Experience replay %d: history timestep index %d, action: %s, surprise value: %f' % (nonlocal_variables['replay_iteration'], sample_iteration, str(sample_primitive_action), sample_surprise_values[sorted_surprise_ind[rand_sample_ind]]))
        # sample_push_success is always true in the current version, because it only checks if the push action run, not if something was actually pushed, that is handled by change_detected.
        sample_push_success = True
        # TODO(ahundt) deleteme if this has been working for a while, sample reward value isn't actually used for anything...
        # if trial_reward:
        #     sample_reward_value = trainer.trial_reward_value_log[sample_iteration]
        # else:
        #     sample_reward_value = trainer.reward_value_log[sample_iteration]

        # if no_height_reward:  # TODO(ahundt) why does the args.no_height_reward line below work and the regular no_height_reward here broken?
        if args.no_height_reward:
            # used to assess the value of the reward multiplier
            reward_multiplier = 1
        else:
            reward_multiplier = sample_stack_height
        # TODO(ahundt) This mix of current and next parameters (like next_sample_color_heightmap and sample_push_success) seems a likely spot for a bug, we must make sure we haven't broken the behavior. ahundt has already fixed one bug here.
        # get_label_value does the forward pass for updating the label value log.
        update_label_value_log = False
        if update_label_value_log:
            new_sample_label_value, _ = trainer.get_label_value(
                sample_primitive_action, sample_push_success, sample_grasp_success, sample_change_detected,
                sample_push_predictions, sample_grasp_predictions, next_sample_color_heightmap, next_sample_depth_heightmap,
                sample_color_success, goal_condition=exp_goal_condition, prev_place_predictions=sample_place_predictions,
                place_success=sample_place_success, reward_multiplier=reward_multiplier)

        if trial_reward:
            reward_to_backprop = trainer.trial_reward_value_log[sample_iteration]
        else:
            reward_to_backprop = trainer.label_value_log[sample_iteration]

        # Get labels for sample and backpropagate, trainer.backprop also does a forward pass internally.
        sample_best_pix_ind = np.asarray(trainer.executed_action_log)[sample_iteration, 1:4].astype(np.int)
        trainer.backprop(sample_color_heightmap, sample_depth_heightmap, sample_primitive_action, sample_best_pix_ind,
                         reward_to_backprop, goal_condition=exp_goal_condition)
        # Recompute prediction value and label for replay buffer
        if sample_primitive_action == 'push':
            trainer.predicted_value_log[sample_iteration] = [np.ma.max(sample_push_predictions)]
            # trainer.predicted_value_log[sample_iteration] = [sample_push_predictions[sample_best_pix_ind[0], sample_best_pix_ind[1], sample_best_pix_ind[2]]]
        elif sample_primitive_action == 'grasp':
            trainer.predicted_value_log[sample_iteration] = [np.ma.max(sample_grasp_predictions)]
            # trainer.predicted_value_log[sample_iteration] = [sample_grasp_predictions[sample_best_pix_ind[0], sample_best_pix_ind[1], sample_best_pix_ind[2]]]
        elif sample_primitive_action == 'place':
            trainer.predicted_value_log[sample_iteration] = [np.ma.max(sample_place_predictions)]
            # trainer.predicted_value_log[sample_iteration] = [sample_place_predictions[sample_best_pix_ind[0], sample_best_pix_ind[1], sample_best_pix_ind[2]]]

        if update_label_value_log:
            trainer.label_value_log[sample_iteration] = [new_sample_label_value]

    else:
        # print('Experience Replay: 0 prior training samples. Skipping experience replay.')
        time.sleep(0.01)

def choose_testing_snapshot(training_base_directory, best_dict, prioritize_action_efficiency=False):
    """ Select the best test mode snapshot model file to load after training.
    """
    testing_snapshot = ''
    print('Choosing a snapshot from the following options:' + str(best_dict))
    print('Evaluating trial_success_rate_best_value')
    if 'trial_success_rate_best_value' in best_dict:
        best_trial_value = best_dict['trial_success_rate_best_value']
        best_trial_snapshot = os.path.join(training_base_directory, 'models', 'snapshot.reinforcement_trial_success_rate_best_value.pth')
        if os.path.exists(best_trial_snapshot):
            testing_snapshot = best_trial_snapshot
        else:
            print(best_trial_snapshot + ' does not exist, looking for other options.')
        # If the best trial success rate is high enough, lets use the best action efficiency model
        if 'grasp_success_rate_best_value' in best_dict and (not testing_snapshot or (best_trial_value > 0.99 and best_dict['grasp_success_rate_best_value'] > 0.9)):
            if testing_snapshot:
                print('The trial_success_rate_best_value is fantastic at ' + str(best_trial_value) + ', so we will look for the best grasp_success_rate_best_value.')
            best_grasp_efficiency_snapshot = os.path.join(training_base_directory, 'models', 'snapshot.reinforcement_grasp_success_rate_best_value.pth')
            if os.path.exists(best_grasp_efficiency_snapshot):
                testing_snapshot = best_grasp_efficiency_snapshot
            else:
                print(best_grasp_efficiency_snapshot + ' does not exist, looking for other options.')
        if 'action_efficiency_best_value' in best_dict and (prioritize_action_efficiency or best_trial_value > 0.99) and best_dict['action_efficiency_best_value'] > .5:
            if testing_snapshot:
                print('The trial_success_rate_best_value is fantastic at ' + str(best_trial_value) + ', so we will look for the best action_efficiency_best_value.')
            best_efficiency_snapshot = os.path.join(training_base_directory, 'models', 'snapshot.reinforcement_action_efficiency_best_value.pth')
            if os.path.exists(best_efficiency_snapshot):
                testing_snapshot = best_efficiency_snapshot
            else:
                print(best_efficiency_snapshot + ' does not exist, looking for other options.')

    if not testing_snapshot:
        print('Could not find any best-of models, checking for the basic training models.')
        final_snapshot = os.path.join(training_base_directory, 'models', 'snapshot.reinforcement.pth')
        if os.path.exists(final_snapshot):
            testing_snapshot = final_snapshot
        else:
            print(final_snapshot + ' does not exist, looking for other options.')
        final_snapshot = os.path.join(training_base_directory, 'models', 'snapshot.reactive.pth')
        if os.path.exists(final_snapshot):
            testing_snapshot = final_snapshot
        else:
            print(final_snapshot + ' does not exist, looking for other options.')

    print('Shapshot chosen: ' + testing_snapshot)
    return testing_snapshot

def check_training_complete(args):
    ''' Function for use at program startup to check if we should run training some more or move on to testing mode.
    '''
    snapshot_file, multi_task_snapshot_files, continue_logging, logging_directory = parse_resume_and_snapshot_file_args(args)

    training_complete = False
    iteration = 0
    if continue_logging:
        transitions_directory = os.path.join(logging_directory, 'transitions')
        kwargs = {'delimiter': ' ', 'ndmin': 2}
        iteration = int(np.loadtxt(os.path.join(transitions_directory, 'iteration.log.txt'), **kwargs)[0, 0])
        max_iter_complete = args.max_train_actions is None and (args.max_iter > 0 and iteration > args.max_iter)
        max_train_actions_complete = args.max_train_actions is not None and iteration > args.max_train_actions
        training_complete = max_iter_complete or max_train_actions_complete

    return training_complete, logging_directory

def one_train_test_run(args):
    ''' One run of all necessary training and testing configurations.
    '''
    training_complete, training_base_directory = check_training_complete(args)

    if not training_complete:
        # Run main program with specified arguments
        training_base_directory, best_dict = main(args)
    else:
        best_dict_path = os.path.join(training_base_directory, 'best_stats.json')
        if os.path.exists(best_dict_path):
            with open(best_dict_path, 'r') as f:
                best_dict = json.load(f)
        else:
            raise ValueError('main.py one_train_test_run() best_dict:' + best_dict_path + ' does not exist! Cannot load final results.')
    # if os.path.exists()
    testing_best_dict = {}
    testing_dest_dir = ''
    preset_testing_dest_dir = ''
    if args.max_train_actions is not None:
        if args.resume:
            # testing mode will always start from scratch
            args.resume = None
        print('Training Complete! Dir: ' + training_base_directory)
        testing_snapshot = choose_testing_snapshot(training_base_directory, best_dict)
        print('testing snapshot: ' + str(testing_snapshot))
        args.snapshot_file = testing_snapshot
        args.random_seed = 1238
        args.is_testing = True
        args.save_visualizations = True
        args.max_test_trials = 100
        testing_base_directory, testing_best_dict = main(args)
        # move the testing data into the training directory
        testing_dest_dir = shutil.move(testing_base_directory, training_base_directory)
        # TODO(ahundt) figure out if this symlink caused a crash, fix bug and re-enable
        # os.symlink(testing_dest_dir, training_base_directory)
        if not args.place:
            # run preset arrangements for pushing and grasping
            pargs = copy.deepcopy(args)
            pargs.test_preset_cases = True
            pargs.max_test_trials = 10
            # run testing mode
            preset_testing_base_directory, preset_testing_best_dict = main(pargs)
            preset_testing_dest_dir = shutil.move(preset_testing_base_directory, training_base_directory)
            # TODO(ahundt) figure out if this symlink caused a crash, fix bug and re-enable
            # os.symlink(preset_testing_dest_dir, training_base_directory)
            print('Challenging Arrangements Preset Testing Complete! Dir: ' + preset_testing_dest_dir)
            print('Challenging Arrangements Preset Testing results: \n ' + str(preset_testing_best_dict))

        # Test action efficiency model too
        testing_snapshot_action_efficiency = choose_testing_snapshot(training_base_directory, best_dict, prioritize_action_efficiency=True)
        if testing_snapshot_action_efficiency != testing_snapshot:
            print('testing snapshot, prioritizing action efficiency: ' + str(testing_snapshot))
            args.snapshot_file = testing_snapshot_action_efficiency
            efficiency_testing_base_directory, eff_testing_best_dict = main(args)
            # move the testing data into the training directory
            eff_testing_dest_dir = shutil.move(efficiency_testing_base_directory, training_base_directory)

            if not args.place:
                # run preset arrangements for pushing and grasping efficiency configuration
                pargs = copy.deepcopy(args)
                pargs.test_preset_cases = True
                pargs.max_test_trials = 10
                # run testing mode
                preset_testing_base_directory, preset_testing_best_dict = main(pargs)
                preset_testing_dest_dir = shutil.move(preset_testing_base_directory, training_base_directory)
                # TODO(ahundt) figure out if this symlink caused a crash, fix bug and re-enable
                # os.symlink(preset_testing_dest_dir, training_base_directory)
                print('Challenging Arrangements Preset Testing Complete! Action Efficiency Model Dir: ' + preset_testing_dest_dir)
                print('Challenging Arrangements Preset Testing results Action Efficiency Model Dir: \n ' + str(preset_testing_best_dict))

            test_diff = eff_testing_best_dict['trial_success_rate_best_value'] - testing_best_dict['trial_success_rate_best_value']
            if test_diff > 0.0 or (abs(test_diff) < 2.0 and testing_best_dict['action_efficiency_best_value'] - eff_testing_best_dict['action_efficiency_best_value'] > 10.0):
                # keep the better of the saved models
                testing_best_dict = eff_testing_best_dict
                testing_dest_dir = eff_testing_dest_dir

        if not args.place:
            print('Challenging Arrangements Preset Testing Complete! Dir: ' + preset_testing_dest_dir)
            print('Challenging Arrangements Preset Testing results: \n ' + str(preset_testing_best_dict))

        print('Random Testing Complete! Dir: ' + testing_dest_dir)
        print('Random Testing results: \n ' + str(testing_best_dict))
        #  --is_testing --random_seed 1238 --snapshot_file '/home/ahundt/src/real_good_robot/logs/2020-02-02-20-29-27_Sim-Push-and-Grasp-Two-Step-Reward-Training/models/snapshot.reinforcement.pth'  --max_test_trials 10 --test_preset_cases

    print('Training Complete! Dir: ' + training_base_directory)
    print('Training results: \n ' + str(best_dict))
    return training_base_directory, best_dict, testing_dest_dir, testing_best_dict

def ablation(args):

    ablation_dir = utils.mkdir_p(os.path.join('logs', 'ablation'))
    ablation_summary_json = os.path.join(ablation_dir, 'ablation.json')
    ablation_summary = {}
    if os.path.exists(ablation_summary_json):
        with open(ablation_summary_json, 'r') as f:
            ablation_summary.update(json.load(f))
    args_run_one = copy.deepcopy(args)

    run_name = 'two step training (no task progress) Baseline case'
    args_run_one.no_height_reward = True
    # export CUDA_VISIBLE_DEVICES="0" && python main.py --is_sim --obj_mesh_dir objects/blocks --num_obj 8 --push_rewards --experience_replay --explore_rate_decay --save_visualizations --tcp_port 19998 --place --check_z_height --max_train_actions 10000
    # --no_height_reward
    training_base_directory, best_dict, training_dest_dir, testing_best_dict = one_train_test_run(args_run_one)
    preset_training_dest_dir = shutil.move(training_base_directory, ablation_dir)

    # SPOT, no masking, no SPOT-Q "No Reversal" (basic task progress)
    # export CUDA_VISIBLE_DEVICES="0" && python main.py --is_sim --obj_mesh_dir objects/blocks --num_obj 8 --push_rewards --experience_replay --explore_rate_decay --save_visualizations --tcp_port 19998 --place --check_z_height --max_train_actions 10000
    # --no_height_reward

    # SPOT, no masking, Trial Reward

    # SPOT, masking,
    args_run_one.common_sense = True

    # SPOT, masking, FULL FEATURED RUN
    args_run_one.common_sense = True

if __name__ == '__main__':
    # workaround matplotlib plotting thread crash https://stackoverflow.com/a/29172195
    matplotlib.use('Agg')

    # Parse arguments
    parser = argparse.ArgumentParser(description='Train robotic agents to learn how to plan complementary pushing, grasping, and placing as well as multi-step tasks for manipulation with deep reinforcement learning in PyTorch.')

    # --------------- Setup options ---------------
    parser.add_argument('--is_sim', dest='is_sim', action='store_true', default=False,                                    help='run in simulation?')
    parser.add_argument('--obj_mesh_dir', dest='obj_mesh_dir', action='store', default='objects/blocks',                  help='directory containing 3D mesh files (.obj) of objects to be added to simulation')
    parser.add_argument('--num_obj', dest='num_obj', type=int, action='store', default=10,                                help='number of objects to add to simulation')
    parser.add_argument('--num_extra_obj', dest='num_extra_obj', type=int, action='store', default=0,                     help='number of secondary objects, like distractors, to add to simulation')
    parser.add_argument('--tcp_host_ip', dest='tcp_host_ip', action='store', default='192.168.1.155',                     help='IP address to robot arm as TCP client (UR5)')
    parser.add_argument('--tcp_port', dest='tcp_port', type=int, action='store', default=30002,                           help='port to robot arm as TCP client (UR5)')
    parser.add_argument('--rtc_host_ip', dest='rtc_host_ip', action='store', default='192.168.1.155',                     help='IP address to robot arm as real-time client (UR5)')
    parser.add_argument('--rtc_port', dest='rtc_port', type=int, action='store', default=30003,                           help='port to robot arm as real-time client (UR5)')
    parser.add_argument('--heightmap_resolution', dest='heightmap_resolution', type=float, action='store', default=0.002, help='meters per pixel of heightmap')
    parser.add_argument('--random_seed', dest='random_seed', type=int, action='store', default=1234,                      help='random seed for simulation and neural net initialization')
    parser.add_argument('--cpu', dest='force_cpu', action='store_true', default=False,                                    help='force code to run in CPU mode')
    parser.add_argument('--flops', dest='flops', action='store_true', default=False,                                      help='calculate floating point operations of a forward pass then exit')
    parser.add_argument('--show_heightmap', dest='show_heightmap', action='store_true', default=False,                    help='show the background heightmap for collecting a new one and debugging')
    parser.add_argument('--timeout', dest='timeout', type=int, default=60,                                                help='time to wait before environment reset')

    # ------------- Algorithm options -------------
    parser.add_argument('--method', dest='method', action='store', default='reinforcement',                               help='set to \'reactive\' (supervised learning) or \'reinforcement\' (reinforcement learning ie Q-learning)')
    parser.add_argument('--push_rewards', dest='push_rewards', action='store_true', default=False,                        help='use immediate rewards (from change detection) for pushing?')
    parser.add_argument('--future_reward_discount', dest='future_reward_discount', type=float, action='store', default=0.5)
    parser.add_argument('--experience_replay', dest='experience_replay', action='store_true', default=False,              help='use prioritized experience replay?')
    parser.add_argument('--heuristic_bootstrap', dest='heuristic_bootstrap', action='store_true', default=False,          help='use handcrafted grasping algorithm when grasping fails too many times in a row during training?')
    parser.add_argument('--explore_rate_decay', dest='explore_rate_decay', action='store_true', default=False)
    parser.add_argument('--grasp_only', dest='grasp_only', action='store_true', default=False)
    parser.add_argument('--check_row', dest='check_row', action='store_true', default=False,                              help='check for placed rows instead of stacks')
    parser.add_argument('--random_weights', dest='random_weights', action='store_true', default=False,                    help='use random weights rather than weights pretrained on ImageNet')
    parser.add_argument('--max_iter', dest='max_iter', action='store', type=int, default=-1,                              help='Uncommon flag, we recommend --max_train_actions to train then test in one go. Single run max iter for training. -1 (default) trains indefinitely.')
    parser.add_argument('--random_trunk_weights_max', dest='random_trunk_weights_max', type=int, action='store', default=0,                      help='Max Number of times to randomly initialize the model trunk before starting backpropagaion. 0 disables this feature entirely, we have also tried 10 but more experiments are needed.')
    parser.add_argument('--random_trunk_weights_reset_iters', dest='random_trunk_weights_reset_iters', type=int, action='store', default=0,      help='Max number of times a randomly initialized model should be run without success before trying a new model. 0 disables this feature entirely, we have also tried 10 but more experiements are needed.')
    parser.add_argument('--random_trunk_weights_min_success', dest='random_trunk_weights_min_success', type=int, action='store', default=4,      help='The minimum number of successes we must have reached before we keep an initial set of random trunk weights.')
    parser.add_argument('--place', dest='place', action='store_true', default=False,                                      help='enable placing of objects')
    parser.add_argument('--skip_noncontact_actions', dest='skip_noncontact_actions', action='store_true', default=False,  help='enable skipping grasp and push actions when the heightmap is zero')
    parser.add_argument('--common_sense', dest='common_sense', action='store_true', default=False,                        help='Use common sense heuristics to detect and train on regions which do not contact anything, and will thus not result in task progress.')
    parser.add_argument('--no_height_reward', dest='no_height_reward', action='store_true', default=False,                help='disable stack height reward multiplier')
    parser.add_argument('--grasp_color_task', dest='grasp_color_task', action='store_true', default=False,                help='enable grasping specific colored objects')
    parser.add_argument('--transfer_grasp_to_place', dest='transfer_grasp_to_place', action='store_true', default=False,  help='Load the grasping weights as placing weights.')
    parser.add_argument('--check_z_height', dest='check_z_height', action='store_true', default=False,                    help='use check_z_height instead of check_stacks for any stacks')
    # TODO(ahundt) determine a way to deal with the side effect
    parser.add_argument('--trial_reward', dest='trial_reward', action='store_true', default=False,                        help='Experience replay delivers SPOT Trial rewards for the whole trial, not just next step. Decay rate is future_reward_discount.')
    parser.add_argument('--discounted_reward', dest='discounted_reward', action='store_true', default=False,                        help='Experience replay delivers a standard discounted reward aka decaying reward, with the decay rate set by current_reward_t = future_reward_discount * future_reward_t_plus_1, the final reward is set by the regular spot (non-trial) reward. With this parameter we suggest setting --future_reward_discount 0.9')
    parser.add_argument('--disable_two_step_backprop', dest='disable_two_step_backprop', action='store_true', default=False,                        help='There is a local two time step training and backpropagation which does not precisely match trial rewards, this flag disables it. ')
    parser.add_argument('--check_z_height_goal', dest='check_z_height_goal', action='store', type=float, default=4.0,          help='check_z_height goal height, a value of 2.0 is 0.1 meters, and a value of 4.0 is 0.2 meters')
    parser.add_argument('--check_z_height_max', dest='check_z_height_max', action='store', type=float, default=6.0,          help='check_z_height max height above which a problem is detected, a value of 2.0 is 0.1 meters, and a value of 6.0 is 0.4 meters')
    parser.add_argument('--disable_situation_removal', dest='disable_situation_removal', action='store_true', default=False,                        help='Disables situation removal, where rewards are set to 0 and a reset is triggered upon reversal of task progress. Automatically enabled when is_testing is enable.')
    parser.add_argument('--no_common_sense_backprop', dest='no_common_sense_backprop', action='store_true', default=False,                        help='Disables backprop on masked actions, to evaluate SPOT-Q RL algorithm.')
    parser.add_argument('--random_actions', dest='random_actions', action='store_true', default=False,                              help='By default we select both the action type randomly, like push or place, enabling random_actions will ensure the action x, y, theta is also selected randomly from the allowed regions.')
    parser.add_argument('--depth_channels_history', dest='depth_channels_history', action='store_true', default=False, help='Use 2 steps of history instead of replicating depth values 3 times during training/testing')
    parser.add_argument('--use_demo', dest='use_demo', action='store_true', default=False, help='Use demonstration to chose action')
    parser.add_argument('--task_type', dest='task_type', type=str, default=None)

    # Language Mask Options
    parser.add_argument('--is_bisk', dest = 'is_bisk', action='store_true', default = False,                                help='running on bisk (2018) AAAI dataset')
    parser.add_argument('--static_language_mask', dest='static_language_mask', action='store_true', default=False,          help='enable usage of a static transformer model to inform robot grasp and place.')
    parser.add_argument('--train_language_inputs', dest='train_language_inputs', type=str, default='blocks_data/trainset_v2.json',                   help='specify the language data file to use during reinforcement learning')
    parser.add_argument('--language_model_config', dest='language_model_config', type=str, default='blocks_data/config.yaml', help='relative path to the yaml file containing the model hyperparameters')
    parser.add_argument('--language_model_weights', dest='language_model_weights', type=str, default='blocks_data/best.th', help='file containing the language model weights (*.th) as a state dict.')

    # -------------- Testing options --------------
    parser.add_argument('--is_testing', dest='is_testing', action='store_true', default=False)
    parser.add_argument('--unstack', dest='unstack', action='store_true', default=False,                                   help='Simulator will reset block positions by unstacking rather than by randomly setting their positions. Only applies when --place is set')
    parser.add_argument('--evaluate_random_objects', dest='evaluate_random_objects', action='store_true', default=False,                help='Evaluate trials with random block positions, for example testing frequency of random rows.')
    parser.add_argument('--max_test_trials', dest='max_test_trials', type=int, action='store', default=100,                help='maximum number of test runs per case/scenario')
    parser.add_argument('--max_train_actions', dest='max_train_actions', type=int, action='store', default=None,                help='INTEGRATED TRAIN VAL TEST - maximum number of actions before training exits automatically at the end of that trial. Note this is slightly different from max_iter.')
    parser.add_argument('--max_trial_actions_train', dest='max_trial_actions_train', type=int, action='store', default=100, help='Number of actions after which to reset environment if trial is not completed')
    parser.add_argument('--max_trial_actions_test', dest='max_trial_actions_test', type=int, action='store', default=30, help='Number of actions after which to reset environment if trial is not completed')
    parser.add_argument('--test_preset_cases', dest='test_preset_cases', action='store_true', default=False)
    parser.add_argument('--test_preset_file', dest='test_preset_file', action='store', default='')
    parser.add_argument('--test_preset_dir', dest='test_preset_dir', action='store', default='simulation/test-cases/')
    parser.add_argument('--show_preset_cases_then_exit', dest='show_preset_cases_then_exit', action='store_true', default=False,    help='just show all the preset cases so you can have a look, then exit')
    parser.add_argument('--ablation', dest='ablation', nargs='?', default=None, const='new',    help='Do a preconfigured ablation study of different algorithms. If not specified, no ablation, if --ablation, a new ablation is run, if --ablation <path> an existing ablation is resumed.')

    # ------ Pre-loading and logging options ------
    parser.add_argument('--snapshot_file', dest='snapshot_file', action='store', default='',                              help='snapshot file to load for the model')
    parser.add_argument('--stack_snapshot_file', dest='stack_snapshot_file', action='store', default='',                  help='multi model stacking snapshot file to load for the model (use --snapshot_file if you are training one model)')
    parser.add_argument('--row_snapshot_file', dest='row_snapshot_file', action='store', default='',                      help='multi model row making snapshot file to load for the model (use --snapshot_file if you are training one model)')
    parser.add_argument('--vertical_square_snapshot_file', dest='vertical_square_snapshot_file', action='store', default='', help='multi model vertical_square making snapshot file to load for the model (use --snapshot_file if you are training one model)')
    parser.add_argument('--unstack_snapshot_file', dest='unstack_snapshot_file', action='store', default='',              help='multi model unstack making snapshot file to load for the model (use --snapshot_file if you are training one model)')
    parser.add_argument('--nn', dest='nn', action='store', default='densenet',                                            help='Neural network architecture choice, options are efficientnet, densenet')
    parser.add_argument('--num_dilation', dest='num_dilation', type=int, action='store', default=0,                       help='Number of dilations to apply to efficientnet, each increment doubles output resolution and increases computational expense.')
    parser.add_argument('--resume', dest='resume', nargs='?', default=None, const='last',                                 help='resume a previous run. If no run specified, resumes the most recent')
    parser.add_argument('--save_visualizations', dest='save_visualizations', action='store_true', default=False,          help='save visualizations of FCN predictions? Costs about 0.6 seconds per action.')
    parser.add_argument('--plot_window', dest='plot_window', type=int, action='store', default=500,                       help='Size of action time window to use when plotting current training progress. The testing mode window is set automatically.')
    parser.add_argument('--demo_path', dest='demo_path', type=str, default=None)

    # Parse args
    args = parser.parse_args()


    # if use_demo is specified, we need a demo_path
    if args.use_demo and args.demo_path is None:
        raise ValueError('Must specify --demo_path if --use_demo is set')

    if not args.ablation:
        one_train_test_run(args)
    else:
        ablation(args)<|MERGE_RESOLUTION|>--- conflicted
+++ resolved
@@ -1050,14 +1050,9 @@
                         over_block = False
                     else:
                         over_block = not check_row
-<<<<<<< HEAD
-                    nonlocal_variables['place_success'] = robot.place(primitive_position,
-                            best_rotation_angle, over_block=over_block, intended_position=nonlocal_variables['intended_position'])
-=======
 
                     place_count += 1
-                    nonlocal_variables['place_success'] = robot.place(primitive_position, best_rotation_angle, over_block=over_block)
->>>>>>> 869525f9
+                    nonlocal_variables['place_success'] = robot.place(primitive_position, best_rotation_angle, over_block=over_block, intended_position=nonlocal_variables['intended_position'])
 
                     # Get image after executing place action.
                     # TODO(ahundt) save also? better place to put?
@@ -1299,9 +1294,6 @@
         # Make sure simulation is still stable (if not, reset simulation)
         if is_sim:
             robot.check_sim()
-<<<<<<< HEAD
-            # Dump scene state information to a file.
-            dump_sim_object_state_to_json(robot, logger, 'object_positions_and_orientations_' + str(trainer.iteration) + '_0.json')
         
         # If using the language map, get the command sentence and set up the scene
         nonlocal_variables['intended_position'] = None
@@ -1330,12 +1322,6 @@
                 pass 
         else:
             language_data_instance = None
-=======
-
-        # Get latest RGB-D image
-        valid_depth_heightmap, color_heightmap, depth_heightmap, color_img, depth_img = get_and_save_images(
-            robot, workspace_limits, heightmap_resolution, logger, trainer, depth_channels_history=args.depth_channels_history)
->>>>>>> 869525f9
 
         # Reset simulation or pause real-world training if table is empty
         stuff_count = np.zeros(valid_depth_heightmap.shape[:2])
