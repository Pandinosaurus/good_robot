--- conflicted
+++ resolved
@@ -830,7 +830,6 @@
                         print('Strategy: explore (exploration probability: %f)' % (explore_prob))
                     else:
                         print('Strategy: exploit (exploration probability: %f)' % (explore_prob))
-<<<<<<< HEAD
 
                 if not use_demo:
                     # NOTE(zhe) Designate action type (grasp vs place) based on previous action.
@@ -839,9 +838,6 @@
                         nonlocal_variables['primitive_action'] = 'place'
                     else:
                         nonlocal_variables['primitive_action'] = 'grasp'
-=======
-                
->>>>>>> ded6ed72
 
                 # NOTE(zhe) Switch grasp to push if push has better score. NO PUSHING IN LANGUAGE MODEL.
                 # determine if the network indicates we should do a push or a grasp
@@ -1429,7 +1425,6 @@
         # If using the language map, get the command sentence and set up the scene
         nonlocal_variables['intended_position'] = None
         if static_language_mask:
-<<<<<<< HEAD
             # TODO(elias) ensure prev_primitive_action is thread-safe
             # TODO(elias) what about unsuccessful grasp actions that move the block
             if is_sim and (prev_primitive_action == "place" or prev_primitive_action is None):
@@ -1438,28 +1433,11 @@
                 pair = Pair.from_main_idxs(color_heightmap,
                                            valid_depth_heightmap,
                                            json_data,
-=======
-            # TODO(elias) ensure prev_primitive_action is thread-safe 
-            # TODO(elias) what about unsuccessful grasp actions that move the block 
-            if is_sim and (prev_primitive_action == "place" or prev_primitive_action is None or nonlocal_variables['grasp_success'] == False):
-                json_data = sim_object_state_to_json(robot) 
-                # TODO(elias) add depthmap 
-                pair = Pair.from_main_idxs(color_heightmap, 
-                                           valid_depth_heightmap, 
-                                           json_data, 
->>>>>>> ded6ed72
                                            nonlocal_variables['stack'],
                                            is_row = check_row)
 
                 # batchify a single example
                 language_data_instance = dataset_reader_fxn(pair).data['train'][0]
-<<<<<<< HEAD
-            # TODO(elias) add if statement for unsuccessful grasp, the command should stay the same
-=======
-                #print("-*-*- ZOOEY HE:" + str(language_data_instance))
-            # TODO(elias) add if statement for unsuccessful grasp, the command should stay the same 
->>>>>>> ded6ed72
-            #if is
 
             # only set up the scene if working with Bisk (2018) data
             elif is_sim and is_bisk:
@@ -1687,24 +1665,15 @@
                 if static_language_mask and language_data_instance is not None:
                     with torch.no_grad():
                         language_output = language_model.forward(language_data_instance)
-<<<<<<< HEAD
                 if language_data_instance is not None: 
                     command = [x for x in language_data_instance['command'][0] if x != "<PAD>"]
                     nonlocal_variables['language_metadata']['command'] = command
                     print(f"Command: {' '.join(command)}")
-=======
-
-                    # Save command as string.
-                    command = [x for x in language_data_instance['command'][0] if x != "<PAD>"]
-                    nonlocal_variables['language_metadata']['command'] = command
-                    print(f"Command: {' '.join(command)}") 
->>>>>>> ded6ed72
 
                 push_predictions, grasp_predictions, place_predictions, state_feat, output_prob = \
                         trainer.forward(color_heightmap, valid_depth_heightmap,
                                 is_volatile=True, goal_condition=goal_condition, language_output=language_output)
 
-<<<<<<< HEAD
                 # min of 5 active pixels or we kill the sim
                 # if np.sum(1-grasp_predictions.mask) < 5:
                 #     print(f"Grasp action '{command}' cannot be executed because of missing blocks, exiting!")
@@ -1714,15 +1683,6 @@
                 #     print(f"Place action '{command}' cannot be executed because of missing blocks, exiting!")
                 #     no_change_count = end_trial()
                 #     nonlocal_pause['exit_called'] = True
-=======
-                # min of 5 active pixels or we kill the sim 
-                if np.sum(1-grasp_predictions.mask) < 5 and nonlocal_variables['grasp_success'] == False and nonlocal_variables['grasp_color_success'] == False: 
-                    print(f"Grasp action '{command}' cannot be executed because of missing blocks, exiting!")
-                    no_change_count = end_trial()
-                if np.sum(1-place_predictions.mask) < 5: 
-                    print(f"Place action '{command}' cannot be executed because of missing blocks, exiting!")
-                    no_change_count = end_trial()
->>>>>>> ded6ed72
 
             if not nonlocal_variables['finalize_prev_trial_log']:
                 # Execute best primitive action on robot in another thread
