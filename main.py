--- conflicted
+++ resolved
@@ -414,14 +414,9 @@
     
     # Choose the first color block to grasp, or None if not running in goal conditioned mode
     # color_names = ["red","blue","green","yellow", "brown", "orange", "gray", "purple", "cyan", "pink"]
-<<<<<<< HEAD
     color_names = robot.object_colors
     if num_obj is not None:
         nonlocal_variables['stack'] = StackSequence(num_obj - num_extra_obj, goal_num_obj=goal_num_obj, is_goal_conditioned_task=is_goal_conditioned, trial=num_trials, total_steps=trainer.iteration, color_names=color_names)
-=======
-    if num_obj is not None:
-        nonlocal_variables['stack'] = StackSequence(num_obj - num_extra_obj, is_goal_conditioned, trial=num_trials, total_steps=trainer.iteration, color_names=robot.color_names)
->>>>>>> 052690de
     else:
         nonlocal_variables['stack'] = StackSequence(20, is_goal_conditioned, trial=num_trials, total_steps=trainer.iteration, color_names=color_names)
 
