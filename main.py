#!/usr/bin/env python

import time
import os
import random
import threading
import argparse
import matplotlib.pyplot as plt
import numpy as np
import scipy as sc
import cv2
from collections import namedtuple
import torch
from torch.autograd import Variable
from robot import Robot
from trainer import Trainer
from logger import Logger
import utils

# to convert action names to the corresponding ID number and vice-versa
ACTION_TO_ID = {'push': 0, 'grasp': 1, 'place': 2}
ID_TO_ACTION = {0: 'push', 1: 'grasp', 2: 'place'}

# killeen: this is defining the goal
class StackSequence(object):
    def __init__(self, num_obj, is_goal_conditioned_task=True):
        """ Oracle to choose a sequence of specific color objects to interact with.

        Generates one hot encodings for a list of objects of the specified length.
        Can be used for stacking or simply grasping specific objects.

        # Member Variables

        num_obj: the number of objects to manage. Each object is assumed to be in a list indexed from 0 to num_obj.
        is_goal_conditioned_task: do we care about which specific object we are using
        object_color_sequence: to get the full order of the current stack goal.

        """
        self.num_obj = num_obj
        self.is_goal_conditioned_task = is_goal_conditioned_task
        self.trial = 0
        self.reset_sequence()
        self.total_steps = 1

    def reset_sequence(self):
        """ Generate a new sequence of specific objects to interact with.
        """
        if self.is_goal_conditioned_task:
            # 3 is currently the red block
            # object_color_index = 3
            self.object_color_index = 0

            # Choose a random sequence to stack
            self.object_color_sequence = np.random.permutation(self.num_obj)
            # TODO(ahundt) This might eventually need to be the size of robot.stored_action_labels, but making it color-only for now.
            self.object_color_one_hot_encodings = []
            for color in self.object_color_sequence:
                object_color_one_hot_encoding = np.zeros((self.num_obj))
                object_color_one_hot_encoding[color] = 1.0
                self.object_color_one_hot_encodings.append(object_color_one_hot_encoding)
        else:
            self.object_color_index = None
            self.object_color_one_hot_encodings = None
            self.object_color_sequence = None
        self.trial += 1

    def current_one_hot(self):
        """ Return the one hot encoding for the current specific object.
        """
        return self.object_color_one_hot_encodings[self.object_color_index]

    def sequence_one_hot(self):
        """ Return the one hot encoding for the entire stack sequence.
        """
        return np.concatenate(self.object_color_one_hot_encodings)

    def current_sequence_progress(self):
        """ How much of the current stacking sequence we have completed.

        For example, if the sequence should be [0, 1, 3, 2].
        At initialization this will return [0].
        After one next() calls it will return [0, 1].
        After two next() calls it will return [0, 1, 3].
        After three next() calls it will return [0, 1, 3, 2].
        After four next() calls a new sequence will be generated and it will return one element again.
        """
        if self.is_goal_conditioned_task:
            return self.object_color_sequence[:self.object_color_index+1]
        else:
            return None

    def next(self):
        self.total_steps += 1
        if self.is_goal_conditioned_task:
            self.object_color_index += 1
            if not self.object_color_index < self.num_obj:
                self.reset_sequence()


def main(args):
    # TODO(ahundt) move main and process_actions() to a class?

    # --------------- Setup options ---------------
    is_sim = args.is_sim # Run in simulation?
    obj_mesh_dir = os.path.abspath(args.obj_mesh_dir) if is_sim else None # Directory containing 3D mesh files (.obj) of objects to be added to simulation
    num_obj = args.num_obj if is_sim else None # Number of objects to add to simulation
    num_extra_obj = args.num_extra_obj if is_sim else None
    if num_obj is not None:
        num_obj += num_extra_obj
    tcp_host_ip = args.tcp_host_ip if not is_sim else None # IP and port to robot arm as TCP client (UR5)
    tcp_port = args.tcp_port  # TODO(killeen) change the rest of these?
    rtc_host_ip = args.rtc_host_ip if not is_sim else None # IP and port to robot arm as real-time client (UR5)
    rtc_port = args.rtc_port if not is_sim else None
    if is_sim:
        workspace_limits = np.asarray([[-0.724, -0.276], [-0.224, 0.224], [-0.0001, 0.5]]) # Cols: min max, Rows: x y z (define workspace limits in robot coordinates)
    else:
        workspace_limits = np.asarray([[0.3, 0.748], [-0.224, 0.224], [-0.255, -0.1]]) # Cols: min max, Rows: x y z (define workspace limits in robot coordinates)
    heightmap_resolution = args.heightmap_resolution # Meters per pixel of heightmap
    random_seed = args.random_seed
    force_cpu = args.force_cpu
    flops = args.flops

    # ------------- Algorithm options -------------
    method = args.method # 'reactive' (supervised learning) or 'reinforcement' (reinforcement learning ie Q-learning)
    push_rewards = args.push_rewards if method == 'reinforcement' else None  # Use immediate rewards (from change detection) for pushing?
    future_reward_discount = args.future_reward_discount
    experience_replay_enabled = args.experience_replay # Use prioritized experience replay?
    trial_reward = args.trial_reward
    heuristic_bootstrap = args.heuristic_bootstrap # Use handcrafted grasping algorithm when grasping fails too many times in a row?
    explore_rate_decay = args.explore_rate_decay
    grasp_only = args.grasp_only
    check_row = args.check_row
    check_z_height = args.check_z_height
    check_z_height_goal = args.check_z_height_goal
    pretrained = not args.random_weights
    max_iter = args.max_iter
    no_height_reward = args.no_height_reward
    transfer_grasp_to_place = args.transfer_grasp_to_place
    neural_network_name = args.nn
    disable_situation_removal = args.disable_situation_removal

    # -------------- Test grasping options --------------
    is_testing = args.is_testing
    max_test_trials = args.max_test_trials # Maximum number of test runs per case/scenario
    test_preset_cases = args.test_preset_cases
    trials_per_case = 1
    show_preset_cases_then_exit = args.show_preset_cases_then_exit
    if show_preset_cases_then_exit:
        test_preset_cases = True
    if test_preset_cases:
        if args.test_preset_file:
            # load just one specific file
            preset_files = [os.path.abspath(args.test_preset_file)]
        else:
            # load a directory of files
            preset_files = os.listdir(args.test_preset_dir)
            preset_files = [os.path.abspath(os.path.join(args.test_preset_dir, filename)) for filename in preset_files]
            preset_files = sorted(preset_files)
        trials_per_case = max_test_trials
        # run each preset file max_test_trials times.
        max_test_trials *= len(preset_files)
        test_preset_file = preset_files[0]
    else:
        preset_files = None
        test_preset_file = None

    # ------ Pre-loading and logging options ------
    load_snapshot = args.load_snapshot # Load pre-trained snapshot of model?
    snapshot_file = os.path.abspath(args.snapshot_file)  if load_snapshot else None
    continue_logging = args.continue_logging # Continue logging from previous session
    logging_directory = os.path.abspath(args.logging_directory) if continue_logging else os.path.abspath('logs')
    save_visualizations = args.save_visualizations # Save visualizations of FCN predictions? Takes 0.6s per training step if set to True

    # ------ Stacking Blocks and Grasping Specific Colors -----
    grasp_color_task = args.grasp_color_task
    place = args.place
    if grasp_color_task:
        if not is_sim:
            raise NotImplementedError('Real execution goal conditioning is not yet implemented')
        goal_condition_len = num_obj
    else:
        goal_condition_len = 0

    # Set random seed
    np.random.seed(random_seed)

    # Initialize pick-and-place system (camera and robot)
    robot = Robot(is_sim, obj_mesh_dir, num_obj, workspace_limits,
                  tcp_host_ip, tcp_port, rtc_host_ip, rtc_port,
                  is_testing, test_preset_cases, test_preset_file, place, grasp_color_task)

    # Initialize trainer
    trainer = Trainer(method, push_rewards, future_reward_discount,
                      is_testing, load_snapshot, snapshot_file, force_cpu,
                      goal_condition_len, place, pretrained, flops, network=neural_network_name)

    if transfer_grasp_to_place:
        # Transfer pretrained grasp weights to the place action.
        trainer.model.transfer_grasp_to_place()
    # Initialize data logger
    logger = Logger(continue_logging, logging_directory)
    logger.save_camera_info(robot.cam_intrinsics, robot.cam_pose, robot.cam_depth_scale) # Save camera intrinsics and pose
    logger.save_heightmap_info(workspace_limits, heightmap_resolution) # Save heightmap parameters

    # Find last executed iteration of pre-loaded log, and load execution info and RL variables
    if continue_logging:
        trainer.preload(logger.transitions_directory)

    # Initialize variables for heuristic bootstrapping and exploration probability
    no_change_count = [2, 2] if not is_testing else [0, 0]
    explore_prob = 0.5 if not is_testing else 0.0

    # Quick hack for nonlocal memory between threads in Python 2
    nonlocal_variables = {'executing_action': False,
                          'primitive_action': None,
                          'best_pix_ind': None,
                          'push_success': False,
                          'grasp_success': False,
                          'color_success': False,
                          'place_success': False,
                          'partial_stack_success': False,
                          'stack_height': 1,
                          'stack_rate': np.inf,
                          'trial_success_rate': np.inf,
                          'replay_iteration': 0,
                          'trial_complete': False,
                          'finalize_prev_trial_log': False,
                          'prev_stack_height': 1}

    if check_z_height:
        nonlocal_variables['stack_height'] = 0.0
        nonlocal_variables['prev_stack_height'] = 0.0
    best_stack_rate = np.inf

    if check_z_height:
        is_goal_conditioned = False
    else:
        is_goal_conditioned = grasp_color_task or place
    # Choose the first color block to grasp, or None if not running in goal conditioned mode
    nonlocal_variables['stack'] = StackSequence(num_obj - num_extra_obj, is_goal_conditioned)
    if place:
        # If we are stacking we actually skip to the second block which needs to go on the first
        nonlocal_variables['stack'].next()

    def set_nonlocal_success_variables_false():
        nonlocal_variables['push_success'] = False
        nonlocal_variables['grasp_success'] = False
        nonlocal_variables['place_success'] = False
        nonlocal_variables['grasp_color_success'] = False
        nonlocal_variables['place_color_success'] = False

    def check_stack_update_goal(place_check=False, top_idx=-1, depth_img=None):
        """ Check nonlocal_variables for a good stack and reset if it does not match the current goal.

        # Params

            place_check: If place check is True we should match the current stack goal,
                all other actions should match the stack check excluding the top goal block,
                which will not have been placed yet.
            top_idx: The index of blocks sorted from high to low which is expected to contain the top stack block.
                -1 will be the highest object in the scene, -2 will be the second highest in the scene, etc.

        # Returns

        needed_to_reset boolean which is True if a reset was needed and False otherwise.
        """
        current_stack_goal = nonlocal_variables['stack'].current_sequence_progress()
        if place_check:
            # Only reset while placing if the stack decreases in height!
            stack_shift = 1
        elif current_stack_goal is not None:
            # only the place check expects the current goal to be met
            current_stack_goal = current_stack_goal[:-1]
            stack_shift = 0
        # TODO(ahundt) BUG Figure out why a real stack of size 2 or 3 and a push which touches no blocks does not pass the stack_check and ends up a MISMATCH in need of reset. (update: may now be fixed, double check then delete when confirmed)
        if check_row:
            row_found, nonlocal_variables['stack_height'] = robot.check_row(current_stack_goal, num_obj=num_obj)
            stack_matches_goal = nonlocal_variables['stack_height'] == len(current_stack_goal)
        elif check_z_height:
            # TODO(ahundt) make decrease threshold more accessible, perhaps a command line parameter
            decrease_threshold = 0.1
            # decrease_threshold = None  # None means decrease_threshold will be disabled
            stack_matches_goal, nonlocal_variables['stack_height'] = robot.check_z_height(depth_img, nonlocal_variables['prev_stack_height'])
            # if it falls we will just keep going, and allow nonaction or objects out of scene checks to handle resets
            needed_to_reset = False
            max_workspace_height = nonlocal_variables['prev_stack_height'] - decrease_threshold
            if decrease_threshold is not None and nonlocal_variables['stack_height'] < max_workspace_height:
                needed_to_reset = True
            # TODO(hkwon214) add a separate case for incremental height
            # stack_matches_goal, nonlocal_variables['stack_height'] = robot.check_incremental_height(input_img, current_stack_goal)
        else:
            stack_matches_goal, nonlocal_variables['stack_height'] = robot.check_stack(current_stack_goal, top_idx=top_idx)
        nonlocal_variables['partial_stack_success'] = stack_matches_goal
        if not check_z_height:
            if nonlocal_variables['stack_height'] == 1:
                # A stack of size 1 does not meet the criteria for a partial stack success
                nonlocal_variables['partial_stack_success'] = False
                nonlocal_variables['stack_success'] = False
            max_workspace_height = len(current_stack_goal) - stack_shift
            # Has that stack gotten shorter than it was before? If so we need to reset
            needed_to_reset = nonlocal_variables['stack_height'] < max_workspace_height or nonlocal_variables['stack_height'] < nonlocal_variables['prev_stack_height']

        print('check_stack() stack_height: ' + str(nonlocal_variables['stack_height']) + ' stack matches current goal: ' + str(stack_matches_goal) + ' partial_stack_success: ' +
              str(nonlocal_variables['partial_stack_success']) + ' Does the code think a reset is needed: ' + str(needed_to_reset))
        # if place and needed_to_reset:
        # TODO(ahundt) BUG may reset push/grasp success too aggressively. If statement above and below for debugging, remove commented line after debugging complete
        if needed_to_reset:
            # we are two blocks off the goal, reset the scene.
            mismatch_str = 'main.py check_stack() DETECTED A MISMATCH between the goal height: ' + str(max_workspace_height) + ' and current workspace stack height: ' + str(nonlocal_variables['stack_height'])
<<<<<<< HEAD
            if not check_row and not disable_situation_removal:
=======
            if not disable_situation_removal:
>>>>>>> 85284617
                mismatch_str += ', RESETTING the objects, goals, and action success to FALSE...'
            print(mismatch_str)
            if not disable_situation_removal:
                # this reset is appropriate for stacking, but not checking rows
                get_and_save_images(robot, workspace_limits, heightmap_resolution, logger, trainer, '1')
                robot.reposition_objects()
                nonlocal_variables['stack'].reset_sequence()
                nonlocal_variables['stack'].next()
                # We needed to reset, so the stack must have been knocked over!
                # all rewards and success checks are False!
                set_nonlocal_success_variables_false()
                nonlocal_variables['trial_complete'] = True
        return needed_to_reset

    # Parallel thread to process network output and execute actions
    # -------------------------------------------------------------
    def process_actions():
        action_count = 0
        grasp_count = 0
        successful_grasp_count = 0
        successful_color_grasp_count = 0
        place_count = 0
        place_rate = 0
        # short stacks of blocks
        partial_stack_count = 0
        partial_stack_rate = np.inf
        # all the blocks stacked
        stack_count = 0
        stack_rate = np.inf
        # will need to reset if something went wrong with stacking
        needed_to_reset = False
        grasp_str = ''
        successful_trial_count = 0
        trial_rate = np.inf
        while True:
            if nonlocal_variables['executing_action']:
                action_count += 1
                # Determine whether grasping or pushing should be executed based on network predictions
                best_push_conf = np.max(push_predictions)
                best_grasp_conf = np.max(grasp_predictions)
                if place:
                    best_place_conf = np.max(place_predictions)
                    print('Primitive confidence scores: %f (push), %f (grasp), %f (place)' % (best_push_conf, best_grasp_conf, best_place_conf))
                else:
                    print('Primitive confidence scores: %f (push), %f (grasp)' % (best_push_conf, best_grasp_conf))

                explore_actions = False
                # TODO(ahundt) this grasp/place condition needs refinement so we can do colors and grasp -> push -> place
                if place and nonlocal_variables['primitive_action'] == 'grasp' and nonlocal_variables['grasp_success']:
                    nonlocal_variables['primitive_action'] = 'place'
                else:
                    nonlocal_variables['primitive_action'] = 'grasp'

                if not grasp_only and not nonlocal_variables['primitive_action'] == 'place':
                    if is_testing and method == 'reactive':
                        if best_push_conf > 2 * best_grasp_conf:
                            nonlocal_variables['primitive_action'] = 'push'
                    else:
                        if best_push_conf > best_grasp_conf:
                            nonlocal_variables['primitive_action'] = 'push'
                    explore_actions = np.random.uniform() < explore_prob
                    # Exploitation (do best action) vs exploration (do random action)
                    if explore_actions:
                        print('Strategy: explore (exploration probability: %f)' % (explore_prob))
                        push_frequency_one_in_n = 3
                        nonlocal_variables['primitive_action'] = 'push' if np.random.randint(0, push_frequency_one_in_n) == 0 else 'grasp'
                    else:
                        print('Strategy: exploit (exploration probability: %f)' % (explore_prob))
                trainer.is_exploit_log.append([0 if explore_actions else 1])
                logger.write_to_log('is-exploit', trainer.is_exploit_log)
                trainer.trial_log.append([nonlocal_variables['stack'].trial])
                logger.write_to_log('trial', trainer.trial_log)

                # If heuristic bootstrapping is enabled: if change has not been detected more than 2 times, execute heuristic algorithm to detect grasps/pushes
                # NOTE: typically not necessary and can reduce final performance.
                if heuristic_bootstrap and nonlocal_variables['primitive_action'] == 'push' and no_change_count[0] >= 2:
                    print('Change not detected for more than two pushes. Running heuristic pushing.')
                    nonlocal_variables['best_pix_ind'] = trainer.push_heuristic(valid_depth_heightmap)
                    no_change_count[0] = 0
                    predicted_value = push_predictions[nonlocal_variables['best_pix_ind']]
                    use_heuristic = True
                elif heuristic_bootstrap and nonlocal_variables['primitive_action'] == 'grasp' and no_change_count[1] >= 2:
                    print('Change not detected for more than two grasps. Running heuristic grasping.')
                    nonlocal_variables['best_pix_ind'] = trainer.grasp_heuristic(valid_depth_heightmap)
                    no_change_count[1] = 0
                    predicted_value = grasp_predictions[nonlocal_variables['best_pix_ind']]
                    use_heuristic = True
                else:
                    use_heuristic = False

                    # Get pixel location and rotation with highest affordance prediction from heuristic algorithms (rotation, y, x)
                    if nonlocal_variables['primitive_action'] == 'push':
                        nonlocal_variables['best_pix_ind'] = np.unravel_index(np.argmax(push_predictions), push_predictions.shape)
                        predicted_value = np.max(push_predictions)
                    elif nonlocal_variables['primitive_action'] == 'grasp':
                        nonlocal_variables['best_pix_ind'] = np.unravel_index(np.argmax(grasp_predictions), grasp_predictions.shape)
                        predicted_value = np.max(grasp_predictions)
                    elif nonlocal_variables['primitive_action'] == 'place':
                        nonlocal_variables['best_pix_ind'] = np.unravel_index(np.argmax(place_predictions), place_predictions.shape)
                        predicted_value = np.max(place_predictions)
                trainer.use_heuristic_log.append([1 if use_heuristic else 0])
                logger.write_to_log('use-heuristic', trainer.use_heuristic_log)

                # Save predicted confidence value
                trainer.predicted_value_log.append([predicted_value])
                logger.write_to_log('predicted-value', trainer.predicted_value_log)

                # Compute 3D position of pixel
                print('Action: %s at (%d, %d, %d)' % (nonlocal_variables['primitive_action'], nonlocal_variables['best_pix_ind'][0], nonlocal_variables['best_pix_ind'][1], nonlocal_variables['best_pix_ind'][2]))
                best_rotation_angle = np.deg2rad(nonlocal_variables['best_pix_ind'][0]*(360.0/trainer.model.num_rotations))
                best_pix_x = nonlocal_variables['best_pix_ind'][2]
                best_pix_y = nonlocal_variables['best_pix_ind'][1]
                primitive_position = [best_pix_x * heightmap_resolution + workspace_limits[0][0], best_pix_y * heightmap_resolution + workspace_limits[1][0], valid_depth_heightmap[best_pix_y][best_pix_x] + workspace_limits[2][0]]

                # If pushing, adjust start position, and make sure z value is safe and not too low
                if nonlocal_variables['primitive_action'] == 'push': # or nonlocal_variables['primitive_action'] == 'place':
                    finger_width = 0.02
                    safe_kernel_width = int(np.round((finger_width/2)/heightmap_resolution))
                    local_region = valid_depth_heightmap[max(best_pix_y - safe_kernel_width, 0):min(best_pix_y + safe_kernel_width + 1, valid_depth_heightmap.shape[0]), max(best_pix_x - safe_kernel_width, 0):min(best_pix_x + safe_kernel_width + 1, valid_depth_heightmap.shape[1])]
                    if local_region.size == 0:
                        safe_z_position = workspace_limits[2][0]
                    else:
                        safe_z_position = np.max(local_region) + workspace_limits[2][0]
                    primitive_position[2] = safe_z_position

                # Save executed primitive where [0, 1, 2] corresponds to [push, grasp, place]
                if nonlocal_variables['primitive_action'] == 'push':
                    trainer.executed_action_log.append([0, nonlocal_variables['best_pix_ind'][0], nonlocal_variables['best_pix_ind'][1], nonlocal_variables['best_pix_ind'][2]])  # 0 - push
                elif nonlocal_variables['primitive_action'] == 'grasp':
                    trainer.executed_action_log.append([1, nonlocal_variables['best_pix_ind'][0], nonlocal_variables['best_pix_ind'][1], nonlocal_variables['best_pix_ind'][2]])  # 1 - grasp
                elif nonlocal_variables['primitive_action'] == 'place':
                    trainer.executed_action_log.append([2, nonlocal_variables['best_pix_ind'][0], nonlocal_variables['best_pix_ind'][1], nonlocal_variables['best_pix_ind'][2]])  # 2 - place
                logger.write_to_log('executed-action', trainer.executed_action_log)

                # Visualize executed primitive, and affordances
                if save_visualizations:
                    push_pred_vis = trainer.get_prediction_vis(push_predictions, color_heightmap, nonlocal_variables['best_pix_ind'])
                    logger.save_visualizations(trainer.iteration, push_pred_vis, 'push')
                    cv2.imwrite('visualization.push.png', push_pred_vis)
                    grasp_pred_vis = trainer.get_prediction_vis(grasp_predictions, color_heightmap, nonlocal_variables['best_pix_ind'])
                    logger.save_visualizations(trainer.iteration, grasp_pred_vis, 'grasp')
                    cv2.imwrite('visualization.grasp.png', grasp_pred_vis)
                    if place:
                        place_pred_vis = trainer.get_prediction_vis(place_predictions, color_heightmap, nonlocal_variables['best_pix_ind'])
                        logger.save_visualizations(trainer.iteration, place_pred_vis, 'place')
                        cv2.imwrite('visualization.place.png', place_pred_vis)

                # Initialize variables that influence reward
                set_nonlocal_success_variables_false()
                change_detected = False
                if place:
                    current_stack_goal = nonlocal_variables['stack'].current_sequence_progress()

                # Execute primitive
                if nonlocal_variables['primitive_action'] == 'push':
                    nonlocal_variables['push_success'] = robot.push(primitive_position, best_rotation_angle, workspace_limits)

                    if place and check_row:
                        needed_to_reset = check_stack_update_goal(place_check=True)
                        if (not needed_to_reset and nonlocal_variables['partial_stack_success']):
                           
                            if nonlocal_variables['stack_height'] >= len(current_stack_goal):
                                nonlocal_variables['stack'].next()
                                partial_stack_count += 1
                            next_stack_goal = nonlocal_variables['stack'].current_sequence_progress()
                            if len(next_stack_goal) < len(current_stack_goal):
                                nonlocal_variables['stack_success'] = True
                                stack_count += 1
                                # full selftack complete! reset the scene
                                successful_trial_count += 1
                                get_and_save_images(robot, workspace_limits, heightmap_resolution, logger, trainer, '1')
                                robot.reposition_objects()
                                # We don't need to reset here because the algorithm already reset itself
                                # nonlocal_variables['stack'].return eset_sequence()
                                nonlocal_variables['stack'].next()
                                nonlocal_variables['trial_complete'] = True

                    #TODO(hkwon214) Get image after executing push action. save also? better place to put?
                    valid_depth_heightmap_push, color_heightmap_push, depth_heightmap_push, color_img_push, depth_img_push = get_and_save_images(robot, workspace_limits, heightmap_resolution, logger, trainer, save_image=False)
                    if place:
                        # Check if the push caused a topple, size shift zero because
                        # place operations expect increased height,
                        # while push expects constant height.
                        needed_to_reset = check_stack_update_goal(depth_img=valid_depth_heightmap_push)
                    if not place or not needed_to_reset:
                        print('Push motion successful (no crash, need not move blocks): %r' % (nonlocal_variables['push_success']))
                elif nonlocal_variables['primitive_action'] == 'grasp':
                    grasp_count += 1
                    # TODO(ahundt) this probably will cause threading conflicts, add a mutex
                    if nonlocal_variables['stack'].object_color_index is not None and grasp_color_task:
                        grasp_color_name = robot.color_names[int(nonlocal_variables['stack'].object_color_index)]
                        print('Attempt to grasp color: ' + grasp_color_name)
                    nonlocal_variables['grasp_success'], nonlocal_variables['grasp_color_success'] = robot.grasp(primitive_position, best_rotation_angle, object_color=nonlocal_variables['stack'].object_color_index)
                    print('Grasp successful: %r' % (nonlocal_variables['grasp_success']))
                    #TODO(hkwon214) Get image after executing grasp action. save also? better place to put?
                    valid_depth_heightmap_grasp, color_heightmap_grasp, depth_heightmap_grasp, color_img_grasp, depth_img_grasp = get_and_save_images(robot, workspace_limits, heightmap_resolution, logger, trainer, save_image=False)
                    if place:
                        # when we are stacking we must also check the stack in case we caused it to topple
                        top_idx = -1
                        if nonlocal_variables['grasp_success']:
                            # we will need to check the second from top block for the stack
                            top_idx = -2
                        # check if a failed grasp led to a topple, or if the top block was grasped
                        # TODO(ahundt) in check_stack() support the check after a specific grasp in case of successful grasp topple. Perhaps allow the top block to be specified?
                        needed_to_reset = check_stack_update_goal(top_idx=top_idx, depth_img=valid_depth_heightmap_grasp)
                    if nonlocal_variables['grasp_success']:
                        # robot.restart_sim()
                        successful_grasp_count += 1
                        if grasp_color_task:
                            if nonlocal_variables['grasp_color_success']:
                                successful_color_grasp_count += 1
                            if not place:
                                # reposition the objects if we aren't also attempting to place correctly.
                                robot.reposition_objects()
                                nonlocal_variables['trial_complete'] = True

                            print('Successful color-specific grasp: %r intended target color: %s' % (nonlocal_variables['grasp_color_success'], grasp_color_name))
                    grasp_rate = float(successful_grasp_count) / float(grasp_count)
                    color_grasp_rate = float(successful_color_grasp_count) / float(grasp_count)
                    grasp_str = 'Grasp Count: %r, grasp success rate: %r' % (grasp_count, grasp_rate)
                    if grasp_color_task:
                        grasp_str += ' color success rate: %r' % (color_grasp_rate)
                    if not place:
                        print(grasp_str)
                elif nonlocal_variables['primitive_action'] == 'place':
                    place_count += 1
                    nonlocal_variables['place_success'] = robot.place(primitive_position, best_rotation_angle)

                    #TODO(hkwon214) Get image after executing place action. save also? better place to put?
                    valid_depth_heightmap_place, color_heightmap_place, depth_heightmap_place, color_img_place, depth_img_place = get_and_save_images(robot, workspace_limits, heightmap_resolution, logger, trainer, save_image=False)
                    needed_to_reset = check_stack_update_goal(place_check=True, depth_img=valid_depth_heightmap_place)
                    if not needed_to_reset and nonlocal_variables['place_success'] and nonlocal_variables['partial_stack_success']:
                        partial_stack_count += 1
                        # Only increment our progress checks if we've surpassed the current goal
                        # TODO(ahundt) check for a logic error between rows and stack modes due to if height ... next() check.
                        if not check_z_height and nonlocal_variables['stack_height'] >= len(current_stack_goal):
                            nonlocal_variables['stack'].next()
                        next_stack_goal = nonlocal_variables['stack'].current_sequence_progress()
                        if ((check_z_height and nonlocal_variables['stack_height'] > check_z_height_goal) or
                           (not check_z_height and len(next_stack_goal) < len(current_stack_goal))):
                            print('TRIAL ' + str(nonlocal_variables['stack'].trial) + ' SUCCESS!!!!!!!!!!!!!!!!!!!!!!!!!!!!!')
                            nonlocal_variables['stack_success'] = True
                            stack_count += 1
                            # full stack complete! reset the scene
                            successful_trial_count += 1
                            get_and_save_images(robot, workspace_limits, heightmap_resolution, logger, trainer, '1')
                            robot.reposition_objects()
                            # We don't need to reset here because the algorithm already reset itself
                            # nonlocal_variables['stack'].reset_sequence()
                            nonlocal_variables['stack'].next()
                            nonlocal_variables['trial_complete'] = True
                    # TODO(ahundt) perhaps reposition objects every time a partial stack step fails (partial_stack_success == false) to avoid weird states?

                trainer.grasp_success_log.append([int(nonlocal_variables['grasp_success'])])
                if grasp_color_task:
                    trainer.color_success_log.append([int(nonlocal_variables['color_success'])])
                if place:
                    # place trainer logs are updated in process_actions()
                    trainer.stack_height_log.append([float(nonlocal_variables['stack_height'])])
                    trainer.partial_stack_success_log.append([int(nonlocal_variables['partial_stack_success'])])
                    trainer.place_success_log.append([int(nonlocal_variables['place_success'])])

                    if partial_stack_count > 0 and place_count > 0:
                        partial_stack_rate = float(action_count)/float(partial_stack_count)
                        place_rate = float(partial_stack_count)/float(place_count)
                    if stack_count > 0:
                        stack_rate = float(action_count)/float(stack_count)
                        nonlocal_variables['stack_rate'] = stack_rate
                        trial_rate = float(successful_trial_count)/float(nonlocal_variables['stack'].trial)
                        nonlocal_variables['trial_success_rate'] = trial_rate
                    print('STACK:  trial: ' + str(nonlocal_variables['stack'].trial) + ' actions/partial: ' + str(partial_stack_rate) +
                          '  actions/full stack: ' + str(stack_rate) +
                          ' (lower is better)  ' + grasp_str + ' place_on_stack_rate: ' + str(place_rate) + ' place_attempts: ' + str(place_count) +
                          '  partial_stack_successes: ' + str(partial_stack_count) +
                          '  stack_successes: ' + str(stack_count) + ' trial_success_rate: ' + str(trial_rate) + ' stack goal: ' + str(current_stack_goal) +
                          ' current_height: ' + str(nonlocal_variables['stack_height']))

                if check_z_height and nonlocal_variables['trial_complete']:
                    # Zero out the height because the trial is done.
                    # Note these lines must be after the logging of these variables is complete.
                    nonlocal_variables['stack_height'] = 0.0
                    nonlocal_variables['prev_stack_height'] = 0.0

                nonlocal_variables['executing_action'] = False
            # TODO(ahundt) this should really be using proper threading and locking algorithms
            time.sleep(0.01)

    # TODO(ahundt) create a new experience replay reward schedule that goes backwards across multiple time steps.

    action_thread = threading.Thread(target=process_actions)
    action_thread.daemon = True
    action_thread.start()
    exit_called = False
    # -------------------------------------------------------------
    # -------------------------------------------------------------
    prev_primitive_action = None
    prev_reward_value = None
    if test_preset_cases:
        # save out the order we will visit the preset files for a sanity check
        print('preset files order: ' + str(preset_files))
        np.savetxt(os.path.join(logger.transitions_directory, 'preset-case-files.log.txt'), preset_files, delimiter=' ', fmt='%s')
    if show_preset_cases_then_exit and test_preset_cases:
        # Just a quick temporary mode for viewing the saved preset test cases
        for case_file in preset_files:
            # load the current preset case, incrementing as trials are cleared
            print('loading case file: ' + str(case_file))
            robot.load_preset_case(case_file)
            robot.restart_sim()
            robot.add_objects()
            time.sleep(3)
        exit_called = True
        robot.shutdown()
        return

    num_trials = 0
    do_continue = False
    # Start main training/testing loop, max_iter == 0 or -1 goes forever.
    while max_iter < 0 or trainer.iteration < max_iter:
        print('\n%s iteration: %d' % ('Testing' if is_testing else 'Training', trainer.iteration))
        iteration_time_0 = time.time()

        # Make sure simulation is still stable (if not, reset simulation)
        if is_sim:
            robot.check_sim()

        # Get latest RGB-D image
        valid_depth_heightmap, color_heightmap, depth_heightmap, color_img, depth_img = get_and_save_images(
            robot, workspace_limits, heightmap_resolution, logger, trainer)

        # Reset simulation or pause real-world training if table is empty
        stuff_count = np.zeros(valid_depth_heightmap.shape)
        stuff_count[valid_depth_heightmap > 0.02] = 1
        empty_threshold = 300
        if is_sim and is_testing:
            empty_threshold = 10
        if check_row:
            # here we are assuming blocks for check_row, if any block leaves the scene then we can't succeed.
            # TODO(ahundt) is adding num_extra_obj appropriate?
            # TODO(ahundt) is applying this threshold to place appropriate? probably not unless volume is also accounted for, a perfect stack is about the area of 1 block.
            empty_threshold = 300 * (num_obj + num_extra_obj)
        if np.sum(stuff_count) < empty_threshold or (is_sim and no_change_count[0] + no_change_count[1] > 10):
            if is_sim:
                print('There have not been changes to the objects for for a long time [push, grasp]: ' + str(no_change_count) +
                      ', or there are not enough objects in view (value: %d)! Repositioning objects.' % (np.sum(stuff_count)))
                robot.restart_sim()
                robot.add_objects()
                if is_testing:  # If at end of test run, re-load original weights (before test run)
                    trainer.model.load_state_dict(torch.load(snapshot_file))
                if place:
                    set_nonlocal_success_variables_false()
                    nonlocal_variables['stack'].reset_sequence()
                    nonlocal_variables['stack'].next()
            else:
                # print('Not enough stuff on the table (value: %d)! Pausing for 30 seconds.' % (np.sum(stuff_count)))
                # time.sleep(30)
                print('Not enough stuff on the table (value: %d)! Flipping over bin of objects...' % (np.sum(stuff_count)))
                robot.restart_real()

            nonlocal_variables['trial_complete'] = True
            # TODO(ahundt) might this continue statement increment trainer.iteration, break accurate indexing of the clearance log into the label, reward, and image logs?
            do_continue = True
            # continue

        if nonlocal_variables['trial_complete']:
            # Check if the other thread ended the trial and reset the important values
            no_change_count = [0, 0]
            num_trials = trainer.end_trial()
            logger.write_to_log('clearance', trainer.clearance_log)
            # we've recorded the data to mark this trial as complete
            nonlocal_variables['trial_complete'] = False
            # we're still not totally done, we still need to finilaize the log for the trial
            nonlocal_variables['finalize_prev_trial_log'] = True
            if is_testing and test_preset_cases:
                # min(num_preset_files-1, int(float(trial_idx-1)/float(preset_trials_per_case)))
                # TODO(ahundt) we shouldn't really be setting nonlocal_variables['trial'] here, but it is a workaround so the trials log file lines up
                nonlocal_variables['trial'] = num_trials
                case_file = preset_files[min(len(preset_files)-1, int(float(num_trials+1)/float(trials_per_case)))]
                # case_file = preset_files[min(len(preset_files)-1, int(float(num_trials-1)/float(trials_per_case)))]
                # load the current preset case, incrementing as trials are cleared
                print('loading case file: ' + str(case_file))
                robot.load_preset_case(case_file)
            if is_testing and not place and num_trials >= max_test_trials:
                exit_called = True  # Exit after training thread (backprop and saving labels)
            if do_continue:
                do_continue = False
                continue

            # TODO(ahundt) update experience replay trial rewards

        # check for possible bugs in the code
        if len(trainer.reward_value_log) < trainer.iteration - 2:
            # check for progress counting inconsistencies
            print('WARNING POSSIBLE CRITICAL ERROR DETECTED: log data index and trainer.iteration out of sync!!! Experience Replay may break! '
                  'Check code for errors in indexes, continue statements etc.')
        if place and nonlocal_variables['stack'].trial != num_trials + 1:
            # check that num trials is always 1 less than the current trial number
            print('WARNING variable mismatch num_trials + 1: ' + str(num_trials + 1) + ' nonlocal_variables[stack].trial: ' + str(nonlocal_variables['stack'].trial))

        # check if we have completed the current test
        if is_testing and place and nonlocal_variables['stack'].trial > max_test_trials:
            # If we are doing a fixed number of test trials, end the run the next time around.
            exit_called = True

        if not exit_called:

            # Run forward pass with network to get affordances
            if nonlocal_variables['stack'].is_goal_conditioned_task and grasp_color_task:
                goal_condition = np.array([nonlocal_variables['stack'].current_one_hot()])
            else:
                goal_condition = None

            push_predictions, grasp_predictions, place_predictions, state_feat, output_prob = trainer.forward(
                color_heightmap, valid_depth_heightmap, is_volatile=True, goal_condition=goal_condition)

            # Execute best primitive action on robot in another thread
            nonlocal_variables['executing_action'] = True

        # Run training iteration in current thread (aka training thread)
        if 'prev_color_img' in locals():

            # Detect changes
            depth_diff = abs(depth_heightmap - prev_depth_heightmap)
            depth_diff[np.isnan(depth_diff)] = 0
            depth_diff[depth_diff > 0.3] = 0
            depth_diff[depth_diff < 0.01] = 0
            depth_diff[depth_diff > 0] = 1
            # NOTE: original VPG change_threshold was 300
            change_threshold = 100
            change_value = np.sum(depth_diff)
            change_detected = change_value > change_threshold or prev_grasp_success
            print('Change detected: %r (value: %d)' % (change_detected, change_value))

            if change_detected:
                if prev_primitive_action == 'push':
                    no_change_count[0] = 0
                elif prev_primitive_action == 'grasp':
                    no_change_count[1] = 0
            else:
                if prev_primitive_action == 'push':
                    no_change_count[0] += 1
                elif prev_primitive_action == 'grasp':
                    no_change_count[1] += 1

            if no_height_reward:
                # used to assess the value of the reward multiplier
                reward_multiplier = 1
            else:
                reward_multiplier = prev_stack_height

            # Compute training labels, returns are:
            # label_value == expected_reward (with future rewards)
            # prev_reward_value == current_reward (without future rewards)
            label_value, prev_reward_value = trainer.get_label_value(
                prev_primitive_action, prev_push_success, prev_grasp_success, change_detected,
                prev_push_predictions, prev_grasp_predictions, color_heightmap, valid_depth_heightmap,
                prev_color_success, goal_condition=prev_goal_condition, prev_place_predictions=prev_place_predictions,
                place_success=prev_partial_stack_success, reward_multiplier=reward_multiplier)
            # label_value is also known as expected_reward in trainer.get_label_value(), this is what the nn predicts.
            trainer.label_value_log.append([label_value])
            logger.write_to_log('label-value', trainer.label_value_log)
            # prev_reward_value is the regular old reward value actually based on the multiplier and action success
            trainer.reward_value_log.append([prev_reward_value])
            logger.write_to_log('reward-value', trainer.reward_value_log)
            trainer.change_detected_log.append([change_detected])
            logger.write_to_log('change-detected', trainer.change_detected_log)
            logger.write_to_log('grasp-success', trainer.grasp_success_log)
            if nonlocal_variables['stack'].is_goal_conditioned_task and grasp_color_task:
                trainer.goal_condition_log.append(nonlocal_variables['stack'].current_one_hot())
                logger.write_to_log('goal-condition', trainer.goal_condition_log)
                logger.write_to_log('color-success', trainer.color_success_log)
            if place:
                logger.write_to_log('stack-height', trainer.stack_height_log)
                logger.write_to_log('partial-stack-success', trainer.partial_stack_success_log)
                logger.write_to_log('place-success', trainer.place_success_log)
            if nonlocal_variables['finalize_prev_trial_log']:
                # Do final logging from the previous trial and previous complete iteration
                nonlocal_variables['finalize_prev_trial_log'] = False
                trainer.trial_reward_value_log_update()
                logger.write_to_log('trial-reward-value', trainer.trial_reward_value_log)
                print('Trial logging complete: ' + str(num_trials) + ' --------------------------------------------------------------')

            # Backpropagate
            trainer.backprop(prev_color_heightmap, prev_valid_depth_heightmap, prev_primitive_action, prev_best_pix_ind, label_value, goal_condition=prev_goal_condition)

            # Adjust exploration probability
            if not is_testing:
                explore_prob = max(0.5 * np.power(0.9998, trainer.iteration), 0.1) if explore_rate_decay else 0.5

            # Do sampling for experience replay
            if experience_replay_enabled and prev_reward_value is not None and not is_testing:
                # Here we will try to sample a reward value from the same action as the current one
                # which differs from the most recent reward value to reduce the chance of catastrophic forgetting.
                # TODO(ahundt) experience replay is very hard-coded with lots of bugs, won't evaluate all reward possibilities, and doesn't deal with long range time dependencies.
                experience_replay(method, prev_primitive_action, prev_reward_value, trainer, grasp_color_task, logger, nonlocal_variables, place, goal_condition, trial_reward=trial_reward)

            # Save model snapshot
            if not is_testing:
                logger.save_backup_model(trainer.model, method)
                if trainer.iteration % 50 == 0:
                    logger.save_model(trainer.model, method)
                    if trainer.use_cuda:
                        trainer.model = trainer.model.cuda()
                # Save model if we are at a new best stack rate
                if place and trainer.iteration >= 1000 and nonlocal_variables['stack_rate'] < best_stack_rate:
                    best_stack_rate = nonlocal_variables['stack_rate']
                    stack_rate_str = method + '-best-stack-rate'
                    logger.save_backup_model(trainer.model, stack_rate_str)
                    logger.save_model(trainer.model, stack_rate_str)
                    if trainer.use_cuda:
                        trainer.model = trainer.model.cuda()

        # Sync both action thread and training thread
        while nonlocal_variables['executing_action']:
            if experience_replay_enabled and prev_reward_value is not None and not is_testing:
                # do some experience replay while waiting, rather than sleeping
                experience_replay(method, prev_primitive_action, prev_reward_value, trainer, grasp_color_task, logger, nonlocal_variables, place, goal_condition, trial_reward=trial_reward)
            else:
                time.sleep(0.01)
            time_elapsed = time.time()-iteration_time_0
            if int(time_elapsed) > 20:
                # TODO(ahundt) double check that this doesn't screw up state completely for future trials...
                print('ERROR: PROBLEM DETECTED IN SCENE, NO CHANGES FOR OVER 20 SECONDS, RESETTING THE OBJECTS TO RECOVER...')
                get_and_save_images(robot, workspace_limits, heightmap_resolution, logger, trainer, '1')
                robot.check_sim()
                robot.reposition_objects()
                nonlocal_variables['trial_complete'] = True
                if place:
                    nonlocal_variables['stack'].reset_sequence()
                    nonlocal_variables['stack'].next()
                if check_z_height:
                    # Zero out the height because the trial is done.
                    # Note these lines must normally be after the
                    # logging of these variables is complete,
                    # but this is a special (hopefully rare) recovery scenario.
                    nonlocal_variables['stack_height'] = 0.0
                    nonlocal_variables['prev_stack_height'] = 0.0
                # don't reset again for 20 more seconds
                iteration_time_0 = time.time()
                # TODO(ahundt) Improve recovery: maybe set trial_complete = True here and call continue or set do_continue = True?

        if exit_called:
            # shut down the simulation or robot
            robot.shutdown()
            break

        # Save information for next training step
        prev_color_img = color_img.copy()
        prev_depth_img = depth_img.copy()
        prev_color_heightmap = color_heightmap.copy()
        prev_depth_heightmap = depth_heightmap.copy()
        prev_valid_depth_heightmap = valid_depth_heightmap.copy()
        prev_push_success = nonlocal_variables['push_success']
        prev_grasp_success = nonlocal_variables['grasp_success']
        prev_primitive_action = nonlocal_variables['primitive_action']
        prev_place_success = nonlocal_variables['place_success']
        prev_partial_stack_success = nonlocal_variables['partial_stack_success']
        # stack_height will just always be 1 if we are not actually stacking
        prev_stack_height = nonlocal_variables['stack_height']
        nonlocal_variables['prev_stack_height'] = nonlocal_variables['stack_height']
        prev_push_predictions = push_predictions.copy()
        prev_grasp_predictions = grasp_predictions.copy()
        prev_place_predictions = place_predictions
        prev_best_pix_ind = nonlocal_variables['best_pix_ind']
        # TODO(ahundt) BUG We almost certainly need to copy nonlocal_variables['stack']
        prev_stack = nonlocal_variables['stack']
        prev_goal_condition = goal_condition
        if grasp_color_task:
            prev_color_success = nonlocal_variables['grasp_color_success']
            if nonlocal_variables['grasp_success'] and nonlocal_variables['grasp_color_success']:
                # Choose the next color block to grasp, or None if not running in goal conditioned mode
                nonlocal_variables['stack'].next()
                print('NEW GOAL COLOR: ' + str(robot.color_names[nonlocal_variables['stack'].object_color_index]) + ' GOAL CONDITION ENCODING: ' + str(nonlocal_variables['stack'].current_one_hot()))
        else:
            prev_color_success = None

        trainer.iteration += 1
        iteration_time_1 = time.time()
        print('Time elapsed: %f' % (iteration_time_1-iteration_time_0))

        print('Trainer iteration: %f' % (trainer.iteration))

def get_and_save_images(robot, workspace_limits, heightmap_resolution, logger, trainer, filename_poststring='0', save_image=True):
    # Get latest RGB-D image
    color_img, depth_img = robot.get_camera_data()
    depth_img = depth_img * robot.cam_depth_scale  # Apply depth scale from calibration
    # print(color_img)
    # Get heightmap from RGB-D image (by re-projecting 3D point cloud)
    color_heightmap, depth_heightmap = utils.get_heightmap(color_img, depth_img, robot.cam_intrinsics, robot.cam_pose, workspace_limits, heightmap_resolution)
    valid_depth_heightmap = depth_heightmap.copy()
    valid_depth_heightmap[np.isnan(valid_depth_heightmap)] = 0

    # Save RGB-D images and RGB-D heightmaps
    if save_image:
        logger.save_images(trainer.iteration, color_img, depth_img, filename_poststring)
        logger.save_heightmaps(trainer.iteration, color_heightmap, valid_depth_heightmap, filename_poststring)
    return valid_depth_heightmap, color_heightmap, depth_heightmap, color_img, depth_img

def experience_replay(method, prev_primitive_action, prev_reward_value, trainer, grasp_color_task, logger, nonlocal_variables, place, goal_condition, all_history_prob=0.2, trial_reward=False):
    # Here we will try to sample a reward value from the same action as the current one
    # which differs from the most recent reward value to reduce the chance of catastrophic forgetting.
    # TODO(ahundt) experience replay is very hard-coded with lots of bugs, won't evaluate all reward possibilities, and doesn't deal with long range time dependencies.
    sample_primitive_action = prev_primitive_action
    sample_primitive_action_id = ACTION_TO_ID[sample_primitive_action]
    if trial_reward and len(trainer.trial_reward_value_log) > 2:
        max_iteration = len(trainer.trial_reward_value_log)
    else:
        trial_reward = False
        max_iteration = trainer.iteration
    # executed_action_log includes the action, push grasp or place, and the best pixel index
    actions = np.asarray(trainer.executed_action_log)[1:max_iteration, 0]
    prev_success = np.array(bool(prev_reward_value))

    # Get samples of the same primitive but with different success results
    if np.random.random(1) < all_history_prob:
        # Sample all of history every one out of n times.
        sample_ind = np.arange(1, max_iteration-1).reshape(max_iteration-2, 1)
    elif sample_primitive_action == 'push':
        # sample_primitive_action_id = 0
        sample_ind = np.argwhere(np.logical_and(np.asarray(trainer.change_detected_log)[1:max_iteration, 0] != prev_success,
                                                actions == sample_primitive_action_id))
    elif sample_primitive_action == 'grasp':
        # sample_primitive_action_id = 1
        sample_ind = np.argwhere(np.logical_and(np.asarray(trainer.grasp_success_log)[1:max_iteration, 0] != prev_success,
                                                actions == sample_primitive_action_id))
    elif sample_primitive_action == 'place':
        sample_ind = np.argwhere(np.logical_and(np.asarray(trainer.partial_stack_success_log)[1:max_iteration, 0] != prev_success,
                                                actions == sample_primitive_action_id))
    else:
        raise NotImplementedError('ERROR: ' + sample_primitive_action + ' action is not yet supported in experience replay')

    if sample_ind.size == 0 and prev_reward_value is not None and max_iteration > 2:
        print('Experience Replay: We do not have samples for the ' + sample_primitive_action + ' action with a success state of ' + str(not prev_success) + ', so sampling from the whole history.')
        sample_ind = np.arange(1, max_iteration-1).reshape(max_iteration-2, 1)

    if sample_ind.size > 0:
        # Find sample with highest surprise value
        if method == 'reactive':
            # TODO(ahundt) BUG what to do with prev_reward_value? (formerly named sample_reward_value in previous commits)
            sample_surprise_values = np.abs(np.asarray(trainer.predicted_value_log)[sample_ind[:, 0]] - (1 - prev_reward_value))
        elif method == 'reinforcement':
            sample_surprise_values = np.abs(np.asarray(trainer.predicted_value_log)[sample_ind[:, 0]] - np.asarray(trainer.label_value_log)[sample_ind[:,0]])
        sorted_surprise_ind = np.argsort(sample_surprise_values[:, 0])
        sorted_sample_ind = sample_ind[sorted_surprise_ind, 0]
        pow_law_exp = 2
        rand_sample_ind = int(np.round(np.random.power(pow_law_exp, 1)*(sample_ind.size-1)))
        # sample_iteration is the actual time step on which we will run experience replay
        sample_iteration = sorted_sample_ind[rand_sample_ind]

        nonlocal_variables['replay_iteration'] += 1
        [sample_stack_height, sample_primitive_action_id, sample_grasp_success,
         sample_change_detected, sample_push_predictions, sample_grasp_predictions,
         next_sample_color_heightmap, next_sample_depth_heightmap, sample_color_success,
         exp_goal_condition, sample_place_predictions, sample_place_success, sample_color_heightmap,
         sample_depth_heightmap] = trainer.load_sample(sample_iteration, logger)

        sample_primitive_action = ID_TO_ACTION[sample_primitive_action_id]
        print('Experience replay %d: history timestep index %d, action: %s, surprise value: %f' % (nonlocal_variables['replay_iteration'], sample_iteration, str(sample_primitive_action), sample_surprise_values[sorted_surprise_ind[rand_sample_ind]]))
        # sample_push_success is always true in the current version, because it only checks if the push action run, not if something was actually pushed, that is handled by change_detected.
        sample_push_success = True
        # TODO(ahundt) deletme if this has been working for a while, sample reward value isn't actually used for anything...
        # if trial_reward:
        #     sample_reward_value = trainer.trial_reward_value_log[sample_iteration]
        # else:
        #     sample_reward_value = trainer.reward_value_log[sample_iteration]

        # if no_height_reward:  # TODO(ahundt) why does the args.no_height_reward line below work and the regular no_height_reward here broken?
        if args.no_height_reward:
            # used to assess the value of the reward multiplier
            reward_multiplier = 1
        else:
            reward_multiplier = sample_stack_height
        # TODO(ahundt) This mix of current and next parameters (like next_sample_color_heightmap and sample_push_success) seems a likely spot for a bug, we must make sure we haven't broken the behavior. ahundt has already fixed one bug here.
        # get_label_value does the forward pass for updating the label value log.
        update_label_value_log = False
        if update_label_value_log:
            new_sample_label_value, _ = trainer.get_label_value(
                sample_primitive_action, sample_push_success, sample_grasp_success, sample_change_detected,
                sample_push_predictions, sample_grasp_predictions, next_sample_color_heightmap, next_sample_depth_heightmap,
                sample_color_success, goal_condition=exp_goal_condition, prev_place_predictions=sample_place_predictions,
                place_success=sample_place_success, reward_multiplier=reward_multiplier)

        if trial_reward:
            reward_to_backprop = trainer.trial_reward_value_log[sample_iteration]
        else:
            reward_to_backprop = trainer.label_value_log[sample_iteration]

        # Get labels for sample and backpropagate, trainer.backprop also does a forward pass internally.
        sample_best_pix_ind = (np.asarray(trainer.executed_action_log)[sample_iteration, 1:4]).astype(int)
        trainer.backprop(sample_color_heightmap, sample_depth_heightmap, sample_primitive_action, sample_best_pix_ind,
                         reward_to_backprop, goal_condition=exp_goal_condition)

        # Recompute prediction value and label for replay buffer
        if sample_primitive_action == 'push':
            trainer.predicted_value_log[sample_iteration] = [np.max(sample_push_predictions)]
            if update_label_value_log:
                trainer.label_value_log[sample_iteration] = [new_sample_label_value]
        elif sample_primitive_action == 'grasp':
            trainer.predicted_value_log[sample_iteration] = [np.max(sample_grasp_predictions)]
        elif sample_primitive_action == 'place':
            trainer.predicted_value_log[sample_iteration] = [np.max(sample_place_predictions)]
            if update_label_value_log:
                trainer.label_value_log[sample_iteration] = [new_sample_label_value]

    else:
        print('Experience Replay: 0 prior training samples. Skipping experience replay.')
        time.sleep(0.01)



if __name__ == '__main__':

    # Parse arguments
    parser = argparse.ArgumentParser(description='Train robotic agents to learn how to plan complementary pushing and grasping actions for manipulation with deep reinforcement learning in PyTorch.')

    # --------------- Setup options ---------------
    parser.add_argument('--is_sim', dest='is_sim', action='store_true', default=False,                                    help='run in simulation?')
    parser.add_argument('--obj_mesh_dir', dest='obj_mesh_dir', action='store', default='objects/blocks',                  help='directory containing 3D mesh files (.obj) of objects to be added to simulation')
    parser.add_argument('--num_obj', dest='num_obj', type=int, action='store', default=10,                                help='number of objects to add to simulation')
    parser.add_argument('--num_extra_obj', dest='num_extra_obj', type=int, action='store', default=0,                     help='number of secondary objects, like distractors, to add to simulation')
    parser.add_argument('--tcp_host_ip', dest='tcp_host_ip', action='store', default='100.127.7.223',                     help='IP address to robot arm as TCP client (UR5)')
    parser.add_argument('--tcp_port', dest='tcp_port', type=int, action='store', default=30002,                          help='port to robot arm as TCP client (UR5)')
    parser.add_argument('--rtc_host_ip', dest='rtc_host_ip', action='store', default='100.127.7.223',                     help='IP address to robot arm as real-time client (UR5)')
    parser.add_argument('--rtc_port', dest='rtc_port', type=int, action='store', default=30003,                           help='port to robot arm as real-time client (UR5)')
    parser.add_argument('--heightmap_resolution', dest='heightmap_resolution', type=float, action='store', default=0.002, help='meters per pixel of heightmap')
    parser.add_argument('--random_seed', dest='random_seed', type=int, action='store', default=1234,                      help='random seed for simulation and neural net initialization')
    parser.add_argument('--cpu', dest='force_cpu', action='store_true', default=False,                                    help='force code to run in CPU mode')
    parser.add_argument('--flops', dest='flops', action='store_true', default=False,                                      help='calculate floating point operations of a forward pass then exit')

    # ------------- Algorithm options -------------
    parser.add_argument('--method', dest='method', action='store', default='reinforcement',                               help='set to \'reactive\' (supervised learning) or \'reinforcement\' (reinforcement learning ie Q-learning)')
    parser.add_argument('--push_rewards', dest='push_rewards', action='store_true', default=False,                        help='use immediate rewards (from change detection) for pushing?')
    parser.add_argument('--future_reward_discount', dest='future_reward_discount', type=float, action='store', default=0.5)
    parser.add_argument('--experience_replay', dest='experience_replay', action='store_true', default=False,              help='use prioritized experience replay?')
    parser.add_argument('--heuristic_bootstrap', dest='heuristic_bootstrap', action='store_true', default=False,          help='use handcrafted grasping algorithm when grasping fails too many times in a row during training?')
    parser.add_argument('--explore_rate_decay', dest='explore_rate_decay', action='store_true', default=False)
    parser.add_argument('--grasp_only', dest='grasp_only', action='store_true', default=False)
    parser.add_argument('--check_row', dest='check_row', action='store_true', default=False,                              help='check for placed rows instead of stacks')
    parser.add_argument('--random_weights', dest='random_weights', action='store_true', default=False,                    help='use random weights rather than weights pretrained on ImageNet')
    parser.add_argument('--max_iter', dest='max_iter', action='store', type=int, default=-1,                              help='max iter for training. -1 (default) trains indefinitely.')
    parser.add_argument('--place', dest='place', action='store_true', default=False,                                      help='enable placing of objects')
    parser.add_argument('--no_height_reward', dest='no_height_reward', action='store_true', default=False,                help='disable stack height reward multiplier')
    parser.add_argument('--grasp_color_task', dest='grasp_color_task', action='store_true', default=False,                help='enable grasping specific colored objects')
    parser.add_argument('--grasp_count', dest='grasp_cout', type=int, action='store', default=0,                          help='number of successful task based grasps')
    parser.add_argument('--transfer_grasp_to_place', dest='transfer_grasp_to_place', action='store_true', default=False,  help='Load the grasping weights as placing weights.')
    parser.add_argument('--check_z_height', dest='check_z_height', action='store_true', default=False,                    help='use check_z_height instead of check_stacks for any stacks')
    # TODO(ahundt) determine a way to deal with the side effect
    parser.add_argument('--trial_reward', dest='trial_reward', action='store_true', default=False,                        help='Experience replay delivers rewards for the whole trial, not just next step. ')
    parser.add_argument('--check_z_height_goal', dest='check_z_height_goal', action='store', type=float, default=2.0,          help='check_z_height goal height in meters')
    parser.add_argument('--disable_situation_removal', dest='disable_situation_removal', action='store_true', default=False,                        help='Disables situation removal, where rewards are set to 0 and a reset is triggerd upon reveral of task progress. ')

    # -------------- Testing options --------------
    parser.add_argument('--is_testing', dest='is_testing', action='store_true', default=False)
    parser.add_argument('--max_test_trials', dest='max_test_trials', type=int, action='store', default=100,                help='maximum number of test runs per case/scenario')
    parser.add_argument('--test_preset_cases', dest='test_preset_cases', action='store_true', default=False)
    parser.add_argument('--test_preset_file', dest='test_preset_file', action='store', default='')
    parser.add_argument('--test_preset_dir', dest='test_preset_dir', action='store', default='simulation/test-cases/')
    parser.add_argument('--show_preset_cases_then_exit', dest='show_preset_cases_then_exit', action='store_true', default=False,    help='just show all the preset cases so you can have a look, then exit')


    # ------ Pre-loading and logging options ------
    parser.add_argument('--load_snapshot', dest='load_snapshot', action='store_true', default=False,                      help='load pre-trained snapshot of model?')
    parser.add_argument('--snapshot_file', dest='snapshot_file', action='store')
    parser.add_argument('--nn', dest='nn', action='store', default='efficientnet',                                        help='Neural network architecture choice, options are efficientnet, densenet')
    parser.add_argument('--continue_logging', dest='continue_logging', action='store_true', default=False,                help='continue logging from previous session?')
    parser.add_argument('--logging_directory', dest='logging_directory', action='store')
    parser.add_argument('--save_visualizations', dest='save_visualizations', action='store_true', default=False,          help='save visualizations of FCN predictions?')


    # Run main program with specified arguments
    args = parser.parse_args()
    main(args)<|MERGE_RESOLUTION|>--- conflicted
+++ resolved
@@ -307,11 +307,7 @@
         if needed_to_reset:
             # we are two blocks off the goal, reset the scene.
             mismatch_str = 'main.py check_stack() DETECTED A MISMATCH between the goal height: ' + str(max_workspace_height) + ' and current workspace stack height: ' + str(nonlocal_variables['stack_height'])
-<<<<<<< HEAD
-            if not check_row and not disable_situation_removal:
-=======
             if not disable_situation_removal:
->>>>>>> 85284617
                 mismatch_str += ', RESETTING the objects, goals, and action success to FALSE...'
             print(mismatch_str)
             if not disable_situation_removal:
