#!/usr/bin/env python

import time
import os
import random
import threading
import argparse
import matplotlib.pyplot as plt
import numpy as np
import scipy as sc
import cv2
from collections import namedtuple
import torch
from torch.autograd import Variable
from robot import Robot
from trainer import Trainer
from logger import Logger
import utils

# to convert action names to the corresponding ID number and vice-versa
ACTION_TO_ID = {'push': 0, 'grasp': 1, 'place': 2}
ID_TO_ACTION = {0: 'push', 1: 'grasp', 2: 'place'}

# killeen: this is defining the goal
class StackSequence(object):
    def __init__(self, num_obj, is_goal_conditioned_task=True):
        """ Oracle to choose a sequence of specific color objects to interact with.

        Generates one hot encodings for a list of objects of the specified length.
        Can be used for stacking or simply grasping specific objects.

        # Member Variables

        num_obj: the number of objects to manage. Each object is assumed to be in a list indexed from 0 to num_obj.
        is_goal_conditioned_task: do we care about which specific object we are using
        object_color_sequence: to get the full order of the current stack goal.

        """
        self.num_obj = num_obj
        self.is_goal_conditioned_task = is_goal_conditioned_task
        self.trial = 0
        self.reset_sequence()
        self.total_steps = 1

    def reset_sequence(self):
        """ Generate a new sequence of specific objects to interact with.
        """
        if self.is_goal_conditioned_task:
            # 3 is currently the red block
            # object_color_index = 3
            self.object_color_index = 0

            # Choose a random sequence to stack
            self.object_color_sequence = np.random.permutation(self.num_obj)
            # TODO(ahundt) This might eventually need to be the size of robot.stored_action_labels, but making it color-only for now.
            self.object_color_one_hot_encodings = []
            for color in self.object_color_sequence:
                object_color_one_hot_encoding = np.zeros((self.num_obj))
                object_color_one_hot_encoding[color] = 1.0
                self.object_color_one_hot_encodings.append(object_color_one_hot_encoding)
        else:
            self.object_color_index = None
            self.object_color_one_hot_encodings = None
            self.object_color_sequence = None
        self.trial += 1

    def current_one_hot(self):
        """ Return the one hot encoding for the current specific object.
        """
        return self.object_color_one_hot_encodings[self.object_color_index]

    def sequence_one_hot(self):
        """ Return the one hot encoding for the entire stack sequence.
        """
        return np.concatenate(self.object_color_one_hot_encodings)

    def current_sequence_progress(self):
        """ How much of the current stacking sequence we have completed.

        For example, if the sequence should be [0, 1, 3, 2].
        At initialization this will return [0].
        After one next() calls it will return [0, 1].
        After two next() calls it will return [0, 1, 3].
        After three next() calls it will return [0, 1, 3, 2].
        After four next() calls a new sequence will be generated and it will return one element again.
        """
        if self.is_goal_conditioned_task:
            return self.object_color_sequence[:self.object_color_index+1]
        else:
            return None

    def next(self):
        self.total_steps += 1
        if self.is_goal_conditioned_task:
            self.object_color_index += 1
            if not self.object_color_index < self.num_obj:
                self.reset_sequence()


def main(args):
    # TODO(ahundt) move main and process_actions() to a class?

    # --------------- Setup options ---------------
    is_sim = args.is_sim # Run in simulation?
    obj_mesh_dir = os.path.abspath(args.obj_mesh_dir) if is_sim else None # Directory containing 3D mesh files (.obj) of objects to be added to simulation
    num_obj = args.num_obj if is_sim else None # Number of objects to add to simulation
    num_extra_obj = args.num_extra_obj if is_sim else None
    if num_obj is not None:
        num_obj += num_extra_obj
    tcp_host_ip = args.tcp_host_ip if not is_sim else None # IP and port to robot arm as TCP client (UR5)
    tcp_port = args.tcp_port  # TODO(killeen) change the rest of these?
    rtc_host_ip = args.rtc_host_ip if not is_sim else None # IP and port to robot arm as real-time client (UR5)
    rtc_port = args.rtc_port if not is_sim else None
    if is_sim:
        workspace_limits = np.asarray([[-0.724, -0.276], [-0.224, 0.224], [-0.0001, 0.5]]) # Cols: min max, Rows: x y z (define workspace limits in robot coordinates)
    else:
        workspace_limits = np.asarray([[0.3, 0.748], [-0.224, 0.224], [-0.255, -0.1]]) # Cols: min max, Rows: x y z (define workspace limits in robot coordinates)
    heightmap_resolution = args.heightmap_resolution # Meters per pixel of heightmap
    random_seed = args.random_seed
    force_cpu = args.force_cpu
    flops = args.flops

    # ------------- Algorithm options -------------
    method = args.method # 'reactive' (supervised learning) or 'reinforcement' (reinforcement learning ie Q-learning)
    push_rewards = args.push_rewards if method == 'reinforcement' else None  # Use immediate rewards (from change detection) for pushing?
    future_reward_discount = args.future_reward_discount
    experience_replay_enabled = args.experience_replay # Use prioritized experience replay?
    trial_reward = args.trial_reward
    heuristic_bootstrap = args.heuristic_bootstrap # Use handcrafted grasping algorithm when grasping fails too many times in a row?
    explore_rate_decay = args.explore_rate_decay
    grasp_only = args.grasp_only
    check_row = args.check_row
    check_z_height = args.check_z_height
    check_z_height_goal = args.check_z_height_goal
    pretrained = not args.random_weights
    max_iter = args.max_iter
    no_height_reward = args.no_height_reward
    transfer_grasp_to_place = args.transfer_grasp_to_place
    neural_network_name = args.nn
    disable_situation_removal = args.disable_situation_removal

    # -------------- Test grasping options --------------
    is_testing = args.is_testing
    max_test_trials = args.max_test_trials # Maximum number of test runs per case/scenario
    test_preset_cases = args.test_preset_cases
    trials_per_case = 1
    show_preset_cases_then_exit = args.show_preset_cases_then_exit
    if show_preset_cases_then_exit:
        test_preset_cases = True
    if test_preset_cases:
        if args.test_preset_file:
            # load just one specific file
            preset_files = [os.path.abspath(args.test_preset_file)]
        else:
            # load a directory of files
            preset_files = os.listdir(args.test_preset_dir)
            preset_files = [os.path.abspath(os.path.join(args.test_preset_dir, filename)) for filename in preset_files]
            preset_files = sorted(preset_files)
        trials_per_case = max_test_trials
        # run each preset file max_test_trials times.
        max_test_trials *= len(preset_files)
        test_preset_file = preset_files[0]
    else:
        preset_files = None
        test_preset_file = None

    # ------ Pre-loading and logging options ------
    load_snapshot = args.load_snapshot # Load pre-trained snapshot of model?
    snapshot_file = os.path.abspath(args.snapshot_file)  if load_snapshot else None
    continue_logging = args.continue_logging # Continue logging from previous session
    logging_directory = os.path.abspath(args.logging_directory) if continue_logging else os.path.abspath('logs')
    save_visualizations = args.save_visualizations # Save visualizations of FCN predictions? Takes 0.6s per training step if set to True

    # ------ Stacking Blocks and Grasping Specific Colors -----
    grasp_color_task = args.grasp_color_task
    place = args.place
    if grasp_color_task:
        if not is_sim:
            raise NotImplementedError('Real execution goal conditioning is not yet implemented')
        goal_condition_len = num_obj
    else:
        goal_condition_len = 0

    # Set random seed
    np.random.seed(random_seed)

    # Initialize pick-and-place system (camera and robot)
    robot = Robot(is_sim, obj_mesh_dir, num_obj, workspace_limits,
                  tcp_host_ip, tcp_port, rtc_host_ip, rtc_port,
                  is_testing, test_preset_cases, test_preset_file, place, grasp_color_task)

    # Initialize trainer
    trainer = Trainer(method, push_rewards, future_reward_discount,
                      is_testing, load_snapshot, snapshot_file, force_cpu,
                      goal_condition_len, place, pretrained, flops, network=neural_network_name)

    if transfer_grasp_to_place:
        # Transfer pretrained grasp weights to the place action.
        trainer.model.transfer_grasp_to_place()
    # Initialize data logger
    logger = Logger(continue_logging, logging_directory)
    logger.save_camera_info(robot.cam_intrinsics, robot.cam_pose, robot.cam_depth_scale) # Save camera intrinsics and pose
    logger.save_heightmap_info(workspace_limits, heightmap_resolution) # Save heightmap parameters

    # Find last executed iteration of pre-loaded log, and load execution info and RL variables
    if continue_logging:
        trainer.preload(logger.transitions_directory)

    # Initialize variables for heuristic bootstrapping and exploration probability
    no_change_count = [2, 2] if not is_testing else [0, 0]
    explore_prob = 0.5 if not is_testing else 0.0

    # Quick hack for nonlocal memory between threads in Python 2
    nonlocal_variables = {'executing_action': False,
                          'primitive_action': None,
                          'best_pix_ind': None,
                          'push_success': False,
                          'grasp_success': False,
                          'color_success': False,
                          'place_success': False,
                          'partial_stack_success': False,
                          'stack_height': 1,
                          'stack_rate': np.inf,
                          'trial_success_rate': np.inf,
                          'replay_iteration': 0,
                          'trial_complete': False,
                          'finalize_prev_trial_log': False,
                          'prev_stack_height': 1}

    if check_z_height:
        nonlocal_variables['stack_height'] = 0.0
        nonlocal_variables['prev_stack_height'] = 0.0
    best_stack_rate = np.inf

    if check_z_height:
        is_goal_conditioned = False
    else:
        is_goal_conditioned = grasp_color_task or place
    # Choose the first color block to grasp, or None if not running in goal conditioned mode
    nonlocal_variables['stack'] = StackSequence(num_obj - num_extra_obj, is_goal_conditioned)
    if place:
        # If we are stacking we actually skip to the second block which needs to go on the first
        nonlocal_variables['stack'].next()

    def set_nonlocal_success_variables_false():
        nonlocal_variables['push_success'] = False
        nonlocal_variables['grasp_success'] = False
        nonlocal_variables['place_success'] = False
        nonlocal_variables['grasp_color_success'] = False
        nonlocal_variables['place_color_success'] = False

    def check_stack_update_goal(place_check=False, top_idx=-1, depth_img=None):
        """ Check nonlocal_variables for a good stack and reset if it does not match the current goal.

        # Params

            place_check: If place check is True we should match the current stack goal,
                all other actions should match the stack check excluding the top goal block,
                which will not have been placed yet.
            top_idx: The index of blocks sorted from high to low which is expected to contain the top stack block.
                -1 will be the highest object in the scene, -2 will be the second highest in the scene, etc.

        # Returns

        needed_to_reset boolean which is True if a reset was needed and False otherwise.
        """
        current_stack_goal = nonlocal_variables['stack'].current_sequence_progress()
        if place_check:
            # Only reset while placing if the stack decreases in height!
            stack_shift = 1
        elif current_stack_goal is not None:
            # only the place check expects the current goal to be met
            current_stack_goal = current_stack_goal[:-1]
            stack_shift = 0
        # TODO(ahundt) BUG Figure out why a real stack of size 2 or 3 and a push which touches no blocks does not pass the stack_check and ends up a MISMATCH in need of reset. (update: may now be fixed, double check then delete when confirmed)
        if check_row:
            row_found, nonlocal_variables['stack_height'] = robot.check_row(current_stack_goal, num_obj=num_obj)
            stack_matches_goal = nonlocal_variables['stack_height'] == len(current_stack_goal)
        elif check_z_height:
            # TODO(ahundt) make decrease threshold more accessible, perhaps a command line parameter
            decrease_threshold = 0.1
            # decrease_threshold = None  # None means decrease_threshold will be disabled
            stack_matches_goal, nonlocal_variables['stack_height'] = robot.check_z_height(depth_img, nonlocal_variables['prev_stack_height'])
            # if it falls we will just keep going, and allow nonaction or objects out of scene checks to handle resets
            needed_to_reset = False
            max_workspace_height = nonlocal_variables['prev_stack_height'] - decrease_threshold
            if decrease_threshold is not None and nonlocal_variables['stack_height'] < max_workspace_height:
                needed_to_reset = True
            # TODO(hkwon214) add a separate case for incremental height
            # stack_matches_goal, nonlocal_variables['stack_height'] = robot.check_incremental_height(input_img, current_stack_goal)
        else:
            stack_matches_goal, nonlocal_variables['stack_height'] = robot.check_stack(current_stack_goal, top_idx=top_idx)
        nonlocal_variables['partial_stack_success'] = stack_matches_goal
        if not check_z_height:
            if nonlocal_variables['stack_height'] == 1:
                # A stack of size 1 does not meet the criteria for a partial stack success
                nonlocal_variables['partial_stack_success'] = False
                nonlocal_variables['stack_success'] = False
            max_workspace_height = len(current_stack_goal) - stack_shift
            # Has that stack gotten shorter than it was before? If so we need to reset
            needed_to_reset = nonlocal_variables['stack_height'] < max_workspace_height or nonlocal_variables['stack_height'] < nonlocal_variables['prev_stack_height']

        print('check_stack() stack_height: ' + str(nonlocal_variables['stack_height']) + ' stack matches current goal: ' + str(stack_matches_goal) + ' partial_stack_success: ' +
              str(nonlocal_variables['partial_stack_success']) + ' Does the code think a reset is needed: ' + str(needed_to_reset))
        # if place and needed_to_reset:
        # TODO(ahundt) BUG may reset push/grasp success too aggressively. If statement above and below for debugging, remove commented line after debugging complete
        if needed_to_reset:
            # we are two blocks off the goal, reset the scene.
            mismatch_str = 'main.py check_stack() DETECTED A MISMATCH between the goal height: ' + str(max_workspace_height) + ' and current workspace stack height: ' + str(nonlocal_variables['stack_height'])
<<<<<<< HEAD
            mismatch_str += ', RESETTING the objects, goals, and action success to FALSE...'
            print(mismatch_str)
            # this reset is appropriate for stacking, but not checking rows
            get_and_save_images(robot, workspace_limits, heightmap_resolution, logger, trainer, '1')
            robot.reposition_objects()
            nonlocal_variables['stack'].reset_sequence()
            nonlocal_variables['stack'].next()
            # We needed to reset, so the stack must have been knocked over!
            # all rewards and success checks are False!
            set_nonlocal_success_variables_false()
            nonlocal_variables['trial_complete'] = True
=======
            if not check_row not disable_situation_removal:
                mismatch_str += ', RESETTING the objects, goals, and action success to FALSE...'
            print(mismatch_str)
            if not check_row and not disable_situation_removal:
                # this reset is appropriate for stacking, but not checking rows
                get_and_save_images(robot, workspace_limits, heightmap_resolution, logger, trainer, '1')
                robot.reposition_objects()
                nonlocal_variables['stack'].reset_sequence()
                nonlocal_variables['stack'].next()
                # We needed to reset, so the stack must have been knocked over!
                # all rewards and success checks are False!
                set_nonlocal_success_variables_false()
                nonlocal_variables['trial_complete'] = True
>>>>>>> d46ca844
        return needed_to_reset

    # Parallel thread to process network output and execute actions
    # -------------------------------------------------------------
    def process_actions():
        action_count = 0
        grasp_count = 0
        successful_grasp_count = 0
        successful_color_grasp_count = 0
        place_count = 0
        place_rate = 0
        # short stacks of blocks
        partial_stack_count = 0
        partial_stack_rate = np.inf
        # all the blocks stacked
        stack_count = 0
        stack_rate = np.inf
        # will need to reset if something went wrong with stacking
        needed_to_reset = False
        grasp_str = ''
        successful_trial_count = 0
        trial_rate = np.inf
        while True:
            if nonlocal_variables['executing_action']:
                action_count += 1
                # Determine whether grasping or pushing should be executed based on network predictions
                best_push_conf = np.max(push_predictions)
                best_grasp_conf = np.max(grasp_predictions)
                if place:
                    best_place_conf = np.max(place_predictions)
                    print('Primitive confidence scores: %f (push), %f (grasp), %f (place)' % (best_push_conf, best_grasp_conf, best_place_conf))
                else:
                    print('Primitive confidence scores: %f (push), %f (grasp)' % (best_push_conf, best_grasp_conf))

                explore_actions = False
                # TODO(ahundt) this grasp/place condition needs refinement so we can do colors and grasp -> push -> place
                if place and nonlocal_variables['primitive_action'] == 'grasp' and nonlocal_variables['grasp_success']:
                    nonlocal_variables['primitive_action'] = 'place'
                else:
                    nonlocal_variables['primitive_action'] = 'grasp'

                if not grasp_only and not nonlocal_variables['primitive_action'] == 'place':
                    if is_testing and method == 'reactive':
                        if best_push_conf > 2 * best_grasp_conf:
                            nonlocal_variables['primitive_action'] = 'push'
                    else:
                        if best_push_conf > best_grasp_conf:
                            nonlocal_variables['primitive_action'] = 'push'
                    explore_actions = np.random.uniform() < explore_prob
                    # Exploitation (do best action) vs exploration (do random action)
                    if explore_actions:
                        print('Strategy: explore (exploration probability: %f)' % (explore_prob))
                        push_frequency_one_in_n = 3
                        nonlocal_variables['primitive_action'] = 'push' if np.random.randint(0, push_frequency_one_in_n) == 0 else 'grasp'
                    else:
                        print('Strategy: exploit (exploration probability: %f)' % (explore_prob))
                trainer.is_exploit_log.append([0 if explore_actions else 1])
                logger.write_to_log('is-exploit', trainer.is_exploit_log)
                trainer.trial_log.append([nonlocal_variables['stack'].trial])
                logger.write_to_log('trial', trainer.trial_log)

                # If heuristic bootstrapping is enabled: if change has not been detected more than 2 times, execute heuristic algorithm to detect grasps/pushes
                # NOTE: typically not necessary and can reduce final performance.
                if heuristic_bootstrap and nonlocal_variables['primitive_action'] == 'push' and no_change_count[0] >= 2:
                    print('Change not detected for more than two pushes. Running heuristic pushing.')
                    nonlocal_variables['best_pix_ind'] = trainer.push_heuristic(valid_depth_heightmap)
                    no_change_count[0] = 0
                    predicted_value = push_predictions[nonlocal_variables['best_pix_ind']]
                    use_heuristic = True
                elif heuristic_bootstrap and nonlocal_variables['primitive_action'] == 'grasp' and no_change_count[1] >= 2:
                    print('Change not detected for more than two grasps. Running heuristic grasping.')
                    nonlocal_variables['best_pix_ind'] = trainer.grasp_heuristic(valid_depth_heightmap)
                    no_change_count[1] = 0
                    predicted_value = grasp_predictions[nonlocal_variables['best_pix_ind']]
                    use_heuristic = True
                else:
                    use_heuristic = False

                    # Get pixel location and rotation with highest affordance prediction from heuristic algorithms (rotation, y, x)
                    if nonlocal_variables['primitive_action'] == 'push':
                        nonlocal_variables['best_pix_ind'] = np.unravel_index(np.argmax(push_predictions), push_predictions.shape)
                        predicted_value = np.max(push_predictions)
                    elif nonlocal_variables['primitive_action'] == 'grasp':
                        nonlocal_variables['best_pix_ind'] = np.unravel_index(np.argmax(grasp_predictions), grasp_predictions.shape)
                        predicted_value = np.max(grasp_predictions)
                    elif nonlocal_variables['primitive_action'] == 'place':
                        nonlocal_variables['best_pix_ind'] = np.unravel_index(np.argmax(place_predictions), place_predictions.shape)
                        predicted_value = np.max(place_predictions)
                trainer.use_heuristic_log.append([1 if use_heuristic else 0])
                logger.write_to_log('use-heuristic', trainer.use_heuristic_log)

                # Save predicted confidence value
                trainer.predicted_value_log.append([predicted_value])
                logger.write_to_log('predicted-value', trainer.predicted_value_log)

                # Compute 3D position of pixel
                print('Action: %s at (%d, %d, %d)' % (nonlocal_variables['primitive_action'], nonlocal_variables['best_pix_ind'][0], nonlocal_variables['best_pix_ind'][1], nonlocal_variables['best_pix_ind'][2]))
                best_rotation_angle = np.deg2rad(nonlocal_variables['best_pix_ind'][0]*(360.0/trainer.model.num_rotations))
                best_pix_x = nonlocal_variables['best_pix_ind'][2]
                best_pix_y = nonlocal_variables['best_pix_ind'][1]
                primitive_position = [best_pix_x * heightmap_resolution + workspace_limits[0][0], best_pix_y * heightmap_resolution + workspace_limits[1][0], valid_depth_heightmap[best_pix_y][best_pix_x] + workspace_limits[2][0]]

                # If pushing, adjust start position, and make sure z value is safe and not too low
                if nonlocal_variables['primitive_action'] == 'push': # or nonlocal_variables['primitive_action'] == 'place':
                    finger_width = 0.02
                    safe_kernel_width = int(np.round((finger_width/2)/heightmap_resolution))
                    local_region = valid_depth_heightmap[max(best_pix_y - safe_kernel_width, 0):min(best_pix_y + safe_kernel_width + 1, valid_depth_heightmap.shape[0]), max(best_pix_x - safe_kernel_width, 0):min(best_pix_x + safe_kernel_width + 1, valid_depth_heightmap.shape[1])]
                    if local_region.size == 0:
                        safe_z_position = workspace_limits[2][0]
                    else:
                        safe_z_position = np.max(local_region) + workspace_limits[2][0]
                    primitive_position[2] = safe_z_position

                # Save executed primitive where [0, 1, 2] corresponds to [push, grasp, place]
                if nonlocal_variables['primitive_action'] == 'push':
                    trainer.executed_action_log.append([0, nonlocal_variables['best_pix_ind'][0], nonlocal_variables['best_pix_ind'][1], nonlocal_variables['best_pix_ind'][2]])  # 0 - push
                elif nonlocal_variables['primitive_action'] == 'grasp':
                    trainer.executed_action_log.append([1, nonlocal_variables['best_pix_ind'][0], nonlocal_variables['best_pix_ind'][1], nonlocal_variables['best_pix_ind'][2]])  # 1 - grasp
                elif nonlocal_variables['primitive_action'] == 'place':
                    trainer.executed_action_log.append([2, nonlocal_variables['best_pix_ind'][0], nonlocal_variables['best_pix_ind'][1], nonlocal_variables['best_pix_ind'][2]])  # 2 - place
                logger.write_to_log('executed-action', trainer.executed_action_log)

                # Visualize executed primitive, and affordances
                if save_visualizations:
                    push_pred_vis = trainer.get_prediction_vis(push_predictions, color_heightmap, nonlocal_variables['best_pix_ind'])
                    logger.save_visualizations(trainer.iteration, push_pred_vis, 'push')
                    cv2.imwrite('visualization.push.png', push_pred_vis)
                    grasp_pred_vis = trainer.get_prediction_vis(grasp_predictions, color_heightmap, nonlocal_variables['best_pix_ind'])
                    logger.save_visualizations(trainer.iteration, grasp_pred_vis, 'grasp')
                    cv2.imwrite('visualization.grasp.png', grasp_pred_vis)
                    if place:
                        place_pred_vis = trainer.get_prediction_vis(place_predictions, color_heightmap, nonlocal_variables['best_pix_ind'])
                        logger.save_visualizations(trainer.iteration, place_pred_vis, 'place')
                        cv2.imwrite('visualization.place.png', place_pred_vis)

                # Initialize variables that influence reward
                set_nonlocal_success_variables_false()
                change_detected = False
                if place:
                    current_stack_goal = nonlocal_variables['stack'].current_sequence_progress()

                # Execute primitive
                if nonlocal_variables['primitive_action'] == 'push':
                    nonlocal_variables['push_success'] = robot.push(primitive_position, best_rotation_angle, workspace_limits)

                    if place and check_row:
                        needed_to_reset = check_stack_update_goal(place_check=True)
                        if (not needed_to_reset and nonlocal_variables['partial_stack_success']):
                           
                            if nonlocal_variables['stack_height'] >= len(current_stack_goal):
                                nonlocal_variables['stack'].next()
                                partial_stack_count += 1
                            next_stack_goal = nonlocal_variables['stack'].current_sequence_progress()
                            if len(next_stack_goal) < len(current_stack_goal):
                                nonlocal_variables['stack_success'] = True
                                stack_count += 1
                                # full selftack complete! reset the scene
                                successful_trial_count += 1
                                get_and_save_images(robot, workspace_limits, heightmap_resolution, logger, trainer, '1')
                                robot.reposition_objects()
                                # We don't need to reset here because the algorithm already reset itself
                                # nonlocal_variables['stack'].return eset_sequence()
                                nonlocal_variables['stack'].next()
                                nonlocal_variables['trial_complete'] = True

                    #TODO(hkwon214) Get image after executing push action. save also? better place to put?
                    valid_depth_heightmap_push, color_heightmap_push, depth_heightmap_push, color_img_push, depth_img_push = get_and_save_images(robot, workspace_limits, heightmap_resolution, logger, trainer, save_image=False)
                    if place:
                        # Check if the push caused a topple, size shift zero because
                        # place operations expect increased height,
                        # while push expects constant height.
                        needed_to_reset = check_stack_update_goal(depth_img=valid_depth_heightmap_push)
                    if not place or not needed_to_reset:
                        print('Push motion successful (no crash, need not move blocks): %r' % (nonlocal_variables['push_success']))
                elif nonlocal_variables['primitive_action'] == 'grasp':
                    grasp_count += 1
                    # TODO(ahundt) this probably will cause threading conflicts, add a mutex
                    if nonlocal_variables['stack'].object_color_index is not None and grasp_color_task:
                        grasp_color_name = robot.color_names[int(nonlocal_variables['stack'].object_color_index)]
                        print('Attempt to grasp color: ' + grasp_color_name)
                    nonlocal_variables['grasp_success'], nonlocal_variables['grasp_color_success'] = robot.grasp(primitive_position, best_rotation_angle, object_color=nonlocal_variables['stack'].object_color_index)
                    print('Grasp successful: %r' % (nonlocal_variables['grasp_success']))
                    #TODO(hkwon214) Get image after executing grasp action. save also? better place to put?
                    valid_depth_heightmap_grasp, color_heightmap_grasp, depth_heightmap_grasp, color_img_grasp, depth_img_grasp = get_and_save_images(robot, workspace_limits, heightmap_resolution, logger, trainer, save_image=False)
                    if place:
                        # when we are stacking we must also check the stack in case we caused it to topple
                        top_idx = -1
                        if nonlocal_variables['grasp_success']:
                            # we will need to check the second from top block for the stack
                            top_idx = -2
                        # check if a failed grasp led to a topple, or if the top block was grasped
                        # TODO(ahundt) in check_stack() support the check after a specific grasp in case of successful grasp topple. Perhaps allow the top block to be specified?
                        needed_to_reset = check_stack_update_goal(top_idx=top_idx, depth_img=valid_depth_heightmap_grasp)
                    if nonlocal_variables['grasp_success']:
                        # robot.restart_sim()
                        successful_grasp_count += 1
                        if grasp_color_task:
                            if nonlocal_variables['grasp_color_success']:
                                successful_color_grasp_count += 1
                            if not place:
                                # reposition the objects if we aren't also attempting to place correctly.
                                robot.reposition_objects()
                                nonlocal_variables['trial_complete'] = True

                            print('Successful color-specific grasp: %r intended target color: %s' % (nonlocal_variables['grasp_color_success'], grasp_color_name))
                    grasp_rate = float(successful_grasp_count) / float(grasp_count)
                    color_grasp_rate = float(successful_color_grasp_count) / float(grasp_count)
                    grasp_str = 'Grasp Count: %r, grasp success rate: %r' % (grasp_count, grasp_rate)
                    if grasp_color_task:
                        grasp_str += ' color success rate: %r' % (color_grasp_rate)
                    if not place:
                        print(grasp_str)
                elif nonlocal_variables['primitive_action'] == 'place':
                    place_count += 1
                    nonlocal_variables['place_success'] = robot.place(primitive_position, best_rotation_angle)

                    #TODO(hkwon214) Get image after executing place action. save also? better place to put?
                    valid_depth_heightmap_place, color_heightmap_place, depth_heightmap_place, color_img_place, depth_img_place = get_and_save_images(robot, workspace_limits, heightmap_resolution, logger, trainer, save_image=False)
                    needed_to_reset = check_stack_update_goal(place_check=True, depth_img=valid_depth_heightmap_place)
                    if not needed_to_reset and nonlocal_variables['place_success'] and nonlocal_variables['partial_stack_success']:
                        partial_stack_count += 1
                        # Only increment our progress checks if we've surpassed the current goal
                        # TODO(ahundt) check for a logic error between rows and stack modes due to if height ... next() check.
                        if not check_z_height and nonlocal_variables['stack_height'] >= len(current_stack_goal):
                            nonlocal_variables['stack'].next()
                        next_stack_goal = nonlocal_variables['stack'].current_sequence_progress()
                        if ((check_z_height and nonlocal_variables['stack_height'] > check_z_height_goal) or
                           (not check_z_height and len(next_stack_goal) < len(current_stack_goal))):
                            print('TRIAL ' + str(nonlocal_variables['stack'].trial) + ' SUCCESS!!!!!!!!!!!!!!!!!!!!!!!!!!!!!')
                            nonlocal_variables['stack_success'] = True
                            stack_count += 1
                            # full stack complete! reset the scene
                            successful_trial_count += 1
                            get_and_save_images(robot, workspace_limits, heightmap_resolution, logger, trainer, '1')
                            robot.reposition_objects()
                            # We don't need to reset here because the algorithm already reset itself
                            # nonlocal_variables['stack'].reset_sequence()
                            nonlocal_variables['stack'].next()
                            nonlocal_variables['trial_complete'] = True
                    # TODO(ahundt) perhaps reposition objects every time a partial stack step fails (partial_stack_success == false) to avoid weird states?

                trainer.grasp_success_log.append([int(nonlocal_variables['grasp_success'])])
                if grasp_color_task:
                    trainer.color_success_log.append([int(nonlocal_variables['color_success'])])
                if place:
                    # place trainer logs are updated in process_actions()
                    trainer.stack_height_log.append([float(nonlocal_variables['stack_height'])])
                    trainer.partial_stack_success_log.append([int(nonlocal_variables['partial_stack_success'])])
                    trainer.place_success_log.append([int(nonlocal_variables['place_success'])])

                    if partial_stack_count > 0 and place_count > 0:
                        partial_stack_rate = float(action_count)/float(partial_stack_count)
                        place_rate = float(partial_stack_count)/float(place_count)
                    if stack_count > 0:
                        stack_rate = float(action_count)/float(stack_count)
                        nonlocal_variables['stack_rate'] = stack_rate
                        trial_rate = float(successful_trial_count)/float(nonlocal_variables['stack'].trial)
                        nonlocal_variables['trial_success_rate'] = trial_rate
                    print('STACK:  trial: ' + str(nonlocal_variables['stack'].trial) + ' actions/partial: ' + str(partial_stack_rate) +
                          '  actions/full stack: ' + str(stack_rate) +
                          ' (lower is better)  ' + grasp_str + ' place_on_stack_rate: ' + str(place_rate) + ' place_attempts: ' + str(place_count) +
                          '  partial_stack_successes: ' + str(partial_stack_count) +
                          '  stack_successes: ' + str(stack_count) + ' trial_success_rate: ' + str(trial_rate) + ' stack goal: ' + str(current_stack_goal) +
                          ' current_height: ' + str(nonlocal_variables['stack_height']))

                if check_z_height and nonlocal_variables['trial_complete']:
                    # Zero out the height because the trial is done.
                    # Note these lines must be after the logging of these variables is complete.
                    nonlocal_variables['stack_height'] = 0.0
                    nonlocal_variables['prev_stack_height'] = 0.0

                nonlocal_variables['executing_action'] = False
            # TODO(ahundt) this should really be using proper threading and locking algorithms
            time.sleep(0.01)

    # TODO(ahundt) create a new experience replay reward schedule that goes backwards across multiple time steps.

    action_thread = threading.Thread(target=process_actions)
    action_thread.daemon = True
    action_thread.start()
    exit_called = False
    # -------------------------------------------------------------
    # -------------------------------------------------------------
    prev_primitive_action = None
    prev_reward_value = None
    if test_preset_cases:
        # save out the order we will visit the preset files for a sanity check
        print('preset files order: ' + str(preset_files))
        np.savetxt(os.path.join(logger.transitions_directory, 'preset-case-files.log.txt'), preset_files, delimiter=' ', fmt='%s')
    if show_preset_cases_then_exit and test_preset_cases:
        # Just a quick temporary mode for viewing the saved preset test cases
        for case_file in preset_files:
            # load the current preset case, incrementing as trials are cleared
            print('loading case file: ' + str(case_file))
            robot.load_preset_case(case_file)
            robot.restart_sim()
            robot.add_objects()
            time.sleep(3)
        exit_called = True
        robot.shutdown()
        return

    num_trials = 0
    do_continue = False
    # Start main training/testing loop, max_iter == 0 or -1 goes forever.
    while max_iter < 0 or trainer.iteration < max_iter:
        print('\n%s iteration: %d' % ('Testing' if is_testing else 'Training', trainer.iteration))
        iteration_time_0 = time.time()

        # Make sure simulation is still stable (if not, reset simulation)
        if is_sim:
            robot.check_sim()

        # Get latest RGB-D image
        valid_depth_heightmap, color_heightmap, depth_heightmap, color_img, depth_img = get_and_save_images(
            robot, workspace_limits, heightmap_resolution, logger, trainer)

        # Reset simulation or pause real-world training if table is empty
        stuff_count = np.zeros(valid_depth_heightmap.shape)
        stuff_count[valid_depth_heightmap > 0.02] = 1
        empty_threshold = 300
        if is_sim and is_testing:
            empty_threshold = 10
        if check_row:
            # here we are assuming blocks for check_row, if any block leaves the scene then we can't succeed.
            # TODO(ahundt) is adding num_extra_obj appropriate?
            # TODO(ahundt) is applying this threshold to place appropriate? probably not unless volume is also accounted for, a perfect stack is about the area of 1 block.
            empty_threshold = 300 * (num_obj + num_extra_obj)
        if np.sum(stuff_count) < empty_threshold or (is_sim and no_change_count[0] + no_change_count[1] > 10):
            if is_sim:
                print('There have not been changes to the objects for for a long time [push, grasp]: ' + str(no_change_count) +
                      ', or there are not enough objects in view (value: %d)! Repositioning objects.' % (np.sum(stuff_count)))
                robot.restart_sim()
                robot.add_objects()
                if is_testing:  # If at end of test run, re-load original weights (before test run)
                    trainer.model.load_state_dict(torch.load(snapshot_file))
                if place:
                    set_nonlocal_success_variables_false()
                    nonlocal_variables['stack'].reset_sequence()
                    nonlocal_variables['stack'].next()
            else:
                # print('Not enough stuff on the table (value: %d)! Pausing for 30 seconds.' % (np.sum(stuff_count)))
                # time.sleep(30)
                print('Not enough stuff on the table (value: %d)! Flipping over bin of objects...' % (np.sum(stuff_count)))
                robot.restart_real()

            nonlocal_variables['trial_complete'] = True
            # TODO(ahundt) might this continue statement increment trainer.iteration, break accurate indexing of the clearance log into the label, reward, and image logs?
            do_continue = True
            # continue

        if nonlocal_variables['trial_complete']:
            # Check if the other thread ended the trial and reset the important values
            no_change_count = [0, 0]
            num_trials = trainer.end_trial()
            logger.write_to_log('clearance', trainer.clearance_log)
            # we've recorded the data to mark this trial as complete
            nonlocal_variables['trial_complete'] = False
            # we're still not totally done, we still need to finilaize the log for the trial
            nonlocal_variables['finalize_prev_trial_log'] = True
            if is_testing and test_preset_cases:
                # min(num_preset_files-1, int(float(trial_idx-1)/float(preset_trials_per_case)))
                # TODO(ahundt) we shouldn't really be setting nonlocal_variables['trial'] here, but it is a workaround so the trials log file lines up
                nonlocal_variables['trial'] = num_trials
                case_file = preset_files[min(len(preset_files)-1, int(float(num_trials+1)/float(trials_per_case)))]
                # case_file = preset_files[min(len(preset_files)-1, int(float(num_trials-1)/float(trials_per_case)))]
                # load the current preset case, incrementing as trials are cleared
                print('loading case file: ' + str(case_file))
                robot.load_preset_case(case_file)
            if is_testing and not place and num_trials >= max_test_trials:
                exit_called = True  # Exit after training thread (backprop and saving labels)
            if do_continue:
                do_continue = False
                continue

            # TODO(ahundt) update experience replay trial rewards

        # check for possible bugs in the code
        if len(trainer.reward_value_log) < trainer.iteration - 2:
            # check for progress counting inconsistencies
            print('WARNING POSSIBLE CRITICAL ERROR DETECTED: log data index and trainer.iteration out of sync!!! Experience Replay may break! '
                  'Check code for errors in indexes, continue statements etc.')
        if place and nonlocal_variables['stack'].trial != num_trials + 1:
            # check that num trials is always 1 less than the current trial number
            print('WARNING variable mismatch num_trials + 1: ' + str(num_trials + 1) + ' nonlocal_variables[stack].trial: ' + str(nonlocal_variables['stack'].trial))

        # check if we have completed the current test
        if is_testing and place and nonlocal_variables['stack'].trial > max_test_trials:
            # If we are doing a fixed number of test trials, end the run the next time around.
            exit_called = True

        if not exit_called:

            # Run forward pass with network to get affordances
            if nonlocal_variables['stack'].is_goal_conditioned_task and grasp_color_task:
                goal_condition = np.array([nonlocal_variables['stack'].current_one_hot()])
            else:
                goal_condition = None

            push_predictions, grasp_predictions, place_predictions, state_feat, output_prob = trainer.forward(
                color_heightmap, valid_depth_heightmap, is_volatile=True, goal_condition=goal_condition)

            # Execute best primitive action on robot in another thread
            nonlocal_variables['executing_action'] = True

        # Run training iteration in current thread (aka training thread)
        if 'prev_color_img' in locals():

            # Detect changes
            depth_diff = abs(depth_heightmap - prev_depth_heightmap)
            depth_diff[np.isnan(depth_diff)] = 0
            depth_diff[depth_diff > 0.3] = 0
            depth_diff[depth_diff < 0.01] = 0
            depth_diff[depth_diff > 0] = 1
            # NOTE: original VPG change_threshold was 300
            change_threshold = 100
            change_value = np.sum(depth_diff)
            change_detected = change_value > change_threshold or prev_grasp_success
            print('Change detected: %r (value: %d)' % (change_detected, change_value))

            if change_detected:
                if prev_primitive_action == 'push':
                    no_change_count[0] = 0
                elif prev_primitive_action == 'grasp':
                    no_change_count[1] = 0
            else:
                if prev_primitive_action == 'push':
                    no_change_count[0] += 1
                elif prev_primitive_action == 'grasp':
                    no_change_count[1] += 1

            if no_height_reward:
                # used to assess the value of the reward multiplier
                reward_multiplier = 1
            else:
                reward_multiplier = prev_stack_height

            # Compute training labels, returns are:
            # label_value == expected_reward (with future rewards)
            # prev_reward_value == current_reward (without future rewards)
            label_value, prev_reward_value = trainer.get_label_value(
                prev_primitive_action, prev_push_success, prev_grasp_success, change_detected,
                prev_push_predictions, prev_grasp_predictions, color_heightmap, valid_depth_heightmap,
                prev_color_success, goal_condition=prev_goal_condition, prev_place_predictions=prev_place_predictions,
                place_success=prev_partial_stack_success, reward_multiplier=reward_multiplier)
            # label_value is also known as expected_reward in trainer.get_label_value(), this is what the nn predicts.
            trainer.label_value_log.append([label_value])
            logger.write_to_log('label-value', trainer.label_value_log)
            # prev_reward_value is the regular old reward value actually based on the multiplier and action success
            trainer.reward_value_log.append([prev_reward_value])
            logger.write_to_log('reward-value', trainer.reward_value_log)
            trainer.change_detected_log.append([change_detected])
            logger.write_to_log('change-detected', trainer.change_detected_log)
            logger.write_to_log('grasp-success', trainer.grasp_success_log)
            if nonlocal_variables['stack'].is_goal_conditioned_task and grasp_color_task:
                trainer.goal_condition_log.append(nonlocal_variables['stack'].current_one_hot())
                logger.write_to_log('goal-condition', trainer.goal_condition_log)
                logger.write_to_log('color-success', trainer.color_success_log)
            if place:
                logger.write_to_log('stack-height', trainer.stack_height_log)
                logger.write_to_log('partial-stack-success', trainer.partial_stack_success_log)
                logger.write_to_log('place-success', trainer.place_success_log)
            if nonlocal_variables['finalize_prev_trial_log']:
                # Do final logging from the previous trial and previous complete iteration
                nonlocal_variables['finalize_prev_trial_log'] = False
                trainer.trial_reward_value_log_update()
                logger.write_to_log('trial-reward-value', trainer.trial_reward_value_log)
                print('Trial logging complete: ' + str(num_trials) + ' --------------------------------------------------------------')

            # Backpropagate
            trainer.backprop(prev_color_heightmap, prev_valid_depth_heightmap, prev_primitive_action, prev_best_pix_ind, label_value, goal_condition=prev_goal_condition)

            # Adjust exploration probability
            if not is_testing:
                explore_prob = max(0.5 * np.power(0.9998, trainer.iteration), 0.1) if explore_rate_decay else 0.5

            # Do sampling for experience replay
            if experience_replay_enabled and prev_reward_value is not None and not is_testing:
                # Here we will try to sample a reward value from the same action as the current one
                # which differs from the most recent reward value to reduce the chance of catastrophic forgetting.
                # TODO(ahundt) experience replay is very hard-coded with lots of bugs, won't evaluate all reward possibilities, and doesn't deal with long range time dependencies.
                experience_replay(method, prev_primitive_action, prev_reward_value, trainer, grasp_color_task, logger, nonlocal_variables, place, goal_condition, trial_reward=trial_reward)

            # Save model snapshot
            if not is_testing:
                logger.save_backup_model(trainer.model, method)
                if trainer.iteration % 50 == 0:
                    logger.save_model(trainer.model, method)
                    if trainer.use_cuda:
                        trainer.model = trainer.model.cuda()
                # Save model if we are at a new best stack rate
                if place and trainer.iteration >= 1000 and nonlocal_variables['stack_rate'] < best_stack_rate:
                    best_stack_rate = nonlocal_variables['stack_rate']
                    stack_rate_str = method + '-best-stack-rate'
                    logger.save_backup_model(trainer.model, stack_rate_str)
                    logger.save_model(trainer.model, stack_rate_str)
                    if trainer.use_cuda:
                        trainer.model = trainer.model.cuda()

        # Sync both action thread and training thread
        while nonlocal_variables['executing_action']:
            if experience_replay_enabled and prev_reward_value is not None and not is_testing:
                # do some experience replay while waiting, rather than sleeping
                experience_replay(method, prev_primitive_action, prev_reward_value, trainer, grasp_color_task, logger, nonlocal_variables, place, goal_condition, trial_reward=trial_reward)
            else:
                time.sleep(0.01)
            time_elapsed = time.time()-iteration_time_0
            if int(time_elapsed) > 20:
                # TODO(ahundt) double check that this doesn't screw up state completely for future trials...
                print('ERROR: PROBLEM DETECTED IN SCENE, NO CHANGES FOR OVER 20 SECONDS, RESETTING THE OBJECTS TO RECOVER...')
                get_and_save_images(robot, workspace_limits, heightmap_resolution, logger, trainer, '1')
                robot.check_sim()
                robot.reposition_objects()
                nonlocal_variables['trial_complete'] = True
                if place:
                    nonlocal_variables['stack'].reset_sequence()
                    nonlocal_variables['stack'].next()
                if check_z_height:
                    # Zero out the height because the trial is done.
                    # Note these lines must normally be after the
                    # logging of these variables is complete,
                    # but this is a special (hopefully rare) recovery scenario.
                    nonlocal_variables['stack_height'] = 0.0
                    nonlocal_variables['prev_stack_height'] = 0.0
                # don't reset again for 20 more seconds
                iteration_time_0 = time.time()
                # TODO(ahundt) Improve recovery: maybe set trial_complete = True here and call continue or set do_continue = True?

        if exit_called:
            # shut down the simulation or robot
            robot.shutdown()
            break

        # Save information for next training step
        prev_color_img = color_img.copy()
        prev_depth_img = depth_img.copy()
        prev_color_heightmap = color_heightmap.copy()
        prev_depth_heightmap = depth_heightmap.copy()
        prev_valid_depth_heightmap = valid_depth_heightmap.copy()
        prev_push_success = nonlocal_variables['push_success']
        prev_grasp_success = nonlocal_variables['grasp_success']
        prev_primitive_action = nonlocal_variables['primitive_action']
        prev_place_success = nonlocal_variables['place_success']
        prev_partial_stack_success = nonlocal_variables['partial_stack_success']
        # stack_height will just always be 1 if we are not actually stacking
        prev_stack_height = nonlocal_variables['stack_height']
        nonlocal_variables['prev_stack_height'] = nonlocal_variables['stack_height']
        prev_push_predictions = push_predictions.copy()
        prev_grasp_predictions = grasp_predictions.copy()
        prev_place_predictions = place_predictions
        prev_best_pix_ind = nonlocal_variables['best_pix_ind']
        # TODO(ahundt) BUG We almost certainly need to copy nonlocal_variables['stack']
        prev_stack = nonlocal_variables['stack']
        prev_goal_condition = goal_condition
        if grasp_color_task:
            prev_color_success = nonlocal_variables['grasp_color_success']
            if nonlocal_variables['grasp_success'] and nonlocal_variables['grasp_color_success']:
                # Choose the next color block to grasp, or None if not running in goal conditioned mode
                nonlocal_variables['stack'].next()
                print('NEW GOAL COLOR: ' + str(robot.color_names[nonlocal_variables['stack'].object_color_index]) + ' GOAL CONDITION ENCODING: ' + str(nonlocal_variables['stack'].current_one_hot()))
        else:
            prev_color_success = None

        trainer.iteration += 1
        iteration_time_1 = time.time()
        print('Time elapsed: %f' % (iteration_time_1-iteration_time_0))

        print('Trainer iteration: %f' % (trainer.iteration))

def get_and_save_images(robot, workspace_limits, heightmap_resolution, logger, trainer, filename_poststring='0', save_image=True):
    # Get latest RGB-D image
    color_img, depth_img = robot.get_camera_data()
    depth_img = depth_img * robot.cam_depth_scale  # Apply depth scale from calibration
    # print(color_img)
    # Get heightmap from RGB-D image (by re-projecting 3D point cloud)
    color_heightmap, depth_heightmap = utils.get_heightmap(color_img, depth_img, robot.cam_intrinsics, robot.cam_pose, workspace_limits, heightmap_resolution)
    valid_depth_heightmap = depth_heightmap.copy()
    valid_depth_heightmap[np.isnan(valid_depth_heightmap)] = 0

    # Save RGB-D images and RGB-D heightmaps
    if save_image:
        logger.save_images(trainer.iteration, color_img, depth_img, filename_poststring)
        logger.save_heightmaps(trainer.iteration, color_heightmap, valid_depth_heightmap, filename_poststring)
    return valid_depth_heightmap, color_heightmap, depth_heightmap, color_img, depth_img

def experience_replay(method, prev_primitive_action, prev_reward_value, trainer, grasp_color_task, logger, nonlocal_variables, place, goal_condition, all_history_prob=0.2, trial_reward=False):
    # Here we will try to sample a reward value from the same action as the current one
    # which differs from the most recent reward value to reduce the chance of catastrophic forgetting.
    # TODO(ahundt) experience replay is very hard-coded with lots of bugs, won't evaluate all reward possibilities, and doesn't deal with long range time dependencies.
    sample_primitive_action = prev_primitive_action
    sample_primitive_action_id = ACTION_TO_ID[sample_primitive_action]
    if trial_reward and len(trainer.trial_reward_value_log) > 2:
        max_iteration = len(trainer.trial_reward_value_log)
    else:
        trial_reward = False
        max_iteration = trainer.iteration
    # executed_action_log includes the action, push grasp or place, and the best pixel index
    actions = np.asarray(trainer.executed_action_log)[1:max_iteration, 0]
    prev_success = np.array(bool(prev_reward_value))

    # Get samples of the same primitive but with different success results
    if np.random.random(1) < all_history_prob:
        # Sample all of history every one out of n times.
        sample_ind = np.arange(1, max_iteration-1).reshape(max_iteration-2, 1)
    elif sample_primitive_action == 'push':
        # sample_primitive_action_id = 0
        sample_ind = np.argwhere(np.logical_and(np.asarray(trainer.change_detected_log)[1:max_iteration, 0] != prev_success,
                                                actions == sample_primitive_action_id))
    elif sample_primitive_action == 'grasp':
        # sample_primitive_action_id = 1
        sample_ind = np.argwhere(np.logical_and(np.asarray(trainer.grasp_success_log)[1:max_iteration, 0] != prev_success,
                                                actions == sample_primitive_action_id))
    elif sample_primitive_action == 'place':
        sample_ind = np.argwhere(np.logical_and(np.asarray(trainer.partial_stack_success_log)[1:max_iteration, 0] != prev_success,
                                                actions == sample_primitive_action_id))
    else:
        raise NotImplementedError('ERROR: ' + sample_primitive_action + ' action is not yet supported in experience replay')

    if sample_ind.size == 0 and prev_reward_value is not None and max_iteration > 2:
        print('Experience Replay: We do not have samples for the ' + sample_primitive_action + ' action with a success state of ' + str(not prev_success) + ', so sampling from the whole history.')
        sample_ind = np.arange(1, max_iteration-1).reshape(max_iteration-2, 1)

    if sample_ind.size > 0:
        # Find sample with highest surprise value
        if method == 'reactive':
            # TODO(ahundt) BUG what to do with prev_reward_value? (formerly named sample_reward_value in previous commits)
            sample_surprise_values = np.abs(np.asarray(trainer.predicted_value_log)[sample_ind[:, 0]] - (1 - prev_reward_value))
        elif method == 'reinforcement':
            sample_surprise_values = np.abs(np.asarray(trainer.predicted_value_log)[sample_ind[:, 0]] - np.asarray(trainer.label_value_log)[sample_ind[:,0]])
        sorted_surprise_ind = np.argsort(sample_surprise_values[:, 0])
        sorted_sample_ind = sample_ind[sorted_surprise_ind, 0]
        pow_law_exp = 2
        rand_sample_ind = int(np.round(np.random.power(pow_law_exp, 1)*(sample_ind.size-1)))
        # sample_iteration is the actual time step on which we will run experience replay
        sample_iteration = sorted_sample_ind[rand_sample_ind]

        nonlocal_variables['replay_iteration'] += 1
        [sample_stack_height, sample_primitive_action_id, sample_grasp_success,
         sample_change_detected, sample_push_predictions, sample_grasp_predictions,
         next_sample_color_heightmap, next_sample_depth_heightmap, sample_color_success,
         exp_goal_condition, sample_place_predictions, sample_place_success, sample_color_heightmap,
         sample_depth_heightmap] = trainer.load_sample(sample_iteration, logger)

        sample_primitive_action = ID_TO_ACTION[sample_primitive_action_id]
        print('Experience replay %d: history timestep index %d, action: %s, surprise value: %f' % (nonlocal_variables['replay_iteration'], sample_iteration, str(sample_primitive_action), sample_surprise_values[sorted_surprise_ind[rand_sample_ind]]))
        # sample_push_success is always true in the current version, because it only checks if the push action run, not if something was actually pushed, that is handled by change_detected.
        sample_push_success = True
        # TODO(ahundt) deletme if this has been working for a while, sample reward value isn't actually used for anything...
        # if trial_reward:
        #     sample_reward_value = trainer.trial_reward_value_log[sample_iteration]
        # else:
        #     sample_reward_value = trainer.reward_value_log[sample_iteration]

        # if no_height_reward:  # TODO(ahundt) why does the args.no_height_reward line below work and the regular no_height_reward here broken?
        if args.no_height_reward:
            # used to assess the value of the reward multiplier
            reward_multiplier = 1
        else:
            reward_multiplier = sample_stack_height
        # TODO(ahundt) This mix of current and next parameters (like next_sample_color_heightmap and sample_push_success) seems a likely spot for a bug, we must make sure we haven't broken the behavior. ahundt has already fixed one bug here.
        # get_label_value does the forward pass for updating the label value log.
        update_label_value_log = False
        if update_label_value_log:
            new_sample_label_value, _ = trainer.get_label_value(
                sample_primitive_action, sample_push_success, sample_grasp_success, sample_change_detected,
                sample_push_predictions, sample_grasp_predictions, next_sample_color_heightmap, next_sample_depth_heightmap,
                sample_color_success, goal_condition=exp_goal_condition, prev_place_predictions=sample_place_predictions,
                place_success=sample_place_success, reward_multiplier=reward_multiplier)

        if trial_reward:
            reward_to_backprop = trainer.trial_reward_value_log[sample_iteration]
        else:
            reward_to_backprop = trainer.label_value_log[sample_iteration]

        # Get labels for sample and backpropagate, trainer.backprop also does a forward pass internally.
        sample_best_pix_ind = (np.asarray(trainer.executed_action_log)[sample_iteration, 1:4]).astype(int)
        trainer.backprop(sample_color_heightmap, sample_depth_heightmap, sample_primitive_action, sample_best_pix_ind,
                         reward_to_backprop, goal_condition=exp_goal_condition)

        # Recompute prediction value and label for replay buffer
        if sample_primitive_action == 'push':
            trainer.predicted_value_log[sample_iteration] = [np.max(sample_push_predictions)]
            if update_label_value_log:
                trainer.label_value_log[sample_iteration] = [new_sample_label_value]
        elif sample_primitive_action == 'grasp':
            trainer.predicted_value_log[sample_iteration] = [np.max(sample_grasp_predictions)]
        elif sample_primitive_action == 'place':
            trainer.predicted_value_log[sample_iteration] = [np.max(sample_place_predictions)]
            if update_label_value_log:
                trainer.label_value_log[sample_iteration] = [new_sample_label_value]

    else:
        print('Experience Replay: 0 prior training samples. Skipping experience replay.')
        time.sleep(0.01)



if __name__ == '__main__':

    # Parse arguments
    parser = argparse.ArgumentParser(description='Train robotic agents to learn how to plan complementary pushing and grasping actions for manipulation with deep reinforcement learning in PyTorch.')

    # --------------- Setup options ---------------
    parser.add_argument('--is_sim', dest='is_sim', action='store_true', default=False,                                    help='run in simulation?')
    parser.add_argument('--obj_mesh_dir', dest='obj_mesh_dir', action='store', default='objects/blocks',                  help='directory containing 3D mesh files (.obj) of objects to be added to simulation')
    parser.add_argument('--num_obj', dest='num_obj', type=int, action='store', default=10,                                help='number of objects to add to simulation')
    parser.add_argument('--num_extra_obj', dest='num_extra_obj', type=int, action='store', default=0,                     help='number of secondary objects, like distractors, to add to simulation')
    parser.add_argument('--tcp_host_ip', dest='tcp_host_ip', action='store', default='100.127.7.223',                     help='IP address to robot arm as TCP client (UR5)')
    parser.add_argument('--tcp_port', dest='tcp_port', type=int, action='store', default=30002,                          help='port to robot arm as TCP client (UR5)')
    parser.add_argument('--rtc_host_ip', dest='rtc_host_ip', action='store', default='100.127.7.223',                     help='IP address to robot arm as real-time client (UR5)')
    parser.add_argument('--rtc_port', dest='rtc_port', type=int, action='store', default=30003,                           help='port to robot arm as real-time client (UR5)')
    parser.add_argument('--heightmap_resolution', dest='heightmap_resolution', type=float, action='store', default=0.002, help='meters per pixel of heightmap')
    parser.add_argument('--random_seed', dest='random_seed', type=int, action='store', default=1234,                      help='random seed for simulation and neural net initialization')
    parser.add_argument('--cpu', dest='force_cpu', action='store_true', default=False,                                    help='force code to run in CPU mode')
    parser.add_argument('--flops', dest='flops', action='store_true', default=False,                                      help='calculate floating point operations of a forward pass then exit')

    # ------------- Algorithm options -------------
    parser.add_argument('--method', dest='method', action='store', default='reinforcement',                               help='set to \'reactive\' (supervised learning) or \'reinforcement\' (reinforcement learning ie Q-learning)')
    parser.add_argument('--push_rewards', dest='push_rewards', action='store_true', default=False,                        help='use immediate rewards (from change detection) for pushing?')
    parser.add_argument('--future_reward_discount', dest='future_reward_discount', type=float, action='store', default=0.5)
    parser.add_argument('--experience_replay', dest='experience_replay', action='store_true', default=False,              help='use prioritized experience replay?')
    parser.add_argument('--heuristic_bootstrap', dest='heuristic_bootstrap', action='store_true', default=False,          help='use handcrafted grasping algorithm when grasping fails too many times in a row during training?')
    parser.add_argument('--explore_rate_decay', dest='explore_rate_decay', action='store_true', default=False)
    parser.add_argument('--grasp_only', dest='grasp_only', action='store_true', default=False)
    parser.add_argument('--check_row', dest='check_row', action='store_true', default=False,                              help='check for placed rows instead of stacks')
    parser.add_argument('--random_weights', dest='random_weights', action='store_true', default=False,                    help='use random weights rather than weights pretrained on ImageNet')
    parser.add_argument('--max_iter', dest='max_iter', action='store', type=int, default=-1,                              help='max iter for training. -1 (default) trains indefinitely.')
    parser.add_argument('--place', dest='place', action='store_true', default=False,                                      help='enable placing of objects')
    parser.add_argument('--no_height_reward', dest='no_height_reward', action='store_true', default=False,                help='disable stack height reward multiplier')
    parser.add_argument('--grasp_color_task', dest='grasp_color_task', action='store_true', default=False,                help='enable grasping specific colored objects')
    parser.add_argument('--grasp_count', dest='grasp_cout', type=int, action='store', default=0,                          help='number of successful task based grasps')
    parser.add_argument('--transfer_grasp_to_place', dest='transfer_grasp_to_place', action='store_true', default=False,  help='Load the grasping weights as placing weights.')
    parser.add_argument('--check_z_height', dest='check_z_height', action='store_true', default=False,                    help='use check_z_height instead of check_stacks for any stacks')
    # TODO(ahundt) determine a way to deal with the side effect
    parser.add_argument('--trial_reward', dest='trial_reward', action='store_true', default=False,                        help='Experience replay delivers rewards for the whole trial, not just next step. ')
    parser.add_argument('--check_z_height_goal', dest='check_z_height_goal', action='store', type=float, default=2.0,          help='check_z_height goal height in meters')
    parser.add_argument('--disable_situation_removal', dest='disable_situation_removal', action='store_true', default=False,                        help='Disables situation removal, where rewards are set to 0 and a reset is triggerd upon reveral of task progress. ')

    # -------------- Testing options --------------
    parser.add_argument('--is_testing', dest='is_testing', action='store_true', default=False)
    parser.add_argument('--max_test_trials', dest='max_test_trials', type=int, action='store', default=100,                help='maximum number of test runs per case/scenario')
    parser.add_argument('--test_preset_cases', dest='test_preset_cases', action='store_true', default=False)
    parser.add_argument('--test_preset_file', dest='test_preset_file', action='store', default='')
    parser.add_argument('--test_preset_dir', dest='test_preset_dir', action='store', default='simulation/test-cases/')
    parser.add_argument('--show_preset_cases_then_exit', dest='show_preset_cases_then_exit', action='store_true', default=False,    help='just show all the preset cases so you can have a look, then exit')


    # ------ Pre-loading and logging options ------
    parser.add_argument('--load_snapshot', dest='load_snapshot', action='store_true', default=False,                      help='load pre-trained snapshot of model?')
    parser.add_argument('--snapshot_file', dest='snapshot_file', action='store')
    parser.add_argument('--nn', dest='nn', action='store', default='efficientnet',                                        help='Neural network architecture choice, options are efficientnet, densenet')
    parser.add_argument('--continue_logging', dest='continue_logging', action='store_true', default=False,                help='continue logging from previous session?')
    parser.add_argument('--logging_directory', dest='logging_directory', action='store')
    parser.add_argument('--save_visualizations', dest='save_visualizations', action='store_true', default=False,          help='save visualizations of FCN predictions?')


    # Run main program with specified arguments
    args = parser.parse_args()
    main(args)<|MERGE_RESOLUTION|>--- conflicted
+++ resolved
@@ -307,23 +307,10 @@
         if needed_to_reset:
             # we are two blocks off the goal, reset the scene.
             mismatch_str = 'main.py check_stack() DETECTED A MISMATCH between the goal height: ' + str(max_workspace_height) + ' and current workspace stack height: ' + str(nonlocal_variables['stack_height'])
-<<<<<<< HEAD
-            mismatch_str += ', RESETTING the objects, goals, and action success to FALSE...'
-            print(mismatch_str)
-            # this reset is appropriate for stacking, but not checking rows
-            get_and_save_images(robot, workspace_limits, heightmap_resolution, logger, trainer, '1')
-            robot.reposition_objects()
-            nonlocal_variables['stack'].reset_sequence()
-            nonlocal_variables['stack'].next()
-            # We needed to reset, so the stack must have been knocked over!
-            # all rewards and success checks are False!
-            set_nonlocal_success_variables_false()
-            nonlocal_variables['trial_complete'] = True
-=======
-            if not check_row not disable_situation_removal:
+            if not disable_situation_removal:
                 mismatch_str += ', RESETTING the objects, goals, and action success to FALSE...'
             print(mismatch_str)
-            if not check_row and not disable_situation_removal:
+            if not disable_situation_removal:
                 # this reset is appropriate for stacking, but not checking rows
                 get_and_save_images(robot, workspace_limits, heightmap_resolution, logger, trainer, '1')
                 robot.reposition_objects()
@@ -333,7 +320,6 @@
                 # all rewards and success checks are False!
                 set_nonlocal_success_variables_false()
                 nonlocal_variables['trial_complete'] = True
->>>>>>> d46ca844
         return needed_to_reset
 
     # Parallel thread to process network output and execute actions
