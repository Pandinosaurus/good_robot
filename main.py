#!/usr/bin/env python

import time
import os
import random
import threading
import argparse
import torch
from torch.autograd import Variable
import matplotlib.pyplot as plt
import numpy as np
import scipy as sc
import cv2
from collections import namedtuple
from robot import Robot
from trainer import Trainer
from logger import Logger
import utils
from utils import ACTION_TO_ID
from utils import ID_TO_ACTION
from utils_torch import action_space_argmax
import plot
<<<<<<< HEAD
import json
=======
import copy
from utils import StackSequence
>>>>>>> 32aba763


def run_title(args):
    """
    # Returns

    title, dirname
    """
    title = ''
    title += 'Sim ' if args.is_sim else 'Real '

    if args.check_row:
        title += 'Rows, '
    elif args.place:
        title += 'Stack, '
    elif not args.place and not args.check_row:
        title += 'Push and Grasp, '
    if args.trial_reward:
        title += 'SPOT Trial Reward, '
    else:
        title += 'Two Step Reward, '
    if args.common_sense:
        title += 'Common Sense, '
    title += 'Testing' if args.is_testing else 'Training'

    save_file = os.path.basename(title).replace(':', '-').replace('.', '-').replace(',','').replace(' ','-')
    dirname = utils.timeStamped(save_file)
    return title, dirname

def main(args):
    # TODO(ahundt) move main and process_actions() to a class?

    # --------------- Setup options ---------------
    is_sim = args.is_sim # Run in simulation?
    obj_mesh_dir = os.path.abspath(args.obj_mesh_dir) if is_sim else None # Directory containing 3D mesh files (.obj) of objects to be added to simulation
    num_obj = args.num_obj if is_sim else None # Number of objects to add to simulation
    num_extra_obj = args.num_extra_obj if is_sim else None
    if num_obj is not None:
        num_obj += num_extra_obj
    tcp_host_ip = args.tcp_host_ip if not is_sim else None # IP and port to robot arm as TCP client (UR5)
    tcp_port = args.tcp_port  # TODO(killeen) change the rest of these?
    rtc_host_ip = args.rtc_host_ip if not is_sim else None # IP and port to robot arm as real-time client (UR5)
    rtc_port = args.rtc_port if not is_sim else None
    if is_sim:
        workspace_limits = np.asarray([[-0.724, -0.276], [-0.224, 0.224], [-0.0001, 0.5]]) # Cols: min max, Rows: x y z (define workspace limits in robot coordinates)
    else:
        # Corner near window on robot base side
        # [0.47984089 0.34192974 0.02173636]
        # Corner on the side of the cameras and far from the window
        # [ 0.73409861 -0.45199446 -0.00229499]
        # Dimensions of workspace should be 448 mm x 448 mm. That's 224x224 pixels with each pixel being 2mm x2mm.
        workspace_limits = np.asarray([[0.376, 0.824], [-0.264, 0.184], [-0.07, 0.4]]) # Cols: min max, Rows: x y z (define workspace limits in robot coordinates)
        if args.place:
            # The object sets differ for stacking, so add a bit to min z.
            workspace_limits[2][0] += 0.02

        # Original visual pushing graping paper workspace definition
        # workspace_limits = np.asarray([[0.3, 0.748], [-0.224, 0.224], [-0.255, -0.1]]) # Cols: min max, Rows: x y z (define workspace limits in robot coordinates)
    heightmap_resolution = args.heightmap_resolution # Meters per pixel of heightmap
    random_seed = args.random_seed
    force_cpu = args.force_cpu
    flops = args.flops
    show_heightmap = args.show_heightmap

    # ------------- Algorithm options -------------
    method = args.method # 'reactive' (supervised learning) or 'reinforcement' (reinforcement learning ie Q-learning)
    push_rewards = args.push_rewards if method == 'reinforcement' else None  # Use immediate rewards (from change detection) for pushing?
    future_reward_discount = args.future_reward_discount
    experience_replay_enabled = args.experience_replay # Use prioritized experience replay?
    trial_reward = args.trial_reward
    heuristic_bootstrap = args.heuristic_bootstrap # Use handcrafted grasping algorithm when grasping fails too many times in a row?
    explore_rate_decay = args.explore_rate_decay
    grasp_only = args.grasp_only
    check_row = args.check_row
    check_z_height = args.check_z_height
    check_z_height_goal = args.check_z_height_goal
    check_z_height_max = args.check_z_height_max
    pretrained = not args.random_weights
    max_iter = args.max_iter
    no_height_reward = args.no_height_reward
    transfer_grasp_to_place = args.transfer_grasp_to_place
    neural_network_name = args.nn
    disable_situation_removal = args.disable_situation_removal
    evaluate_random_objects = args.evaluate_random_objects
    skip_noncontact_actions = args.skip_noncontact_actions
    common_sense = args.common_sense
    disable_two_step_backprop = args.disable_two_step_backprop


    # -------------- Test grasping options --------------
    is_testing = args.is_testing
    max_test_trials = args.max_test_trials # Maximum number of test runs per case/scenario
    test_preset_cases = args.test_preset_cases
    trials_per_case = 1
    show_preset_cases_then_exit = args.show_preset_cases_then_exit
    if show_preset_cases_then_exit:
        test_preset_cases = True
    if test_preset_cases:
        if args.test_preset_file:
            # load just one specific file
            preset_files = [os.path.abspath(args.test_preset_file)]
        else:
            # load a directory of files
            preset_files = os.listdir(args.test_preset_dir)
            preset_files = [os.path.abspath(os.path.join(args.test_preset_dir, filename)) for filename in preset_files]
            preset_files = sorted(preset_files)
        trials_per_case = max_test_trials
        # run each preset file max_test_trials times.
        max_test_trials *= len(preset_files)
        test_preset_file = preset_files[0]
    else:
        preset_files = None
        test_preset_file = None

    unstack = args.unstack
    if args.place and not args.is_sim:
        unstack = True
        args.unstack = True
        print('--unstack is automatically enabled')

    # ------ Pre-loading and logging options ------
    if args.resume == 'last':
        dirs = [os.path.join(os.path.abspath('logs'), p) for p in os.listdir(os.path.abspath('logs'))]
        dirs = list(filter(os.path.isdir, dirs))
        if dirs:
            continue_logging = True
            logging_directory = sorted(dirs)[-1]
        else:
            print('no logging dirs to resume, starting new run')
            continue_logging = False
            logging_directory = os.path.abspath('logs')
    elif args.resume:
        continue_logging = True
        logging_directory = os.path.abspath(args.resume)
    else:
        continue_logging = False
        logging_directory = os.path.abspath('logs')

    snapshot_file = os.path.abspath(args.snapshot_file) if args.snapshot_file else ''
    if continue_logging and not snapshot_file:
        snapshot_file = os.path.join(logging_directory, 'models', 'snapshot.reinforcement.pth')
        print('loading snapshot file: ' + snapshot_file)
        if not os.path.isfile(snapshot_file):
            snapshot_file = os.path.join(logging_directory, 'models', 'snapshot-backup.reinforcement.pth')
            print('snapshot file does not exist, trying backup: ' + snapshot_file)
        if not os.path.isfile(snapshot_file):
            print('cannot resume, no snapshots exist, check the code and your log directory for errors')
            exit(1)

    save_visualizations = args.save_visualizations # Save visualizations of FCN predictions? Takes 0.6s per training step if set to True

    # ------ Stacking Blocks and Grasping Specific Colors -----
    grasp_color_task = args.grasp_color_task
    place = args.place
    if grasp_color_task:
        if not is_sim:
            raise NotImplementedError('Real execution goal conditioning is not yet implemented')
        goal_condition_len = num_obj
    else:
        goal_condition_len = 0

    # Set random seed
    np.random.seed(random_seed)

    # Initialize pick-and-place system (camera and robot)
    robot = Robot(is_sim, obj_mesh_dir, num_obj, workspace_limits,
                  tcp_host_ip, tcp_port, rtc_host_ip, rtc_port,
                  is_testing, test_preset_cases, test_preset_file, place, grasp_color_task, unstack=unstack)

    # Initialize trainer
    trainer = Trainer(method, push_rewards, future_reward_discount,
                      is_testing, snapshot_file, force_cpu,
                      goal_condition_len, place, pretrained, flops,
                      network=neural_network_name, common_sense=common_sense,
                      show_heightmap=show_heightmap)

    if transfer_grasp_to_place:
        # Transfer pretrained grasp weights to the place action.
        trainer.model.transfer_grasp_to_place()

    # Initialize data logger
    title, dir_name = run_title(args)
    logger = Logger(continue_logging, logging_directory, args=args, dir_name=dir_name)
    logger.save_camera_info(robot.cam_intrinsics, robot.cam_pose, robot.cam_depth_scale) # Save camera intrinsics and pose
    logger.save_heightmap_info(workspace_limits, heightmap_resolution) # Save heightmap parameters

    # Quick hack for nonlocal memory between threads in Python 2
    nonlocal_variables = {'executing_action': False,
                          'primitive_action': None,
                          'best_pix_ind': None,
                          'push_success': False,
                          'grasp_success': False,
                          'color_success': False,
                          'place_success': False,
                          'partial_stack_success': False,
                          'stack_height': 1,
                          'stack_rate': np.inf,
                          'trial_success_rate': np.inf,
                          'replay_iteration': 0,
                          'trial_complete': False,
                          'finalize_prev_trial_log': False,
                          'prev_stack_height': 1,
                          'save_state_this_iteration': False}

    # Ignore these nonlocal_variables when saving/loading and resuming a run.
    # They will always be initialized to their default values
    always_default_nonlocals = ['executing_action',
                                'primitive_action',
                                'save_state_this_iteration']

    # Find last executed iteration of pre-loaded log, and load execution info and RL variables
    if continue_logging:
        trainer.preload(logger.transitions_directory)

        # when resuming, load nonlocal_variables from previous point the the log was finalized in the run
        nonlocal_vars_filename = os.path.join(logger.base_directory, 'data', 'variables', 'nonlocal_vars_%d.json' % (trainer.iteration))
        if os.path.exists(nonlocal_vars_filename):
            with open(nonlocal_vars_filename, 'r') as f:
                nonlocals_to_load = json.load(f)

                # copy loaded values to nonlocals
                for k, v in nonlocals_to_load.items():
                    if k not in always_default_nonlocals:
                        if k in nonlocal_variables:  # ignore any entries in the saved data which aren't in nonlocal_variables
                            nonlocal_variables[k] = v
        else:
            print('WARNING: Missing /data/variables/nonlocal_vars_%d.json on resume. Default values initialized. Inconsistencies' % (trainer.iteration))

        num_trials = trainer.end_trial()

        # trainer.iteration += 1  # Begin next trial after loading

    else:
        num_trials = 0

    # Initialize variables for heuristic bootstrapping and exploration probability
    no_change_count = [2, 2] if not is_testing else [0, 0]
    explore_prob = 0.5 if not is_testing else 0.0

    if check_z_height:
        nonlocal_variables['stack_height'] = 0.0
        nonlocal_variables['prev_stack_height'] = 0.0
    best_stack_rate = np.inf
    prev_grasp_success = False

    if check_z_height:
        is_goal_conditioned = False
    else:
        is_goal_conditioned = grasp_color_task or place
    # Choose the first color block to grasp, or None if not running in goal conditioned mode
    if num_obj is not None:
        nonlocal_variables['stack'] = StackSequence(num_obj - num_extra_obj, is_goal_conditioned, trial=num_trials, total_steps=trainer.iteration)
    else:
        nonlocal_variables['stack'] = StackSequence(20, is_goal_conditioned, trial=num_trials, total_steps=trainer.iteration)

    num_trials = 0
    if continue_logging:
        num_trials = int(max(trainer.trial_log)[0])
        nonlocal_variables['stack'].trial = num_trials + 1

    if place:
        # If we are stacking we actually skip to the second block which needs to go on the first
        nonlocal_variables['stack'].next()

    def set_nonlocal_success_variables_false():
        nonlocal_variables['push_success'] = False
        nonlocal_variables['grasp_success'] = False
        nonlocal_variables['place_success'] = False
        nonlocal_variables['grasp_color_success'] = False
        nonlocal_variables['place_color_success'] = False
        nonlocal_variables['partial_stack_success'] = False

    def check_stack_update_goal(place_check=False, top_idx=-1, depth_img=None):
        """ Check nonlocal_variables for a good stack and reset if it does not match the current goal.

        # Params

            place_check: If place check is True we should match the current stack goal,
                all other actions should match the stack check excluding the top goal block,
                which will not have been placed yet.
            top_idx: The index of blocks sorted from high to low which is expected to contain the top stack block.
                -1 will be the highest object in the scene, -2 will be the second highest in the scene, etc.

        # Returns

        needed_to_reset boolean which is True if a reset was needed and False otherwise.
        """
        current_stack_goal = nonlocal_variables['stack'].current_sequence_progress()
        # no need to reset by default
        needed_to_reset = False
        if place_check:
            # Only reset while placing if the stack decreases in height!
            stack_shift = 1
        elif current_stack_goal is not None:
            # only the place check expects the current goal to be met
            current_stack_goal = current_stack_goal[:-1]
            stack_shift = 0
        # TODO(ahundt) BUG Figure out why a real stack of size 2 or 3 and a push which touches no blocks does not pass the stack_check and ends up a MISMATCH in need of reset. (update: may now be fixed, double check then delete when confirmed)
        if check_row:
            row_found, nonlocal_variables['stack_height'] = robot.check_row(current_stack_goal, num_obj=num_obj)
            # Note that for rows, a single action can make a row (horizontal stack) go from size 1 to a much larger number like 4.
            stack_matches_goal = nonlocal_variables['stack_height'] >= len(current_stack_goal)
        elif check_z_height:
            # decrease_threshold = None  # None means decrease_threshold will be disabled
            stack_matches_goal, nonlocal_variables['stack_height'], needed_to_reset = robot.check_z_height(depth_img, nonlocal_variables['prev_stack_height'])
            max_workspace_height = ' (see max_workspace_height printout above) '
            # TODO(ahundt) add a separate case for incremental height where continuous heights are converted back to height where 1.0 is the height of a block.
            # stack_matches_goal, nonlocal_variables['stack_height'] = robot.check_incremental_height(input_img, current_stack_goal)
        else:
            stack_matches_goal, nonlocal_variables['stack_height'] = robot.check_stack(current_stack_goal, top_idx=top_idx)
        nonlocal_variables['partial_stack_success'] = stack_matches_goal
        if not check_z_height:
            if nonlocal_variables['stack_height'] == 1:
                # A stack of size 1 does not meet the criteria for a partial stack success
                nonlocal_variables['partial_stack_success'] = False
                nonlocal_variables['stack_success'] = False
            max_workspace_height = len(current_stack_goal) - stack_shift
            # Has that stack gotten shorter than it was before? If so we need to reset
            needed_to_reset = nonlocal_variables['stack_height'] < max_workspace_height or nonlocal_variables['stack_height'] < nonlocal_variables['prev_stack_height']

        print('check_stack() stack_height: ' + str(nonlocal_variables['stack_height']) + ' stack matches current goal: ' + str(stack_matches_goal) + ' partial_stack_success: ' +
              str(nonlocal_variables['partial_stack_success']) + ' Does the code think a reset is needed: ' + str(needed_to_reset))
        # if place and needed_to_reset:
        # TODO(ahundt) BUG may reset push/grasp success too aggressively. If statement above and below for debugging, remove commented line after debugging complete
        if needed_to_reset or evaluate_random_objects:
            # we are two blocks off the goal, reset the scene.
            mismatch_str = 'main.py check_stack() DETECTED PROGRESS REVERSAL, mismatch between the goal height: ' + str(max_workspace_height) + ' and current workspace stack height: ' + str(nonlocal_variables['stack_height'])
            if not disable_situation_removal:
                mismatch_str += ', RESETTING the objects, goals, and action success to FALSE...'
            print(mismatch_str)
            if not disable_situation_removal:
                # this reset is appropriate for stacking, but not checking rows
                get_and_save_images(robot, workspace_limits, heightmap_resolution, logger, trainer, '1')
                robot.reposition_objects()
                nonlocal_variables['stack'].reset_sequence()
                nonlocal_variables['stack'].next()
                # We needed to reset, so the stack must have been knocked over!
                # all rewards and success checks are False!
                set_nonlocal_success_variables_false()
                nonlocal_variables['trial_complete'] = True
                if check_row:
                    # on reset get the current row state
                    _, nonlocal_variables['stack_height'] = robot.check_row(current_stack_goal, num_obj=num_obj)
                    nonlocal_variables['prev_stack_height'] = copy.deepcopy(nonlocal_variables['stack_height'])
        return needed_to_reset

    # Parallel thread to process network output and execute actions
    # -------------------------------------------------------------
    def process_actions():
        last_iteration_saved = -1  # used so the loop only saves one time while waiting
        action_count = 0
        grasp_count = 0
        successful_grasp_count = 0
        successful_color_grasp_count = 0
        place_count = 0
        place_rate = 0
        # short stacks of blocks
        partial_stack_count = 0
        partial_stack_rate = np.inf
        # all the blocks stacked
        stack_count = 0
        stack_rate = np.inf
        # will need to reset if something went wrong with stacking
        needed_to_reset = False
        grasp_str = ''
        successful_trial_count = int(np.max(trainer.trial_success_log)) if continue_logging and len(trainer.trial_success_log) > 0 else 0
        trial_rate = np.inf

        # when resuming a previous run, load variables saved from previous run
        if continue_logging:
            process_vars = None
            resume_var_values_path = os.path.join(logger.base_directory, 'data', 'variables','process_action_var_values_%d.json' % (trainer.iteration))
            if os.path.exists(resume_var_values_path):
                with open(resume_var_values_path, 'r') as f:
                    process_vars = json.load(f)

                action_count = process_vars['action_count']
                grasp_count = process_vars['grasp_count']
                successful_grasp_count = process_vars['successful_grasp_count']
                successful_color_grasp_count = process_vars['successful_color_grasp_count']
                place_count = process_vars['place_count']
                place_rate = process_vars['place_rate']
                partial_stack_count = process_vars['partial_stack_count']
                partial_stack_rate = process_vars['partial_stack_rate']
                stack_count = process_vars['stack_count']
                stack_rate = process_vars['stack_rate']
                needed_to_reset = process_vars['needed_to_reset']
                grasp_str = process_vars['grasp_str']
                successful_trial_count = process_vars['successful_trial_count']
                trial_rate = process_vars['trial_rate']

            else:
                print("WARNING: Missing /data/variables/process_action_var_values_%d.json on resume. Default values initialized. May cause log inconsistencies" % (trainer.iteration))

        while True:
            if nonlocal_variables['executing_action']:
                action_count += 1
                # Determine whether grasping or pushing should be executed based on network predictions
                best_push_conf = np.ma.max(push_predictions)
                best_grasp_conf = np.ma.max(grasp_predictions)
                if place:
                    best_place_conf = np.ma.max(place_predictions)
                    print('Primitive confidence scores: %f (push), %f (grasp), %f (place)' % (best_push_conf, best_grasp_conf, best_place_conf))
                else:
                    print('Primitive confidence scores: %f (push), %f (grasp)' % (best_push_conf, best_grasp_conf))

                explore_actions = False
                # TODO(ahundt) this grasp/place condition needs refinement so we can do colors and grasp -> push -> place
                if place and nonlocal_variables['primitive_action'] == 'grasp' and nonlocal_variables['grasp_success']:
                    nonlocal_variables['primitive_action'] = 'place'
                else:
                    nonlocal_variables['primitive_action'] = 'grasp'

                if not grasp_only and not nonlocal_variables['primitive_action'] == 'place':
                    if is_testing and method == 'reactive':
                        if best_push_conf > 2 * best_grasp_conf:
                            nonlocal_variables['primitive_action'] = 'push'
                    else:
                        if best_push_conf > best_grasp_conf:
                            nonlocal_variables['primitive_action'] = 'push'
                    explore_actions = np.random.uniform() < explore_prob
                    # Exploitation (do best action) vs exploration (do random action)
                    if explore_actions:
                        print('Strategy: explore (exploration probability: %f)' % (explore_prob))
                        push_frequency_one_in_n = 5
                        nonlocal_variables['primitive_action'] = 'push' if np.random.randint(0, push_frequency_one_in_n) == 0 else 'grasp'
                    else:
                        print('Strategy: exploit (exploration probability: %f)' % (explore_prob))
                trainer.is_exploit_log.append([0 if explore_actions else 1])
                logger.write_to_log('is-exploit', trainer.is_exploit_log)
                # TODO(ahundt) remove if this has been working for a while, the trial log is now updated in the main thread rather than the robot control thread.
                # trainer.trial_log.append([nonlocal_variables['stack'].trial])
                # logger.write_to_log('trial', trainer.trial_log)

                # Get pixel location and rotation with highest affordance prediction from heuristic algorithms (rotation, y, x)
                nonlocal_variables['best_pix_ind'], each_action_max_coordinate, predicted_value = action_space_argmax(nonlocal_variables['primitive_action'], push_predictions, grasp_predictions, place_predictions)

                # If heuristic bootstrapping is enabled: if change has not been detected more than 2 times, execute heuristic algorithm to detect grasps/pushes
                # NOTE: typically not necessary and can reduce final performance.
                if heuristic_bootstrap and nonlocal_variables['primitive_action'] == 'push' and no_change_count[0] >= 2:
                    print('Change not detected for more than two pushes. Running heuristic pushing.')
                    nonlocal_variables['best_pix_ind'] = trainer.push_heuristic(valid_depth_heightmap)
                    no_change_count[0] = 0
                    predicted_value = push_predictions[nonlocal_variables['best_pix_ind']]
                    use_heuristic = True
                elif heuristic_bootstrap and nonlocal_variables['primitive_action'] == 'grasp' and no_change_count[1] >= 2:
                    print('Change not detected for more than two grasps. Running heuristic grasping.')
                    nonlocal_variables['best_pix_ind'] = trainer.grasp_heuristic(valid_depth_heightmap)
                    no_change_count[1] = 0
                    predicted_value = grasp_predictions[nonlocal_variables['best_pix_ind']]
                    use_heuristic = True
                else:
                    use_heuristic = False

                trainer.use_heuristic_log.append([1 if use_heuristic else 0])
                logger.write_to_log('use-heuristic', trainer.use_heuristic_log)

                # Save predicted confidence value
                trainer.predicted_value_log.append([predicted_value])
                logger.write_to_log('predicted-value', trainer.predicted_value_log)

                # Compute 3D position of pixel
                print('Action: %s at (%d, %d, %d)' % (nonlocal_variables['primitive_action'], nonlocal_variables['best_pix_ind'][0], nonlocal_variables['best_pix_ind'][1], nonlocal_variables['best_pix_ind'][2]))
                best_rotation_angle = np.deg2rad(nonlocal_variables['best_pix_ind'][0]*(360.0/trainer.model.num_rotations))
                best_pix_x = nonlocal_variables['best_pix_ind'][2]
                best_pix_y = nonlocal_variables['best_pix_ind'][1]

                # Adjust start position of all actions, and make sure z value is safe and not too low
                primitive_position, push_may_contact_something = action_heightmap_coordinate_to_3d_robot_pose(best_pix_x, best_pix_y, nonlocal_variables['primitive_action'])

                # Save executed primitive where [0, 1, 2] corresponds to [push, grasp, place]
                trainer.executed_action_log.append([ACTION_TO_ID[nonlocal_variables['primitive_action']], nonlocal_variables['best_pix_ind'][0], nonlocal_variables['best_pix_ind'][1], nonlocal_variables['best_pix_ind'][2]])
                logger.write_to_log('executed-action', trainer.executed_action_log)

                # Visualize executed primitive, and affordances
                if save_visualizations:
                    push_pred_vis = trainer.get_prediction_vis(push_predictions, color_heightmap, each_action_max_coordinate['push'])
                    logger.save_visualizations(trainer.iteration, push_pred_vis, 'push')
                    cv2.imwrite('visualization.push.png', push_pred_vis)
                    grasp_pred_vis = trainer.get_prediction_vis(grasp_predictions, color_heightmap, each_action_max_coordinate['grasp'])
                    logger.save_visualizations(trainer.iteration, grasp_pred_vis, 'grasp')
                    cv2.imwrite('visualization.grasp.png', grasp_pred_vis)
                    if place:
                        place_pred_vis = trainer.get_prediction_vis(place_predictions, color_heightmap, each_action_max_coordinate['place'])
                        logger.save_visualizations(trainer.iteration, place_pred_vis, 'place')
                        cv2.imwrite('visualization.place.png', place_pred_vis)

                # Initialize variables that influence reward
                set_nonlocal_success_variables_false()
                if place:
                    current_stack_goal = nonlocal_variables['stack'].current_sequence_progress()

                # Execute primitive
                if nonlocal_variables['primitive_action'] == 'push':
                    if skip_noncontact_actions and not push_may_contact_something:
                        # We are too high to contact anything, don't bother actually pushing.
                        # TODO(ahundt) also check for case where we are too high for the local gripper path
                        nonlocal_variables['push_success'] = False
                    else:
                        nonlocal_variables['push_success'] = robot.push(primitive_position, best_rotation_angle, workspace_limits)

                    if place and check_row:
                        needed_to_reset = check_stack_update_goal()
                        if (not needed_to_reset and nonlocal_variables['partial_stack_success']):

                            if nonlocal_variables['stack_height'] >= len(current_stack_goal):
                                nonlocal_variables['stack'].next()
                                # TODO(ahundt) create a push to partial stack count separate from the place to partial stack count
                                partial_stack_count += 1
                            next_stack_goal = nonlocal_variables['stack'].current_sequence_progress()
                            if nonlocal_variables['stack_height'] >= nonlocal_variables['stack'].num_obj:
                                print('TRIAL ' + str(nonlocal_variables['stack'].trial) + ' SUCCESS!!!!!!!!!!!!!!!!!!!!!!!!!!!!!')
                                nonlocal_variables['stack_success'] = True
                                stack_count += 1
                                # full stack complete! reset the scene
                                successful_trial_count += 1
                                get_and_save_images(robot, workspace_limits, heightmap_resolution, logger, trainer, '1')
                                robot.reposition_objects()
                                if len(next_stack_goal) > 1:
                                    # if multiple parts of a row are completed in one action, we need to reset the trial counter.
                                    nonlocal_variables['stack'].reset_sequence()
                                # goal is 2 blocks in a row
                                nonlocal_variables['stack'].next()
                                nonlocal_variables['trial_complete'] = True

                    #TODO(hkwon214) Get image after executing push action. save also? better place to put?
                    valid_depth_heightmap_push, color_heightmap_push, depth_heightmap_push, color_img_push, depth_img_push = get_and_save_images(robot, workspace_limits, heightmap_resolution, logger, trainer, '2')
                    if place:
                        # Check if the push caused a topple, size shift zero because
                        # place operations expect increased height,
                        # while push expects constant height.
                        needed_to_reset = check_stack_update_goal(depth_img=valid_depth_heightmap_push)
                    if not place or not needed_to_reset:
                        print('Push motion successful (no crash, need not move blocks): %r' % (nonlocal_variables['push_success']))
                elif nonlocal_variables['primitive_action'] == 'grasp':
                    grasp_count += 1
                    # TODO(ahundt) this probably will cause threading conflicts, add a mutex
                    if nonlocal_variables['stack'].object_color_index is not None and grasp_color_task:
                        grasp_color_name = robot.color_names[int(nonlocal_variables['stack'].object_color_index)]
                        print('Attempt to grasp color: ' + grasp_color_name)

                    if(skip_noncontact_actions and (np.isnan(valid_depth_heightmap[best_pix_y][best_pix_x]) or
                            valid_depth_heightmap[best_pix_y][best_pix_x] < 0.01)):
                        # Skip noncontact actions we don't bother actually grasping if there is nothing there to grasp
                        nonlocal_variables['grasp_success'], nonlocal_variables['grasp_color_success'] = False, False
                        print('Grasp action failure, heuristics determined grasp would not contact anything.')
                    else:
                        nonlocal_variables['grasp_success'], nonlocal_variables['grasp_color_success'] = robot.grasp(primitive_position, best_rotation_angle, object_color=nonlocal_variables['stack'].object_color_index)
                    print('Grasp successful: %r' % (nonlocal_variables['grasp_success']))
                    # Get image after executing grasp action.
                    # TODO(ahundt) save also? better place to put?
                    valid_depth_heightmap_grasp, color_heightmap_grasp, depth_heightmap_grasp, color_img_grasp, depth_img_grasp = get_and_save_images(robot, workspace_limits, heightmap_resolution, logger, trainer, '2')
                    if place:
                        # when we are stacking we must also check the stack in case we caused it to topple
                        top_idx = -1
                        if nonlocal_variables['grasp_success']:
                            # we will need to check the second from top block for the stack
                            top_idx = -2
                        # check if a failed grasp led to a topple, or if the top block was grasped
                        # TODO(ahundt) in check_stack() support the check after a specific grasp in case of successful grasp topple. Perhaps allow the top block to be specified?
                        needed_to_reset = check_stack_update_goal(top_idx=top_idx, depth_img=valid_depth_heightmap_grasp)
                    if nonlocal_variables['grasp_success']:
                        # robot.restart_sim()
                        successful_grasp_count += 1
                        if grasp_color_task:
                            if nonlocal_variables['grasp_color_success']:
                                successful_color_grasp_count += 1
                            if not place:
                                # reposition the objects if we aren't also attempting to place correctly.
                                robot.reposition_objects()
                                nonlocal_variables['trial_complete'] = True

                            print('Successful color-specific grasp: %r intended target color: %s' % (nonlocal_variables['grasp_color_success'], grasp_color_name))
                    grasp_rate = float(successful_grasp_count) / float(grasp_count)
                    color_grasp_rate = float(successful_color_grasp_count) / float(grasp_count)
                    grasp_str = 'Grasp Count: %r, grasp success rate: %r' % (grasp_count, grasp_rate)
                    if grasp_color_task:
                        grasp_str += ' color success rate: %r' % (color_grasp_rate)
                    if not place:
                        print(grasp_str)
                elif nonlocal_variables['primitive_action'] == 'place':
                    place_count += 1
                    nonlocal_variables['place_success'] = robot.place(primitive_position, best_rotation_angle)

                    # Get image after executing place action.
                    # TODO(ahundt) save also? better place to put?
                    valid_depth_heightmap_place, color_heightmap_place, depth_heightmap_place, color_img_place, depth_img_place = get_and_save_images(robot, workspace_limits, heightmap_resolution, logger, trainer, '2')
                    needed_to_reset = check_stack_update_goal(place_check=True, depth_img=valid_depth_heightmap_place)
                    if not needed_to_reset and nonlocal_variables['place_success'] and nonlocal_variables['partial_stack_success']:
                        partial_stack_count += 1
                        # Only increment our progress checks if we've surpassed the current goal
                        # TODO(ahundt) check for a logic error between rows and stack modes due to if height ... next() check.
                        if not check_z_height and nonlocal_variables['stack_height'] >= len(current_stack_goal):
                            nonlocal_variables['stack'].next()
                        next_stack_goal = nonlocal_variables['stack'].current_sequence_progress()
                        if ((check_z_height and nonlocal_variables['stack_height'] > check_z_height_goal) or
                           (not check_z_height and len(next_stack_goal) < len(current_stack_goal))):
                            print('TRIAL ' + str(nonlocal_variables['stack'].trial) + ' SUCCESS!!!!!!!!!!!!!!!!!!!!!!!!!!!!!')
                            nonlocal_variables['stack_success'] = True
                            stack_count += 1
                            # full stack complete! reset the scene
                            successful_trial_count += 1
                            get_and_save_images(robot, workspace_limits, heightmap_resolution, logger, trainer, '1')
                            robot.reposition_objects()
                            # We don't need to reset here because the algorithm already reset itself
                            # nonlocal_variables['stack'].reset_sequence()
                            nonlocal_variables['stack'].next()
                            nonlocal_variables['trial_complete'] = True
                    # TODO(ahundt) perhaps reposition objects every time a partial stack step fails (partial_stack_success == false) to avoid weird states?

                trainer.grasp_success_log.append([int(nonlocal_variables['grasp_success'])])
                if grasp_color_task:
                    trainer.color_success_log.append([int(nonlocal_variables['color_success'])])
                if place:
                    # place trainer logs are updated in process_actions()
                    trainer.stack_height_log.append([float(nonlocal_variables['stack_height'])])
                    trainer.partial_stack_success_log.append([int(nonlocal_variables['partial_stack_success'])])
                    trainer.place_success_log.append([int(nonlocal_variables['place_success'])])
                    trainer.trial_success_log.append([int(successful_trial_count)])

                    if partial_stack_count > 0 and place_count > 0:
                        partial_stack_rate = float(action_count)/float(partial_stack_count)
                        place_rate = float(partial_stack_count)/float(place_count)
                    if stack_count > 0:
                        stack_rate = float(action_count)/float(stack_count)
                        nonlocal_variables['stack_rate'] = stack_rate
                        trial_rate = float(successful_trial_count)/float(nonlocal_variables['stack'].trial)
                        nonlocal_variables['trial_success_rate'] = trial_rate
                    print('STACK:  trial: ' + str(nonlocal_variables['stack'].trial) + ' actions/partial: ' + str(partial_stack_rate) +
                          '  actions/full stack: ' + str(stack_rate) +
                          ' (lower is better)  ' + grasp_str + ' place_on_stack_rate: ' + str(place_rate) + ' place_attempts: ' + str(place_count) +
                          '  partial_stack_successes: ' + str(partial_stack_count) +
                          '  stack_successes: ' + str(stack_count) + ' trial_success_rate: ' + str(trial_rate) + ' stack goal: ' + str(current_stack_goal) +
                          ' current_height: ' + str(nonlocal_variables['stack_height']))

                # if check_z_height and nonlocal_variables['trial_complete']:
                #     # TODO(ahundt) THIS IS PROBABLY IN THE WRONG LOCATION AND BREAKING THE END OF TRIAL REWARDS
                #     # Zero out the height because the trial is done.
                #     # Note these lines must be after the logging of these variables is complete.
                #     nonlocal_variables['stack_height'] = 0.0
                #     nonlocal_variables['prev_stack_height'] = 0.0
                # elif nonlocal_variables['trial_complete']:
                #     # Set back to the minimum stack height because the trial is done.
                #     # Note these lines must be after the logging of these variables is complete.
                #     nonlocal_variables['stack_height'] = 1
                #     nonlocal_variables['prev_stack_height'] = 1

                nonlocal_variables['executing_action'] = False

            # save this thread's variables every time the log and model are saved
            if nonlocal_variables['finalize_prev_trial_log']:
                # finalize_prev_trial_log gets set to false before all data is saved in the rest of the loop.
                # This flag is used to save variables in the other thread without
                # breaking anything by messing with finalize_prev_trial_log
                nonlocal_variables['save_state_this_iteration'] = True

                if last_iteration_saved != trainer.iteration: # checks if it already saved this iteration
                    last_iteration_saved = trainer.iteration

                    # create dict of all variables and save a json file
                    process_vars = {}
                    process_vars['action_count'] = action_count
                    process_vars['grasp_count'] = grasp_count
                    process_vars['successful_grasp_count'] = successful_grasp_count
                    process_vars['successful_color_grasp_count'] = successful_color_grasp_count
                    process_vars['place_count'] = place_count
                    process_vars['place_rate'] = place_rate
                    process_vars['partial_stack_count'] = partial_stack_count
                    process_vars['partial_stack_rate'] = partial_stack_rate
                    process_vars['stack_count'] = stack_count
                    process_vars['stack_rate'] = stack_rate
                    process_vars['needed_to_reset'] = needed_to_reset
                    process_vars['grasp_str'] = grasp_str
                    process_vars['successful_trial_count'] = successful_trial_count
                    process_vars['trial_rate'] = trial_rate

                    save_location = os.path.join(logger.base_directory, 'data', 'variables')
                    if not os.path.exists(save_location):
                        os.mkdir(save_location)
                    with open(os.path.join(save_location, 'process_action_var_values_%d.json' % (trainer.iteration)), 'w') as f:
                            json.dump(process_vars, f)

            # TODO(ahundt) this should really be using proper threading and locking algorithms
            time.sleep(0.01)

    def action_heightmap_coordinate_to_3d_robot_pose(best_pix_x, best_pix_y, action_name, robot_push_vertical_offset=0.026):
        # Adjust start position of all actions, and make sure z value is safe and not too low
        def get_local_region(heightmap, region_width=0.03):
            safe_kernel_width = int(np.round((region_width/2)/heightmap_resolution))
            return heightmap[max(best_pix_y - safe_kernel_width, 0):min(best_pix_y + safe_kernel_width + 1, heightmap.shape[0]), max(best_pix_x - safe_kernel_width, 0):min(best_pix_x + safe_kernel_width + 1, heightmap.shape[1])]
        # make sure the fingers will not collide with the objects
        finger_width = 0.04
        finger_touchdown_region = get_local_region(valid_depth_heightmap, region_width=finger_width)
        safe_z_position = workspace_limits[2][0]
        if finger_touchdown_region.size != 0:
            safe_z_position += np.max(finger_touchdown_region)
        else:
            safe_z_position += valid_depth_heightmap[best_pix_y][best_pix_x]
        if robot.background_heightmap is not None:
            # add the height of the background scene
            safe_z_position += np.max(get_local_region(robot.background_heightmap, region_width=0.03))
        push_may_contact_something = False
        if action_name == 'push':
            # determine if the safe z position might actually contact anything during the push action
            # TODO(ahundt) common sense push motion region can be refined based on the rotation angle and the direction of travel
            push_width = 0.2
            local_push_region = get_local_region(valid_depth_heightmap, region_width=push_width)
            # push_may_contact_something is True for something noticeably higher than the push action z height
            max_local_push_region = np.max(local_push_region)
            if max_local_push_region < 0.01:
                # if there is nothing more than 1cm tall, there is nothing to push
                push_may_contact_something = False
            else:
                push_may_contact_something = safe_z_position - workspace_limits[2][0] + robot_push_vertical_offset < max_local_push_region
            # print('>>>> Gripper will push at height: ' + str(safe_z_position) + ' max height of stuff: ' + str(max_local_push_region) + ' predict contact: ' + str(push_may_contact_something))
            push_str = ''
            if not push_may_contact_something:
                push_str += 'Predicting push action failure, heuristics determined '
                push_str += 'push at height ' + str(safe_z_position)
                push_str += ' would not contact anything at the max height of ' + str(max_local_push_region)
                print(push_str)

        primitive_position = [best_pix_x * heightmap_resolution + workspace_limits[0][0], best_pix_y * heightmap_resolution + workspace_limits[1][0], safe_z_position]
        return primitive_position, push_may_contact_something

    # TODO(ahundt) create a new experience replay reward schedule that goes backwards across multiple time steps.

    action_thread = threading.Thread(target=process_actions)
    action_thread.daemon = True
    action_thread.start()
    exit_called = False
    # -------------------------------------------------------------
    # -------------------------------------------------------------
    prev_primitive_action = None
    prev_reward_value = None
    if test_preset_cases:
        # save out the order we will visit the preset files for a sanity check
        print('preset files order: ' + str(preset_files))
        np.savetxt(os.path.join(logger.transitions_directory, 'preset-case-files.log.txt'), preset_files, delimiter=' ', fmt='%s')
    if show_preset_cases_then_exit and test_preset_cases:
        # Just a quick temporary mode for viewing the saved preset test cases
        for case_file in preset_files:
            # load the current preset case, incrementing as trials are cleared
            print('loading case file: ' + str(case_file))
            robot.load_preset_case(case_file)
            robot.restart_sim()
            robot.add_objects()
            time.sleep(3)
        exit_called = True
        robot.shutdown()
        return

    num_trials = trainer.num_trials()
    do_continue = False
    # Start main training/testing loop, max_iter == 0 or -1 goes forever.
    while max_iter < 0 or trainer.iteration < max_iter:
        print('\n%s iteration: %d' % ('Testing' if is_testing else 'Training', trainer.iteration))
        iteration_time_0 = time.time()
        # Record the current trial number
        trainer.trial_log.append([trainer.num_trials()])

        # Make sure simulation is still stable (if not, reset simulation)
        if is_sim:
            robot.check_sim()

        # Get latest RGB-D image
        valid_depth_heightmap, color_heightmap, depth_heightmap, color_img, depth_img = get_and_save_images(
            robot, workspace_limits, heightmap_resolution, logger, trainer)

        # Reset simulation or pause real-world training if table is empty
        stuff_count = np.zeros(valid_depth_heightmap.shape)
        stuff_count[valid_depth_heightmap > 0.02] = 1
        if show_heightmap:
            # show the heightmap
            f = plt.figure()
            f.suptitle(str(trainer.iteration))
            f.add_subplot(1,3, 1)
            plt.imshow(valid_depth_heightmap)
            f.add_subplot(1,3, 2)
            # f.add_subplot(1,2, 1)
            if robot.background_heightmap is not None:
                plt.imshow(robot.background_heightmap)
                f.add_subplot(1,3, 3)
            plt.imshow(stuff_count)
            plt.show(block=True)
        stuff_sum = np.sum(stuff_count)
        empty_threshold = 300
        if is_sim and is_testing:
            empty_threshold = 10
        if check_row:
            # here we are assuming blocks for check_row, if any block leaves the scene then we can't succeed.
            # TODO(ahundt) Ideally volume should also be accounted for, a perfect stack is about the area of 1 block, and the scene might start with a stack.
            num_empty_obj = num_obj
            if is_testing:
                num_empty_obj -= 1
            empty_threshold = 300 * (num_empty_obj + num_extra_obj)
        print('Current count of pixels with stuff: ' + str(stuff_sum) + ' threshold below which the scene is considered empty: ' + str(empty_threshold))
        if not place and stuff_sum < empty_threshold:
            print('Pushing And Grasping Trial Successful!')
            num_trials = trainer.num_trials()
            pg_trial_success_count = np.max(trainer.trial_success_log, initial=0)
            for i in range(len(trainer.trial_success_log), trainer.iteration):
                # previous trials were ended early
                trainer.trial_success_log.append([int(pg_trial_success_count)])
            trainer.trial_success_log.append([int(pg_trial_success_count + 1)])
            nonlocal_variables['trial_complete'] = True

        if stuff_sum < empty_threshold or (is_sim and not prev_grasp_success and no_change_count[0] + no_change_count[1] > 10):
            if is_sim:
                print('There have not been changes to the objects for for a long time [push, grasp]: ' + str(no_change_count) +
                      ', or there are not enough objects in view (value: %d)! Repositioning objects.' % (stuff_sum))
                robot.restart_sim()
                robot.add_objects()
                if is_testing:  # If at end of test run, re-load original weights (before test run)
                    trainer.model.load_state_dict(torch.load(snapshot_file))
                if place:
                    set_nonlocal_success_variables_false()
                    nonlocal_variables['stack'].reset_sequence()
                    nonlocal_variables['stack'].next()
            else:
                # print('Not enough stuff on the table (value: %d)! Pausing for 30 seconds.' % (np.sum(stuff_count)))
                # time.sleep(30)
                print('Not enough stuff on the table (value: %d)! Flipping over bin of objects...' % (stuff_sum))
                robot.restart_real()

            nonlocal_variables['trial_complete'] = True
            # TODO(ahundt) might this continue statement increment trainer.iteration, break accurate indexing of the clearance log into the label, reward, and image logs?
            do_continue = True
            # continue

        if nonlocal_variables['trial_complete']:
            # Check if the other thread ended the trial and reset the important values
            no_change_count = [0, 0]
            num_trials = trainer.end_trial()
            logger.write_to_log('clearance', trainer.clearance_log)
            # we've recorded the data to mark this trial as complete
            nonlocal_variables['trial_complete'] = False
            # we're still not totally done, we still need to finilaize the log for the trial
            nonlocal_variables['finalize_prev_trial_log'] = True
            if is_testing and test_preset_cases:
                case_file = preset_files[min(len(preset_files)-1, int(float(num_trials+1)/float(trials_per_case)))]
                # case_file = preset_files[min(len(preset_files)-1, int(float(num_trials-1)/float(trials_per_case)))]
                # load the current preset case, incrementing as trials are cleared
                print('loading case file: ' + str(case_file))
                robot.load_preset_case(case_file)
            if is_testing and not place and num_trials >= max_test_trials:
                exit_called = True  # Exit after training thread (backprop and saving labels)
            if do_continue:
                do_continue = False
                continue

            # TODO(ahundt) update experience replay trial rewards

        # check for possible bugs in the code
        if len(trainer.reward_value_log) < trainer.iteration - 2:
            # check for progress counting inconsistencies
            print('WARNING POSSIBLE CRITICAL ERROR DETECTED: log data index and trainer.iteration out of sync!!! Experience Replay may break! '
                  'Check code for errors in indexes, continue statements etc.')
        if place and nonlocal_variables['stack'].trial != num_trials + 1:
            # check that num trials is always 1 less than the current trial number
            print('WARNING variable mismatch num_trials + 1: ' + str(num_trials + 1) + ' nonlocal_variables[stack].trial: ' + str(nonlocal_variables['stack'].trial))

        # check if we have completed the current test
        if is_testing and place and nonlocal_variables['stack'].trial > max_test_trials:
            # If we are doing a fixed number of test trials, end the run the next time around.
            exit_called = True

        if not exit_called:

            # Run forward pass with network to get affordances
            if nonlocal_variables['stack'].is_goal_conditioned_task and grasp_color_task:
                goal_condition = np.array([nonlocal_variables['stack'].current_one_hot()])
            else:
                goal_condition = None

            push_predictions, grasp_predictions, place_predictions, state_feat, output_prob = trainer.forward(
                color_heightmap, valid_depth_heightmap, is_volatile=True, goal_condition=goal_condition)

            if not nonlocal_variables['finalize_prev_trial_log']:
                # Execute best primitive action on robot in another thread
                # START THE REAL ROBOT EXECUTING THE NEXT ACTION IN THE OTHER THREAD,
                # unless it is a new trial, then we will wait a moment to do final
                # logging before starting the next action
                nonlocal_variables['executing_action'] = True

        # Run training iteration in current thread (aka training thread)
        if 'prev_color_img' in locals():

            # Detect changes
            change_detected, no_change_count = detect_changes(prev_primitive_action, depth_heightmap, prev_depth_heightmap, prev_grasp_success, no_change_count)

            if no_height_reward:
                # used to assess the value of the reward multiplier
                reward_multiplier = 1
            else:
                reward_multiplier = prev_stack_height

            # Compute training labels, returns are:
            # label_value == expected_reward (with future rewards)
            # prev_reward_value == current_reward (without future rewards)
            label_value, prev_reward_value = trainer.get_label_value(
                prev_primitive_action, prev_push_success, prev_grasp_success, change_detected,
                prev_push_predictions, prev_grasp_predictions, color_heightmap, valid_depth_heightmap,
                prev_color_success, goal_condition=prev_goal_condition, prev_place_predictions=prev_place_predictions,
                place_success=prev_partial_stack_success, reward_multiplier=reward_multiplier)
            # label_value is also known as expected_reward in trainer.get_label_value(), this is what the nn predicts.
            trainer.label_value_log.append([label_value])
            logger.write_to_log('label-value', trainer.label_value_log)
            # prev_reward_value is the regular old reward value actually based on the multiplier and action success
            trainer.reward_value_log.append([prev_reward_value])
            logger.write_to_log('reward-value', trainer.reward_value_log)
            trainer.change_detected_log.append([change_detected])
            logger.write_to_log('change-detected', trainer.change_detected_log)
            logger.write_to_log('grasp-success', trainer.grasp_success_log)
            if nonlocal_variables['stack'].is_goal_conditioned_task and grasp_color_task:
                trainer.goal_condition_log.append(nonlocal_variables['stack'].current_one_hot())
                logger.write_to_log('goal-condition', trainer.goal_condition_log)
                logger.write_to_log('color-success', trainer.color_success_log)
            if place:
                logger.write_to_log('stack-height', trainer.stack_height_log)
                logger.write_to_log('partial-stack-success', trainer.partial_stack_success_log)
                logger.write_to_log('place-success', trainer.place_success_log)
            if nonlocal_variables['finalize_prev_trial_log']:
                # Do final logging from the previous trial and previous complete iteration
                nonlocal_variables['finalize_prev_trial_log'] = False
                trainer.trial_reward_value_log_update()
                logger.write_to_log('trial-reward-value', trainer.trial_reward_value_log)
                logger.write_to_log('iteration', np.array([trainer.iteration]))
                logger.write_to_log('trial-success', trainer.trial_success_log)
                logger.write_to_log('trial', trainer.trial_log)
                if trainer.iteration > 1000:
                    plot.plot_it(logger.base_directory, title, place=place)
                print('Trial logging complete: ' + str(num_trials) + ' --------------------------------------------------------------')

                # reset the state for this trial THEN START EXECUTING THE ACTION FOR THE NEW TRIAL
                if check_z_height:
                    # TODO(ahundt) BUG THIS A NEW LOCATION BUT WE MUST BE SURE WE ARE NOT MESSING UP TRIAL REWARDS
                    # Zero out the height because the trial is done.
                    # Note these lines must be after the logging of these variables is complete.
                    nonlocal_variables['stack_height'] = 1.0
                    nonlocal_variables['prev_stack_height'] = 1.0
                else:
                    # Set back to the minimum stack height because the trial is done.
                    # Note these lines must be after the logging of these variables is complete.
                    nonlocal_variables['stack_height'] = 1
                    nonlocal_variables['prev_stack_height'] = 1
                # Start executing the action for the new trial
                nonlocal_variables['executing_action'] = True

            # Backpropagate
            if not disable_two_step_backprop:
                trainer.backprop(prev_color_heightmap, prev_valid_depth_heightmap, prev_primitive_action, prev_best_pix_ind, label_value, goal_condition=prev_goal_condition)

            # Adjust exploration probability
            if not is_testing:
                explore_prob = max(0.5 * np.power(0.9998, trainer.iteration), 0.1) if explore_rate_decay else 0.5

            # Do sampling for experience replay
            if experience_replay_enabled and prev_reward_value is not None and not is_testing:
                # Choose if experience replay should be trained on a
                # historical successful or failed action
                if prev_primitive_action == 'push':
                    train_on_successful_experience = not change_detected
                elif prev_primitive_action == 'grasp':
                    train_on_successful_experience = not prev_grasp_success
                elif prev_primitive_action == 'place':
                    train_on_successful_experience = not prev_push_success
                # Here we will try to sample a reward value from the same action as the current one
                # which differs from the most recent reward value to reduce the chance of catastrophic forgetting.
                # TODO(ahundt) experience replay is very hard-coded with lots of bugs, won't evaluate all reward possibilities, and doesn't deal with long range time dependencies.
                experience_replay(method, prev_primitive_action, prev_reward_value, trainer, grasp_color_task, logger,
                                  nonlocal_variables, place, goal_condition, trial_reward=trial_reward,
                                  train_on_successful_experience=train_on_successful_experience)

            # Save model snapshot
            if not is_testing:
                logger.save_backup_model(trainer.model, method)
                 # saves once every logs are finalized
                if nonlocal_variables['save_state_this_iteration']:
                    nonlocal_variables['save_state_this_iteration'] = False

                    logger.save_model(trainer.model, method)

                    # copy nonlocal_variable values and discard those which shouldn't be saved
                    nonlocals_to_save = nonlocal_variables.copy()
                    entries_to_pop = always_default_nonlocals.copy()

                    # save all entries which are JSON serializable only. Otherwise don't save
                    for k, v in nonlocals_to_save.items():
                        if not utils.is_jsonable(v):
                            entries_to_pop.append(k)

                    for k in entries_to_pop:
                        nonlocals_to_save.pop(k)

                    # save nonlocal_variables for resuming later
                    save_location = os.path.join(logger.base_directory, 'data', 'variables')
                    if not os.path.exists(save_location):
                        os.makedirs(save_location)
                    with open(os.path.join(save_location, 'nonlocal_vars_%d.json' % (trainer.iteration)), 'w') as f:
                        json.dump(nonlocals_to_save, f)

                    if trainer.use_cuda:
                        trainer.model = trainer.model.cuda()

                # Save model if we are at a new best stack rate
                if place and trainer.iteration >= 1000 and nonlocal_variables['stack_rate'] < best_stack_rate:
                    best_stack_rate = nonlocal_variables['stack_rate']
                    stack_rate_str = method + '-best-stack-rate'
                    logger.save_backup_model(trainer.model, stack_rate_str)
                    logger.save_model(trainer.model, stack_rate_str)
                    logger.write_to_log('best-iteration', np.array([trainer.iteration]))

                    if trainer.use_cuda:
                        trainer.model = trainer.model.cuda()

        # Sync both action thread and training thread
        num_problems_detected = 0
        while nonlocal_variables['executing_action']:
            if experience_replay_enabled and prev_reward_value is not None and not is_testing:
                # flip between training success and failure, disabled because it appears to slow training down
                # train_on_successful_experience = not train_on_successful_experience
                # do some experience replay while waiting, rather than sleeping
                experience_replay(method, prev_primitive_action, prev_reward_value, trainer,
                                  grasp_color_task, logger, nonlocal_variables, place, goal_condition,
                                  trial_reward=trial_reward, train_on_successful_experience=train_on_successful_experience)
            else:
                time.sleep(0.1)
            time_elapsed = time.time()-iteration_time_0
            if int(time_elapsed) > 60:
                # TODO(ahundt) double check that this doesn't screw up state completely for future trials...
                print('ERROR: PROBLEM DETECTED IN SCENE, NO CHANGES FOR OVER 60 SECONDS, RESETTING THE OBJECTS TO RECOVER...')
                get_and_save_images(robot, workspace_limits, heightmap_resolution, logger, trainer, '1')
                if is_sim:
                    robot.check_sim()
                    if not robot.reposition_objects():
                        # This can happen if objects are in impossible positions (NaN),
                        # so set the variable to immediately and completely restart
                        # the simulation below.
                        num_problems_detected += 3
                nonlocal_variables['trial_complete'] = True
                if place:
                    nonlocal_variables['stack'].reset_sequence()
                    nonlocal_variables['stack'].next()
                if check_z_height:
                    # Zero out the height because the trial is done.
                    # Note these lines must normally be after the
                    # logging of these variables is complete,
                    # but this is a special (hopefully rare) recovery scenario.
                    nonlocal_variables['stack_height'] = 0.0
                    nonlocal_variables['prev_stack_height'] = 0.0
                else:
                    nonlocal_variables['stack_height'] = 1.0
                    nonlocal_variables['prev_stack_height'] = 1.0
                num_problems_detected += 1
                if num_problems_detected > 2 and is_sim:
                    # Try more drastic recovery methods the second time around
                    robot.restart_sim(connect=True)
                    robot.add_objects()
                # don't reset again for 20 more seconds
                iteration_time_0 = time.time()
                # TODO(ahundt) Improve recovery: maybe set trial_complete = True here and call continue or set do_continue = True?

        if exit_called:
            # shut down the simulation or robot
            robot.shutdown()
            break

        # Save information for next training step
        prev_color_img = color_img.copy()
        prev_depth_img = depth_img.copy()
        prev_color_heightmap = color_heightmap.copy()
        prev_depth_heightmap = depth_heightmap.copy()
        prev_valid_depth_heightmap = valid_depth_heightmap.copy()
        prev_push_success = copy.deepcopy(nonlocal_variables['push_success'])
        prev_grasp_success = copy.deepcopy(nonlocal_variables['grasp_success'])
        prev_primitive_action = copy.deepcopy(nonlocal_variables['primitive_action'])
        prev_place_success = copy.deepcopy(nonlocal_variables['place_success'])
        prev_partial_stack_success = copy.deepcopy(nonlocal_variables['partial_stack_success'])
        # stack_height will just always be 1 if we are not actually stacking
        prev_stack_height = copy.deepcopy(nonlocal_variables['stack_height'])
        nonlocal_variables['prev_stack_height'] = copy.deepcopy(nonlocal_variables['stack_height'])
        prev_push_predictions = push_predictions.copy()
        prev_grasp_predictions = grasp_predictions.copy()
        prev_place_predictions = place_predictions
        prev_best_pix_ind = copy.deepcopy(nonlocal_variables['best_pix_ind'])
        # TODO(ahundt) BUG We almost certainly need to copy nonlocal_variables['stack']
        prev_stack = copy.deepcopy(nonlocal_variables['stack'])
        prev_goal_condition = copy.deepcopy(goal_condition)
        if grasp_color_task:
            prev_color_success = copy.deepcopy(nonlocal_variables['grasp_color_success'])
            if nonlocal_variables['grasp_success'] and nonlocal_variables['grasp_color_success']:
                # Choose the next color block to grasp, or None if not running in goal conditioned mode
                nonlocal_variables['stack'].next()
                print('NEW GOAL COLOR: ' + str(robot.color_names[nonlocal_variables['stack'].object_color_index]) + ' GOAL CONDITION ENCODING: ' + str(nonlocal_variables['stack'].current_one_hot()))
        else:
            prev_color_success = None

        iteration_time_1 = time.time()
        print('Time elapsed: %f' % (iteration_time_1-iteration_time_0))

        print('Trainer iteration: %d complete' % int(trainer.iteration))
        trainer.iteration += 1


def detect_changes(prev_primitive_action, depth_heightmap, prev_depth_heightmap, prev_grasp_success, no_change_count, change_threshold=300):
    """ Detect changes

    # NOTE: original VPG change_threshold was 300
    """
    depth_diff = abs(depth_heightmap - prev_depth_heightmap)
    depth_diff[np.isnan(depth_diff)] = 0
    depth_diff[depth_diff > 0.3] = 0
    depth_diff[depth_diff < 0.01] = 0
    depth_diff[depth_diff > 0] = 1
    change_value = np.sum(depth_diff)
    change_detected = change_value > change_threshold or prev_grasp_success
    print('Change detected: %r (value: %d)' % (change_detected, change_value))

    if change_detected:
        if prev_primitive_action == 'push':
            no_change_count[0] = 0
        elif prev_primitive_action == 'grasp' or prev_primitive_action == 'place':
            no_change_count[1] = 0
    else:
        if prev_primitive_action == 'push':
            no_change_count[0] += 1
        elif prev_primitive_action == 'grasp':
            no_change_count[1] += 1
    return change_detected, no_change_count

def get_and_save_images(robot, workspace_limits, heightmap_resolution, logger, trainer, filename_poststring='0', save_image=True):
    # Get latest RGB-D image
    color_img, depth_img = robot.get_camera_data()
    depth_img = depth_img * robot.cam_depth_scale  # Apply depth scale from calibration
    # Get heightmap from RGB-D image (by re-projecting 3D point cloud)
    color_heightmap, depth_heightmap = utils.get_heightmap(color_img, depth_img, robot.cam_intrinsics, robot.cam_pose,
                                                           workspace_limits, heightmap_resolution, background_heightmap=robot.background_heightmap)
    # TODO(ahundt) switch to masked array, then only have a regular heightmap
    valid_depth_heightmap = depth_heightmap.copy()
    valid_depth_heightmap[np.isnan(valid_depth_heightmap)] = 0

    # Save RGB-D images and RGB-D heightmaps
    if save_image:
        logger.save_images(trainer.iteration, color_img, depth_img, filename_poststring)
        logger.save_heightmaps(trainer.iteration, color_heightmap, valid_depth_heightmap, filename_poststring)
    return valid_depth_heightmap, color_heightmap, depth_heightmap, color_img, depth_img

def experience_replay(method, prev_primitive_action, prev_reward_value, trainer, grasp_color_task, logger, nonlocal_variables, place, goal_condition, all_history_prob=0.05, trial_reward=False, train_on_successful_experience=None):
    # Here we will try to sample a reward value from the same action as the current one
    # which differs from the most recent reward value to reduce the chance of catastrophic forgetting.
    # TODO(ahundt) experience replay is very hard-coded with lots of bugs, won't evaluate all reward possibilities, and doesn't deal with long range time dependencies.
    sample_primitive_action = prev_primitive_action
    sample_primitive_action_id = ACTION_TO_ID[sample_primitive_action]
    if trial_reward and len(trainer.trial_reward_value_log) > 2:
        max_iteration = len(trainer.trial_reward_value_log)
    else:
        trial_reward = False
        max_iteration = trainer.iteration
    # executed_action_log includes the action, push grasp or place, and the best pixel index
    actions = np.asarray(trainer.executed_action_log)[1:max_iteration, 0]

    # Get samples of the same primitive but with different success results
    if np.random.random(1) < all_history_prob:
        # Sample all of history every one out of n times.
        sample_ind = np.arange(1, max_iteration-1).reshape(max_iteration-2, 1)
    else:
        # Sample from the current specific action
        if sample_primitive_action == 'push':
            # sample_primitive_action_id = 0
            log_to_compare = np.asarray(trainer.change_detected_log)
        elif sample_primitive_action == 'grasp':
            # sample_primitive_action_id = 1
            log_to_compare = np.asarray(trainer.grasp_success_log)
        elif sample_primitive_action == 'place':
            log_to_compare = np.asarray(trainer.partial_stack_success_log)
        else:
            raise NotImplementedError('ERROR: ' + sample_primitive_action + ' action is not yet supported in experience replay')

        sample_ind = np.argwhere(np.logical_and(log_to_compare[1:max_iteration, 0] == train_on_successful_experience,
                                                actions == sample_primitive_action_id))

    if sample_ind.size == 0 and prev_reward_value is not None and max_iteration > 2:
        print('Experience Replay: We do not have samples for the ' + sample_primitive_action + ' action with a success state of ' + str(train_on_successful_experience) + ', so sampling from the whole history.')
        sample_ind = np.arange(1, max_iteration-1).reshape(max_iteration-2, 1)

    if sample_ind.size > 0:
        # Find sample with highest surprise value
        if method == 'reactive':
            # TODO(ahundt) BUG what to do with prev_reward_value? (formerly named sample_reward_value in previous commits)
            sample_surprise_values = np.abs(np.asarray(trainer.predicted_value_log)[sample_ind[:, 0]] - (1 - prev_reward_value))
        elif method == 'reinforcement':
            sample_surprise_values = np.abs(np.asarray(trainer.predicted_value_log)[sample_ind[:, 0]] - np.asarray(trainer.label_value_log)[sample_ind[:,0]])
        sorted_surprise_ind = np.argsort(sample_surprise_values[:, 0])
        sorted_sample_ind = sample_ind[sorted_surprise_ind, 0]
        pow_law_exp = 2
        rand_sample_ind = int(np.round(np.random.power(pow_law_exp, 1)*(sample_ind.size-1)))
        # sample_iteration is the actual time step on which we will run experience replay
        sample_iteration = sorted_sample_ind[rand_sample_ind]

        nonlocal_variables['replay_iteration'] += 1
        # Load the data from disk, and run a forward pass with the current model
        [sample_stack_height, sample_primitive_action_id, sample_grasp_success,
         sample_change_detected, sample_push_predictions, sample_grasp_predictions,
         next_sample_color_heightmap, next_sample_depth_heightmap, sample_color_success,
         exp_goal_condition, sample_place_predictions, sample_place_success, sample_color_heightmap,
         sample_depth_heightmap] = trainer.load_sample(sample_iteration, logger)

        sample_primitive_action = ID_TO_ACTION[sample_primitive_action_id]
        print('Experience replay %d: history timestep index %d, action: %s, surprise value: %f' % (nonlocal_variables['replay_iteration'], sample_iteration, str(sample_primitive_action), sample_surprise_values[sorted_surprise_ind[rand_sample_ind]]))
        # sample_push_success is always true in the current version, because it only checks if the push action run, not if something was actually pushed, that is handled by change_detected.
        sample_push_success = True
        # TODO(ahundt) deletme if this has been working for a while, sample reward value isn't actually used for anything...
        # if trial_reward:
        #     sample_reward_value = trainer.trial_reward_value_log[sample_iteration]
        # else:
        #     sample_reward_value = trainer.reward_value_log[sample_iteration]

        # if no_height_reward:  # TODO(ahundt) why does the args.no_height_reward line below work and the regular no_height_reward here broken?
        if args.no_height_reward:
            # used to assess the value of the reward multiplier
            reward_multiplier = 1
        else:
            reward_multiplier = sample_stack_height
        # TODO(ahundt) This mix of current and next parameters (like next_sample_color_heightmap and sample_push_success) seems a likely spot for a bug, we must make sure we haven't broken the behavior. ahundt has already fixed one bug here.
        # get_label_value does the forward pass for updating the label value log.
        update_label_value_log = False
        if update_label_value_log:
            new_sample_label_value, _ = trainer.get_label_value(
                sample_primitive_action, sample_push_success, sample_grasp_success, sample_change_detected,
                sample_push_predictions, sample_grasp_predictions, next_sample_color_heightmap, next_sample_depth_heightmap,
                sample_color_success, goal_condition=exp_goal_condition, prev_place_predictions=sample_place_predictions,
                place_success=sample_place_success, reward_multiplier=reward_multiplier)

        if trial_reward:
            reward_to_backprop = trainer.trial_reward_value_log[sample_iteration]
        else:
            reward_to_backprop = trainer.label_value_log[sample_iteration]

        # Get labels for sample and backpropagate, trainer.backprop also does a forward pass internally.
        sample_best_pix_ind = np.asarray(trainer.executed_action_log)[sample_iteration, 1:4].astype(np.int)
        trainer.backprop(sample_color_heightmap, sample_depth_heightmap, sample_primitive_action, sample_best_pix_ind,
                         reward_to_backprop, goal_condition=exp_goal_condition)
        # Recompute prediction value and label for replay buffer
        if sample_primitive_action == 'push':
            trainer.predicted_value_log[sample_iteration] = [np.ma.max(sample_push_predictions)]
            # trainer.predicted_value_log[sample_iteration] = [sample_push_predictions[sample_best_pix_ind[0], sample_best_pix_ind[1], sample_best_pix_ind[2]]]
        elif sample_primitive_action == 'grasp':
            trainer.predicted_value_log[sample_iteration] = [np.ma.max(sample_grasp_predictions)]
            # trainer.predicted_value_log[sample_iteration] = [sample_grasp_predictions[sample_best_pix_ind[0], sample_best_pix_ind[1], sample_best_pix_ind[2]]]
        elif sample_primitive_action == 'place':
            trainer.predicted_value_log[sample_iteration] = [np.ma.max(sample_place_predictions)]
            # trainer.predicted_value_log[sample_iteration] = [sample_place_predictions[sample_best_pix_ind[0], sample_best_pix_ind[1], sample_best_pix_ind[2]]]

        if update_label_value_log:
            trainer.label_value_log[sample_iteration] = [new_sample_label_value]

    else:
        # print('Experience Replay: 0 prior training samples. Skipping experience replay.')
        time.sleep(0.01)



if __name__ == '__main__':

    # Parse arguments
    parser = argparse.ArgumentParser(description='Train robotic agents to learn how to plan complementary pushing, grasping, and placing as well as multi-step tasks for manipulation with deep reinforcement learning in PyTorch.')

    # --------------- Setup options ---------------
    parser.add_argument('--is_sim', dest='is_sim', action='store_true', default=False,                                    help='run in simulation?')
    parser.add_argument('--obj_mesh_dir', dest='obj_mesh_dir', action='store', default='objects/blocks',                  help='directory containing 3D mesh files (.obj) of objects to be added to simulation')
    parser.add_argument('--num_obj', dest='num_obj', type=int, action='store', default=10,                                help='number of objects to add to simulation')
    parser.add_argument('--num_extra_obj', dest='num_extra_obj', type=int, action='store', default=0,                     help='number of secondary objects, like distractors, to add to simulation')
    parser.add_argument('--tcp_host_ip', dest='tcp_host_ip', action='store', default='192.168.1.155',                     help='IP address to robot arm as TCP client (UR5)')
    parser.add_argument('--tcp_port', dest='tcp_port', type=int, action='store', default=30002,                           help='port to robot arm as TCP client (UR5)')
    parser.add_argument('--rtc_host_ip', dest='rtc_host_ip', action='store', default='192.168.1.155',                     help='IP address to robot arm as real-time client (UR5)')
    parser.add_argument('--rtc_port', dest='rtc_port', type=int, action='store', default=30003,                           help='port to robot arm as real-time client (UR5)')
    parser.add_argument('--heightmap_resolution', dest='heightmap_resolution', type=float, action='store', default=0.002, help='meters per pixel of heightmap')
    parser.add_argument('--random_seed', dest='random_seed', type=int, action='store', default=1234,                      help='random seed for simulation and neural net initialization')
    parser.add_argument('--cpu', dest='force_cpu', action='store_true', default=False,                                    help='force code to run in CPU mode')
    parser.add_argument('--flops', dest='flops', action='store_true', default=False,                                      help='calculate floating point operations of a forward pass then exit')
    parser.add_argument('--show_heightmap', dest='show_heightmap', action='store_true', default=False,                    help='show the background heightmap for collecting a new one and debugging')

    # ------------- Algorithm options -------------
    parser.add_argument('--method', dest='method', action='store', default='reinforcement',                               help='set to \'reactive\' (supervised learning) or \'reinforcement\' (reinforcement learning ie Q-learning)')
    parser.add_argument('--push_rewards', dest='push_rewards', action='store_true', default=False,                        help='use immediate rewards (from change detection) for pushing?')
    parser.add_argument('--future_reward_discount', dest='future_reward_discount', type=float, action='store', default=0.5)
    parser.add_argument('--experience_replay', dest='experience_replay', action='store_true', default=False,              help='use prioritized experience replay?')
    parser.add_argument('--heuristic_bootstrap', dest='heuristic_bootstrap', action='store_true', default=False,          help='use handcrafted grasping algorithm when grasping fails too many times in a row during training?')
    parser.add_argument('--explore_rate_decay', dest='explore_rate_decay', action='store_true', default=False)
    parser.add_argument('--grasp_only', dest='grasp_only', action='store_true', default=False)
    parser.add_argument('--check_row', dest='check_row', action='store_true', default=False,                              help='check for placed rows instead of stacks')
    parser.add_argument('--random_weights', dest='random_weights', action='store_true', default=False,                    help='use random weights rather than weights pretrained on ImageNet')
    parser.add_argument('--max_iter', dest='max_iter', action='store', type=int, default=-1,                              help='max iter for training. -1 (default) trains indefinitely.')
    parser.add_argument('--place', dest='place', action='store_true', default=False,                                      help='enable placing of objects')
    parser.add_argument('--skip_noncontact_actions', dest='skip_noncontact_actions', action='store_true', default=False,  help='enable skipping grasp and push actions when the heightmap is zero')
    parser.add_argument('--common_sense', dest='common_sense', action='store_true', default=False,                        help='Use common sense heuristics to detect and train on regions which do not contact anything, and will thus not result in task progress.')
    parser.add_argument('--no_height_reward', dest='no_height_reward', action='store_true', default=False,                help='disable stack height reward multiplier')
    parser.add_argument('--grasp_color_task', dest='grasp_color_task', action='store_true', default=False,                help='enable grasping specific colored objects')
    parser.add_argument('--grasp_count', dest='grasp_cout', type=int, action='store', default=0,                          help='number of successful task based grasps')
    parser.add_argument('--transfer_grasp_to_place', dest='transfer_grasp_to_place', action='store_true', default=False,  help='Load the grasping weights as placing weights.')
    parser.add_argument('--check_z_height', dest='check_z_height', action='store_true', default=False,                    help='use check_z_height instead of check_stacks for any stacks')
    # TODO(ahundt) determine a way to deal with the side effect
    parser.add_argument('--trial_reward', dest='trial_reward', action='store_true', default=False,                        help='Experience replay delivers rewards for the whole trial, not just next step. ')
    parser.add_argument('--disable_two_step_backprop', dest='disable_two_step_backprop', action='store_true', default=False,                        help='There is a local two time step training and backpropagation which does not precisely match trial rewards, this flag disables it. ')
    parser.add_argument('--check_z_height_goal', dest='check_z_height_goal', action='store', type=float, default=4.0,          help='check_z_height goal height, a value of 2.0 is 0.1 meters, and a value of 4.0 is 0.2 meters')
    parser.add_argument('--check_z_height_max', dest='check_z_height_goal', action='store', type=float, default=6.0,          help='check_z_height max height above which a problem is detected, a value of 2.0 is 0.1 meters, and a value of 6.0 is 0.4 meters')
    parser.add_argument('--disable_situation_removal', dest='disable_situation_removal', action='store_true', default=False,                        help='Disables situation removal, where rewards are set to 0 and a reset is triggerd upon reveral of task progress. ')

    # -------------- Testing options --------------
    parser.add_argument('--is_testing', dest='is_testing', action='store_true', default=False)
    parser.add_argument('--unstack', dest='unstack', action='store_true', default=False,                                   help='Simulator will reset block positions by unstacking rather than by randomly setting their positions. Only applies when --place is set')
    parser.add_argument('--evaluate_random_objects', dest='evaluate_random_objects', action='store_true', default=False,                help='Evaluate trials with random block positions, for example testing frequency of random rows.')
    parser.add_argument('--max_test_trials', dest='max_test_trials', type=int, action='store', default=100,                help='maximum number of test runs per case/scenario')
    parser.add_argument('--test_preset_cases', dest='test_preset_cases', action='store_true', default=False)
    parser.add_argument('--test_preset_file', dest='test_preset_file', action='store', default='')
    parser.add_argument('--test_preset_dir', dest='test_preset_dir', action='store', default='simulation/test-cases/')
    parser.add_argument('--show_preset_cases_then_exit', dest='show_preset_cases_then_exit', action='store_true', default=False,    help='just show all the preset cases so you can have a look, then exit')

    # ------ Pre-loading and logging options ------
    parser.add_argument('--snapshot_file', dest='snapshot_file', action='store', default='',                              help='snapshot file to load for the model')
    parser.add_argument('--nn', dest='nn', action='store', default='densenet',                                            help='Neural network architecture choice, options are efficientnet, densenet')
    parser.add_argument('--resume', dest='resume', nargs='?', default=None, const='last',                                 help='resume a previous run. If no run specified, resumes the most recent')
    parser.add_argument('--save_visualizations', dest='save_visualizations', action='store_true', default=False,          help='save visualizations of FCN predictions?')

    # Run main program with specified arguments
    args = parser.parse_args()
    main(args)<|MERGE_RESOLUTION|>--- conflicted
+++ resolved
@@ -18,14 +18,11 @@
 import utils
 from utils import ACTION_TO_ID
 from utils import ID_TO_ACTION
+from utils import StackSequence
 from utils_torch import action_space_argmax
 import plot
-<<<<<<< HEAD
 import json
-=======
 import copy
-from utils import StackSequence
->>>>>>> 32aba763
 
 
 def run_title(args):
