#!/usr/bin/env python

import time
import os
import signal
import sys
import random
import threading
import argparse
import torch
from torch.autograd import Variable
import matplotlib.pyplot as plt
import numpy as np
import scipy as sc
import cv2
from collections import namedtuple
from robot import Robot
from trainer import Trainer
from logger import Logger
import utils
from utils import ACTION_TO_ID
from utils import ID_TO_ACTION
from utils import StackSequence
from utils_torch import action_space_argmax
import plot
import json
import copy


def run_title(args):
    """
    # Returns

    title, dirname
    """
    title = ''
    title += 'Sim ' if args.is_sim else 'Real '

    if args.check_row:
        title += 'Rows, '
    elif args.place:
        title += 'Stack, '
    elif not args.place and not args.check_row:
        title += 'Push and Grasp, '
    if args.trial_reward:
        title += 'SPOT Trial Reward, '
    else:
        title += 'Two Step Reward, '
    if args.common_sense:
        title += 'Common Sense, '
    title += 'Testing' if args.is_testing else 'Training'

    save_file = os.path.basename(title).replace(':', '-').replace('.', '-').replace(',','').replace(' ','-')
    dirname = utils.timeStamped(save_file)
    return title, dirname

def main(args):
    # TODO(ahundt) move main and process_actions() to a class?

    # --------------- Setup options ---------------
    is_sim = args.is_sim # Run in simulation?
    obj_mesh_dir = os.path.abspath(args.obj_mesh_dir) if is_sim else None # Directory containing 3D mesh files (.obj) of objects to be added to simulation
    num_obj = args.num_obj if is_sim else None # Number of objects to add to simulation
    num_extra_obj = args.num_extra_obj if is_sim else None
    if num_obj is not None:
        num_obj += num_extra_obj
    tcp_host_ip = args.tcp_host_ip if not is_sim else None # IP and port to robot arm as TCP client (UR5)
    tcp_port = args.tcp_port  # TODO(killeen) change the rest of these?
    rtc_host_ip = args.rtc_host_ip if not is_sim else None # IP and port to robot arm as real-time client (UR5)
    rtc_port = args.rtc_port if not is_sim else None
    if is_sim:
        workspace_limits = np.asarray([[-0.724, -0.276], [-0.224, 0.224], [-0.0001, 0.5]]) # Cols: min max, Rows: x y z (define workspace limits in robot coordinates)
    else:
        # Corner near window on robot base side
        # [0.47984089 0.34192974 0.02173636]
        # Corner on the side of the cameras and far from the window
        # [ 0.73409861 -0.45199446 -0.00229499]
        # Dimensions of workspace should be 448 mm x 448 mm. That's 224x224 pixels with each pixel being 2mm x2mm.
        workspace_limits = np.asarray([[0.376, 0.824], [-0.264, 0.184], [-0.07, 0.4]]) # Cols: min max, Rows: x y z (define workspace limits in robot coordinates)
        if args.place:
            # The object sets differ for stacking, so add a bit to min z.
            workspace_limits[2][0] += 0.02

        # Original visual pushing graping paper workspace definition
        # workspace_limits = np.asarray([[0.3, 0.748], [-0.224, 0.224], [-0.255, -0.1]]) # Cols: min max, Rows: x y z (define workspace limits in robot coordinates)
    heightmap_resolution = args.heightmap_resolution # Meters per pixel of heightmap
    random_seed = args.random_seed
    force_cpu = args.force_cpu
    flops = args.flops
    show_heightmap = args.show_heightmap

    # ------------- Algorithm options -------------
    method = args.method # 'reactive' (supervised learning) or 'reinforcement' (reinforcement learning ie Q-learning)
    push_rewards = args.push_rewards if method == 'reinforcement' else None  # Use immediate rewards (from change detection) for pushing?
    future_reward_discount = args.future_reward_discount
    experience_replay_enabled = args.experience_replay # Use prioritized experience replay?
    trial_reward = args.trial_reward
    heuristic_bootstrap = args.heuristic_bootstrap # Use handcrafted grasping algorithm when grasping fails too many times in a row?
    explore_rate_decay = args.explore_rate_decay
    grasp_only = args.grasp_only
    check_row = args.check_row
    check_z_height = args.check_z_height
    check_z_height_goal = args.check_z_height_goal
    check_z_height_max = args.check_z_height_max
    pretrained = not args.random_weights
    max_iter = args.max_iter
    no_height_reward = args.no_height_reward
    transfer_grasp_to_place = args.transfer_grasp_to_place
    neural_network_name = args.nn
    disable_situation_removal = args.disable_situation_removal
    evaluate_random_objects = args.evaluate_random_objects
    skip_noncontact_actions = args.skip_noncontact_actions
    common_sense = args.common_sense
    disable_two_step_backprop = args.disable_two_step_backprop


    # -------------- Test grasping options --------------
    is_testing = args.is_testing
    max_test_trials = args.max_test_trials # Maximum number of test runs per case/scenario
    test_preset_cases = args.test_preset_cases
    trials_per_case = 1
    show_preset_cases_then_exit = args.show_preset_cases_then_exit
    if show_preset_cases_then_exit:
        test_preset_cases = True
    if test_preset_cases:
        if args.test_preset_file:
            # load just one specific file
            preset_files = [os.path.abspath(args.test_preset_file)]
        else:
            # load a directory of files
            preset_files = os.listdir(args.test_preset_dir)
            preset_files = [os.path.abspath(os.path.join(args.test_preset_dir, filename)) for filename in preset_files]
            preset_files = sorted(preset_files)
        trials_per_case = max_test_trials
        # run each preset file max_test_trials times.
        max_test_trials *= len(preset_files)
        test_preset_file = preset_files[0]
    else:
        preset_files = None
        test_preset_file = None

    unstack = args.unstack
    if args.place and not args.is_sim:
        unstack = True
        args.unstack = True
        print('--unstack is automatically enabled')

    # ------ Pre-loading and logging options ------
    if args.resume == 'last':
        dirs = [os.path.join(os.path.abspath('logs'), p) for p in os.listdir(os.path.abspath('logs'))]
        dirs = list(filter(os.path.isdir, dirs))
        if dirs:
            continue_logging = True
            logging_directory = sorted(dirs)[-1]
        else:
            print('no logging dirs to resume, starting new run')
            continue_logging = False
            logging_directory = os.path.abspath('logs')
    elif args.resume:
        continue_logging = True
        logging_directory = os.path.abspath(args.resume)
    else:
        continue_logging = False
        logging_directory = os.path.abspath('logs')

    snapshot_file = os.path.abspath(args.snapshot_file) if args.snapshot_file else ''
    if continue_logging and not snapshot_file:
        snapshot_file = os.path.join(logging_directory, 'models', 'snapshot.reinforcement.pth')
        print('loading snapshot file: ' + snapshot_file)
        if not os.path.isfile(snapshot_file):
            snapshot_file = os.path.join(logging_directory, 'models', 'snapshot-backup.reinforcement.pth')
            print('snapshot file does not exist, trying backup: ' + snapshot_file)
        if not os.path.isfile(snapshot_file):
            print('cannot resume, no snapshots exist, check the code and your log directory for errors')
            exit(1)

    save_visualizations = args.save_visualizations # Save visualizations of FCN predictions? Takes 0.6s per training step if set to True
    plot_window = args.plot_window

    # ------ Stacking Blocks and Grasping Specific Colors -----
    grasp_color_task = args.grasp_color_task
    place = args.place
    if grasp_color_task:
        if not is_sim:
            raise NotImplementedError('Real execution goal conditioning is not yet implemented')
        goal_condition_len = num_obj
    else:
        goal_condition_len = 0

    # Set random seed
    np.random.seed(random_seed)

    # Initialize pick-and-place system (camera and robot)
    robot = Robot(is_sim, obj_mesh_dir, num_obj, workspace_limits,
                  tcp_host_ip, tcp_port, rtc_host_ip, rtc_port,
                  is_testing, test_preset_cases, test_preset_file,
                  place, grasp_color_task, unstack=unstack, heightmap_resolution=heightmap_resolution)

    # Initialize trainer
    trainer = Trainer(method, push_rewards, future_reward_discount,
                      is_testing, snapshot_file, force_cpu,
                      goal_condition_len, place, pretrained, flops,
                      network=neural_network_name, common_sense=common_sense,
                      show_heightmap=show_heightmap)

    if transfer_grasp_to_place:
        # Transfer pretrained grasp weights to the place action.
        trainer.model.transfer_grasp_to_place()

    # Initialize data logger
    title, dir_name = run_title(args)
    logger = Logger(continue_logging, logging_directory, args=args, dir_name=dir_name)
    logger.save_camera_info(robot.cam_intrinsics, robot.cam_pose, robot.cam_depth_scale) # Save camera intrinsics and pose
    logger.save_heightmap_info(workspace_limits, heightmap_resolution) # Save heightmap parameters

    # Quick hack for nonlocal memory between threads in Python 2
    # Most of these variables are saved to a json file during a run, and reloaded during resume.
    nonlocal_variables = {'executing_action': False,
                          'primitive_action': None,
                          'best_pix_ind': None,
                          'push_success': False,
                          'grasp_success': False,
                          'color_success': False,
                          'place_success': False,
                          'partial_stack_success': False,
                          'stack_height': 1,
                          'stack_rate': np.inf,
                          'trial_success_rate': np.inf,
                          'replay_iteration': 0,
                          'trial_complete': False,
                          'finalize_prev_trial_log': False,
                          'prev_stack_height': 1,
                          'save_state_this_iteration': False}

    # Ignore these nonlocal_variables when saving/loading and resuming a run.
    # They will always be initialized to their default values
    always_default_nonlocals = ['executing_action',
                                'primitive_action',
                                'save_state_this_iteration']

    # These variables handle pause and exit state. Also a quick hack for nonlocal memory.
    nonlocal_pause = {'pause': 0,
                      'pause_time_start': time.time(),
                      # setup KeyboardInterrupt signal handler for pausing
                      'original_sigint': signal.getsignal(signal.SIGINT),
                      'exit_called':False}

    # Find last executed iteration of pre-loaded log, and load execution info and RL variables
    if continue_logging:
        trainer.preload(logger.transitions_directory)

        # when resuming, load nonlocal_variables from previous point the the log was finalized in the run
        nonlocal_vars_filename = os.path.join(logger.base_directory, 'data', 'variables', 'nonlocal_vars_%d.json' % (trainer.iteration))
        if os.path.exists(nonlocal_vars_filename):
            with open(nonlocal_vars_filename, 'r') as f:
                nonlocals_to_load = json.load(f)

                # copy loaded values to nonlocals
                for k, v in nonlocals_to_load.items():
                    if k not in always_default_nonlocals:
                        if k in nonlocal_variables:  # ignore any entries in the saved data which aren't in nonlocal_variables
                            nonlocal_variables[k] = v
        else:
            print('WARNING: Missing /data/variables/nonlocal_vars_%d.json on resume. Default values initialized. Inconsistencies' % (trainer.iteration))

        num_trials = trainer.end_trial()

        # trainer.iteration += 1  # Begin next trial after loading

    else:
        num_trials = 0

    # Initialize variables for heuristic bootstrapping and exploration probability
    no_change_count = [2, 2] if not is_testing else [0, 0]
    explore_prob = 0.5 if not is_testing else 0.0

    if check_z_height:
        nonlocal_variables['stack_height'] = 0.0
        nonlocal_variables['prev_stack_height'] = 0.0
    best_stack_rate = np.inf
    prev_grasp_success = False

    if check_z_height:
        is_goal_conditioned = False
    else:
        is_goal_conditioned = grasp_color_task or place
    # Choose the first color block to grasp, or None if not running in goal conditioned mode
    if num_obj is not None:
        nonlocal_variables['stack'] = StackSequence(num_obj - num_extra_obj, is_goal_conditioned, trial=num_trials, total_steps=trainer.iteration)
    else:
        nonlocal_variables['stack'] = StackSequence(20, is_goal_conditioned, trial=num_trials, total_steps=trainer.iteration)

    num_trials = 0
    if continue_logging:
        num_trials = int(max(trainer.trial_log)[0])
        nonlocal_variables['stack'].trial = num_trials + 1

    if place:
        # If we are stacking we actually skip to the second block which needs to go on the first
        nonlocal_variables['stack'].next()

    def pause(signum, frame):
        """This function is designated as the KeyboardInterrupt handler. 
        
        It blocks execution in the main thread
        and pauses the process action thread. Execution will resume when this function returns, 
        or will stop if ctrl-c is pressed 5 more times
        """
        # TODO(ahundt) come up with a cleaner pause resume API, maybe use an OpenCV interface.
        ctrl_c_stop_threshold = 3
        ctrl_c_kill_threshold = 5
        try:
            # restore the original signal handler as otherwise evil things will happen
            # in input when CTRL+C is pressed, and our signal handler is not re-entrant
            signal.signal(signal.SIGINT, nonlocal_pause['original_sigint'])
            time_since_last_ctrl_c = time.time() - nonlocal_pause['pause_time_start']
            if time_since_last_ctrl_c > 5:
                nonlocal_pause['pause'] = 0
                nonlocal_pause['pause_time_start'] = time.time()
                print('More than 5 seconds since last ctrl+c, Unpausing. '
                      'Press again within 5 seconds to pause.'
                      ' Ctrl+C Count:' + str(nonlocal_pause['pause']))
            else:
                nonlocal_pause['pause'] += 1
                print('\n\nPaused, press ctrl-c 3 total times in less than 5 seconds '
                      'to stop the run cleanly, 5 to do a hard stop. '
                      'Pressing Ctrl + C after 5 seconds will resume.'
                      'Remember, you can always press Ctrl+\\ to hard kill the program at any time.'
                      ' Ctrl+C Count:' + str(nonlocal_pause['pause']))

            if nonlocal_pause['pause'] >= ctrl_c_stop_threshold:
                print('Starting a clean exit, wait a few seconds for the robot and code to finish.')
                nonlocal_pause['exit_called'] = True
                # we need to unpause to complete the exit
                nonlocal_pause['pause'] = 0
            elif nonlocal_pause['pause'] >= ctrl_c_kill_threshold:
                print('Triggering a Hard exit now.')
                sys.exit(1)

        except KeyboardInterrupt:
            nonlocal_pause['pause'] += 1
        # restore the pause handler here
        signal.signal(signal.SIGINT, pause)

    # Set up the pause signal
    signal.signal(signal.SIGINT, pause)

    def set_nonlocal_success_variables_false():
        nonlocal_variables['push_success'] = False
        nonlocal_variables['grasp_success'] = False
        nonlocal_variables['place_success'] = False
        nonlocal_variables['grasp_color_success'] = False
        nonlocal_variables['place_color_success'] = False
        nonlocal_variables['partial_stack_success'] = False

    def check_stack_update_goal(place_check=False, top_idx=-1, depth_img=None):
        """ Check nonlocal_variables for a good stack and reset if it does not match the current goal.

        # Params

            place_check: If place check is True we should match the current stack goal,
                all other actions should match the stack check excluding the top goal block,
                which will not have been placed yet.
            top_idx: The index of blocks sorted from high to low which is expected to contain the top stack block.
                -1 will be the highest object in the scene, -2 will be the second highest in the scene, etc.

        # Returns

        needed_to_reset boolean which is True if a reset was needed and False otherwise.
        """
        current_stack_goal = nonlocal_variables['stack'].current_sequence_progress()
        # no need to reset by default
        needed_to_reset = False
        if place_check:
            # Only reset while placing if the stack decreases in height!
            stack_shift = 1
        elif current_stack_goal is not None:
            # only the place check expects the current goal to be met
            current_stack_goal = current_stack_goal[:-1]
            stack_shift = 0
        # TODO(ahundt) BUG Figure out why a real stack of size 2 or 3 and a push which touches no blocks does not pass the stack_check and ends up a MISMATCH in need of reset. (update: may now be fixed, double check then delete when confirmed)
        if check_row:
            row_found, nonlocal_variables['stack_height'] = robot.check_row(current_stack_goal, num_obj=num_obj)
            # Note that for rows, a single action can make a row (horizontal stack) go from size 1 to a much larger number like 4.
            stack_matches_goal = nonlocal_variables['stack_height'] >= len(current_stack_goal)
        elif check_z_height:
            # decrease_threshold = None  # None means decrease_threshold will be disabled
            stack_matches_goal, nonlocal_variables['stack_height'], needed_to_reset = robot.check_z_height(depth_img, nonlocal_variables['prev_stack_height'])
            max_workspace_height = ' (see max_workspace_height printout above) '
            # TODO(ahundt) add a separate case for incremental height where continuous heights are converted back to height where 1.0 is the height of a block.
            # stack_matches_goal, nonlocal_variables['stack_height'] = robot.check_incremental_height(input_img, current_stack_goal)
        else:
            stack_matches_goal, nonlocal_variables['stack_height'] = robot.check_stack(current_stack_goal, top_idx=top_idx)
        nonlocal_variables['partial_stack_success'] = stack_matches_goal
        if not check_z_height:
            if nonlocal_variables['stack_height'] == 1:
                # A stack of size 1 does not meet the criteria for a partial stack success
                nonlocal_variables['partial_stack_success'] = False
                nonlocal_variables['stack_success'] = False
            max_workspace_height = len(current_stack_goal) - stack_shift
            # Has that stack gotten shorter than it was before? If so we need to reset
            needed_to_reset = nonlocal_variables['stack_height'] < max_workspace_height or nonlocal_variables['stack_height'] < nonlocal_variables['prev_stack_height']

        print('check_stack() stack_height: ' + str(nonlocal_variables['stack_height']) + ' stack matches current goal: ' + str(stack_matches_goal) + ' partial_stack_success: ' +
              str(nonlocal_variables['partial_stack_success']) + ' Does the code think a reset is needed: ' + str(needed_to_reset))
        # if place and needed_to_reset:
        # TODO(ahundt) BUG may reset push/grasp success too aggressively. If statement above and below for debugging, remove commented line after debugging complete
        if needed_to_reset or evaluate_random_objects:
            # we are two blocks off the goal, reset the scene.
            mismatch_str = 'main.py check_stack() DETECTED PROGRESS REVERSAL, mismatch between the goal height: ' + str(max_workspace_height) + ' and current workspace stack height: ' + str(nonlocal_variables['stack_height'])
            if not disable_situation_removal:
                mismatch_str += ', RESETTING the objects, goals, and action success to FALSE...'
            print(mismatch_str)
            if not disable_situation_removal:
                # this reset is appropriate for stacking, but not checking rows
                get_and_save_images(robot, workspace_limits, heightmap_resolution, logger, trainer, '1')
                robot.reposition_objects()
                nonlocal_variables['stack'].reset_sequence()
                nonlocal_variables['stack'].next()
                # We needed to reset, so the stack must have been knocked over!
                # all rewards and success checks are False!
                set_nonlocal_success_variables_false()
                nonlocal_variables['trial_complete'] = True
                if check_row:
                    # on reset get the current row state
                    _, nonlocal_variables['stack_height'] = robot.check_row(current_stack_goal, num_obj=num_obj)
                    nonlocal_variables['prev_stack_height'] = copy.deepcopy(nonlocal_variables['stack_height'])
        return needed_to_reset

    # Parallel thread to process network output and execute actions
    # -------------------------------------------------------------
    def process_actions():

        last_iteration_saved = -1  # used so the loop only saves one time while waiting
        action_count = 0
        grasp_count = 0
        successful_grasp_count = 0
        successful_color_grasp_count = 0
        place_count = 0
        place_rate = 0
        # short stacks of blocks
        partial_stack_count = 0
        partial_stack_rate = np.inf
        # all the blocks stacked
        stack_count = 0
        stack_rate = np.inf
        # will need to reset if something went wrong with stacking
        needed_to_reset = False
        grasp_str = ''
        successful_trial_count = int(np.max(trainer.trial_success_log)) if continue_logging and len(trainer.trial_success_log) > 0 else 0
        trial_rate = np.inf

        # when resuming a previous run, load variables saved from previous run
        if continue_logging:
            process_vars = None
            resume_var_values_path = os.path.join(logger.base_directory, 'data', 'variables','process_action_var_values_%d.json' % (trainer.iteration))
            if os.path.exists(resume_var_values_path):
                with open(resume_var_values_path, 'r') as f:
                    process_vars = json.load(f)

                action_count = process_vars['action_count']
                grasp_count = process_vars['grasp_count']
                successful_grasp_count = process_vars['successful_grasp_count']
                successful_color_grasp_count = process_vars['successful_color_grasp_count']
                place_count = process_vars['place_count']
                place_rate = process_vars['place_rate']
                partial_stack_count = process_vars['partial_stack_count']
                partial_stack_rate = process_vars['partial_stack_rate']
                stack_count = process_vars['stack_count']
                stack_rate = process_vars['stack_rate']
                needed_to_reset = process_vars['needed_to_reset']
                grasp_str = process_vars['grasp_str']
                successful_trial_count = process_vars['successful_trial_count']
                trial_rate = process_vars['trial_rate']

            else:
                print("WARNING: Missing /data/variables/process_action_var_values_%d.json on resume. Default values initialized. May cause log inconsistencies" % (trainer.iteration))

        while True:
            if nonlocal_variables['executing_action']:
                action_count += 1
                # Determine whether grasping or pushing should be executed based on network predictions
                best_push_conf = np.ma.max(push_predictions)
                best_grasp_conf = np.ma.max(grasp_predictions)
                if place:
                    best_place_conf = np.ma.max(place_predictions)
                    print('Primitive confidence scores: %f (push), %f (grasp), %f (place)' % (best_push_conf, best_grasp_conf, best_place_conf))
                else:
                    print('Primitive confidence scores: %f (push), %f (grasp)' % (best_push_conf, best_grasp_conf))

                explore_actions = False
                # TODO(ahundt) this grasp/place condition needs refinement so we can do colors and grasp -> push -> place
                if place and nonlocal_variables['primitive_action'] == 'grasp' and nonlocal_variables['grasp_success']:
                    nonlocal_variables['primitive_action'] = 'place'
                else:
                    nonlocal_variables['primitive_action'] = 'grasp'

                if not grasp_only and not nonlocal_variables['primitive_action'] == 'place':
                    if is_testing and method == 'reactive':
                        if best_push_conf > 2 * best_grasp_conf:
                            nonlocal_variables['primitive_action'] = 'push'
                    else:
                        if best_push_conf > best_grasp_conf:
                            nonlocal_variables['primitive_action'] = 'push'
                    explore_actions = np.random.uniform() < explore_prob
                    # Exploitation (do best action) vs exploration (do random action)
                    if explore_actions:
                        print('Strategy: explore (exploration probability: %f)' % (explore_prob))
                        push_frequency_one_in_n = 5
                        nonlocal_variables['primitive_action'] = 'push' if np.random.randint(0, push_frequency_one_in_n) == 0 else 'grasp'
                    else:
                        print('Strategy: exploit (exploration probability: %f)' % (explore_prob))
                trainer.is_exploit_log.append([0 if explore_actions else 1])
                logger.write_to_log('is-exploit', trainer.is_exploit_log)
                # TODO(ahundt) remove if this has been working for a while, the trial log is now updated in the main thread rather than the robot control thread.
                # trainer.trial_log.append([nonlocal_variables['stack'].trial])
                # logger.write_to_log('trial', trainer.trial_log)

                # Get pixel location and rotation with highest affordance prediction from heuristic algorithms (rotation, y, x)
                nonlocal_variables['best_pix_ind'], each_action_max_coordinate, predicted_value = action_space_argmax(nonlocal_variables['primitive_action'], push_predictions, grasp_predictions, place_predictions)

                # If heuristic bootstrapping is enabled: if change has not been detected more than 2 times, execute heuristic algorithm to detect grasps/pushes
                # NOTE: typically not necessary and can reduce final performance.
                if heuristic_bootstrap and nonlocal_variables['primitive_action'] == 'push' and no_change_count[0] >= 2:
                    print('Change not detected for more than two pushes. Running heuristic pushing.')
                    nonlocal_variables['best_pix_ind'] = trainer.push_heuristic(valid_depth_heightmap)
                    no_change_count[0] = 0
                    predicted_value = push_predictions[nonlocal_variables['best_pix_ind']]
                    use_heuristic = True
                elif heuristic_bootstrap and nonlocal_variables['primitive_action'] == 'grasp' and no_change_count[1] >= 2:
                    print('Change not detected for more than two grasps. Running heuristic grasping.')
                    nonlocal_variables['best_pix_ind'] = trainer.grasp_heuristic(valid_depth_heightmap)
                    no_change_count[1] = 0
                    predicted_value = grasp_predictions[nonlocal_variables['best_pix_ind']]
                    use_heuristic = True
                else:
                    use_heuristic = False

                trainer.use_heuristic_log.append([1 if use_heuristic else 0])
                logger.write_to_log('use-heuristic', trainer.use_heuristic_log)

                # Save predicted confidence value
                trainer.predicted_value_log.append([predicted_value])
                logger.write_to_log('predicted-value', trainer.predicted_value_log)

                # Compute 3D position of pixel
                print('Action: %s at (%d, %d, %d)' % (nonlocal_variables['primitive_action'], nonlocal_variables['best_pix_ind'][0], nonlocal_variables['best_pix_ind'][1], nonlocal_variables['best_pix_ind'][2]))
                best_rotation_angle = np.deg2rad(nonlocal_variables['best_pix_ind'][0]*(360.0/trainer.model.num_rotations))
                best_pix_x = nonlocal_variables['best_pix_ind'][2]
                best_pix_y = nonlocal_variables['best_pix_ind'][1]

                # Adjust start position of all actions, and make sure z value is safe and not too low
                primitive_position, push_may_contact_something = action_heightmap_coordinate_to_3d_robot_pose(best_pix_x, best_pix_y, nonlocal_variables['primitive_action'])

                # Save executed primitive where [0, 1, 2] corresponds to [push, grasp, place]
                trainer.executed_action_log.append([ACTION_TO_ID[nonlocal_variables['primitive_action']], nonlocal_variables['best_pix_ind'][0], nonlocal_variables['best_pix_ind'][1], nonlocal_variables['best_pix_ind'][2]])
                logger.write_to_log('executed-action', trainer.executed_action_log)

                # Visualize executed primitive, and affordances
                if save_visualizations:
                    push_pred_vis = trainer.get_prediction_vis(push_predictions, color_heightmap, each_action_max_coordinate['push'])
                    logger.save_visualizations(trainer.iteration, push_pred_vis, 'push')
                    cv2.imwrite('visualization.push.png', push_pred_vis)
                    grasp_pred_vis = trainer.get_prediction_vis(grasp_predictions, color_heightmap, each_action_max_coordinate['grasp'])
                    logger.save_visualizations(trainer.iteration, grasp_pred_vis, 'grasp')
                    cv2.imwrite('visualization.grasp.png', grasp_pred_vis)
                    if place:
                        place_pred_vis = trainer.get_prediction_vis(place_predictions, color_heightmap, each_action_max_coordinate['place'])
                        logger.save_visualizations(trainer.iteration, place_pred_vis, 'place')
                        cv2.imwrite('visualization.place.png', place_pred_vis)

                # Initialize variables that influence reward
                set_nonlocal_success_variables_false()
                if place:
                    current_stack_goal = nonlocal_variables['stack'].current_sequence_progress()

                # Execute primitive
                if nonlocal_variables['primitive_action'] == 'push':
                    if skip_noncontact_actions and not push_may_contact_something:
                        # We are too high to contact anything, don't bother actually pushing.
                        # TODO(ahundt) also check for case where we are too high for the local gripper path
                        nonlocal_variables['push_success'] = False
                    else:
                        nonlocal_variables['push_success'] = robot.push(primitive_position, best_rotation_angle, workspace_limits)

                    if place and check_row:
                        needed_to_reset = check_stack_update_goal()
                        if (not needed_to_reset and nonlocal_variables['partial_stack_success']):

                            if nonlocal_variables['stack_height'] >= len(current_stack_goal):
                                nonlocal_variables['stack'].next()
                                # TODO(ahundt) create a push to partial stack count separate from the place to partial stack count
                                partial_stack_count += 1
                            next_stack_goal = nonlocal_variables['stack'].current_sequence_progress()
                            if nonlocal_variables['stack_height'] >= nonlocal_variables['stack'].num_obj:
                                print('TRIAL ' + str(nonlocal_variables['stack'].trial) + ' SUCCESS!!!!!!!!!!!!!!!!!!!!!!!!!!!!!')
                                nonlocal_variables['stack_success'] = True
                                stack_count += 1
                                # full stack complete! reset the scene
                                successful_trial_count += 1
                                get_and_save_images(robot, workspace_limits, heightmap_resolution, logger, trainer, '1')
                                robot.reposition_objects()
                                if len(next_stack_goal) > 1:
                                    # if multiple parts of a row are completed in one action, we need to reset the trial counter.
                                    nonlocal_variables['stack'].reset_sequence()
                                # goal is 2 blocks in a row
                                nonlocal_variables['stack'].next()
                                nonlocal_variables['trial_complete'] = True

                    #TODO(hkwon214) Get image after executing push action. save also? better place to put?
                    valid_depth_heightmap_push, color_heightmap_push, depth_heightmap_push, color_img_push, depth_img_push = get_and_save_images(robot, workspace_limits, heightmap_resolution, logger, trainer, '2')
                    if place:
                        # Check if the push caused a topple, size shift zero because
                        # place operations expect increased height,
                        # while push expects constant height.
                        needed_to_reset = check_stack_update_goal(depth_img=valid_depth_heightmap_push)
                    if not place or not needed_to_reset:
                        print('Push motion successful (no crash, need not move blocks): %r' % (nonlocal_variables['push_success']))
                elif nonlocal_variables['primitive_action'] == 'grasp':
                    grasp_count += 1
                    # TODO(ahundt) this probably will cause threading conflicts, add a mutex
                    if nonlocal_variables['stack'].object_color_index is not None and grasp_color_task:
                        grasp_color_name = robot.color_names[int(nonlocal_variables['stack'].object_color_index)]
                        print('Attempt to grasp color: ' + grasp_color_name)

                    if(skip_noncontact_actions and (np.isnan(valid_depth_heightmap[best_pix_y][best_pix_x]) or
                            valid_depth_heightmap[best_pix_y][best_pix_x] < 0.01)):
                        # Skip noncontact actions we don't bother actually grasping if there is nothing there to grasp
                        nonlocal_variables['grasp_success'], nonlocal_variables['grasp_color_success'] = False, False
                        print('Grasp action failure, heuristics determined grasp would not contact anything.')
                    else:
                        nonlocal_variables['grasp_success'], nonlocal_variables['grasp_color_success'] = robot.grasp(primitive_position, best_rotation_angle, object_color=nonlocal_variables['stack'].object_color_index)
                    print('Grasp successful: %r' % (nonlocal_variables['grasp_success']))
                    # Get image after executing grasp action.
                    # TODO(ahundt) save also? better place to put?
                    valid_depth_heightmap_grasp, color_heightmap_grasp, depth_heightmap_grasp, color_img_grasp, depth_img_grasp = get_and_save_images(robot, workspace_limits, heightmap_resolution, logger, trainer, '2')
                    if place:
                        # when we are stacking we must also check the stack in case we caused it to topple
                        top_idx = -1
                        if nonlocal_variables['grasp_success']:
                            # we will need to check the second from top block for the stack
                            top_idx = -2
                        # check if a failed grasp led to a topple, or if the top block was grasped
                        # TODO(ahundt) in check_stack() support the check after a specific grasp in case of successful grasp topple. Perhaps allow the top block to be specified?
                        needed_to_reset = check_stack_update_goal(top_idx=top_idx, depth_img=valid_depth_heightmap_grasp)
                    if nonlocal_variables['grasp_success']:
                        # robot.restart_sim()
                        successful_grasp_count += 1
                        if grasp_color_task:
                            if nonlocal_variables['grasp_color_success']:
                                successful_color_grasp_count += 1
                            if not place:
                                # reposition the objects if we aren't also attempting to place correctly.
                                robot.reposition_objects()
                                nonlocal_variables['trial_complete'] = True

                            print('Successful color-specific grasp: %r intended target color: %s' % (nonlocal_variables['grasp_color_success'], grasp_color_name))
                    grasp_rate = float(successful_grasp_count) / float(grasp_count)
                    color_grasp_rate = float(successful_color_grasp_count) / float(grasp_count)
                    grasp_str = 'Grasp Count: %r, grasp success rate: %r' % (grasp_count, grasp_rate)
                    if grasp_color_task:
                        grasp_str += ' color success rate: %r' % (color_grasp_rate)
                    if not place:
                        print(grasp_str)
                elif nonlocal_variables['primitive_action'] == 'place':
                    place_count += 1
                    nonlocal_variables['place_success'] = robot.place(primitive_position, best_rotation_angle)

                    # Get image after executing place action.
                    # TODO(ahundt) save also? better place to put?
                    valid_depth_heightmap_place, color_heightmap_place, depth_heightmap_place, color_img_place, depth_img_place = get_and_save_images(robot, workspace_limits, heightmap_resolution, logger, trainer, '2')
                    needed_to_reset = check_stack_update_goal(place_check=True, depth_img=valid_depth_heightmap_place)
                    if not needed_to_reset and nonlocal_variables['place_success'] and nonlocal_variables['partial_stack_success']:
                        partial_stack_count += 1
                        # Only increment our progress checks if we've surpassed the current goal
                        # TODO(ahundt) check for a logic error between rows and stack modes due to if height ... next() check.
                        if not check_z_height and nonlocal_variables['stack_height'] >= len(current_stack_goal):
                            nonlocal_variables['stack'].next()
                        next_stack_goal = nonlocal_variables['stack'].current_sequence_progress()
                        if ((check_z_height and nonlocal_variables['stack_height'] > check_z_height_goal) or
                            (not check_z_height and len(next_stack_goal) < len(current_stack_goal))):
                            print('TRIAL ' + str(nonlocal_variables['stack'].trial) + ' SUCCESS!!!!!!!!!!!!!!!!!!!!!!!!!!!!!')
                            nonlocal_variables['stack_success'] = True
                            stack_count += 1
                            # full stack complete! reset the scene
                            successful_trial_count += 1
                            get_and_save_images(robot, workspace_limits, heightmap_resolution, logger, trainer, '1')
                            robot.reposition_objects()
                            # We don't need to reset here because the algorithm already reset itself
                            # nonlocal_variables['stack'].reset_sequence()
                            nonlocal_variables['stack'].next()
                            nonlocal_variables['trial_complete'] = True
                    # TODO(ahundt) perhaps reposition objects every time a partial stack step fails (partial_stack_success == false) to avoid weird states?

                trainer.grasp_success_log.append([int(nonlocal_variables['grasp_success'])])
                if grasp_color_task:
                    trainer.color_success_log.append([int(nonlocal_variables['color_success'])])
                if place:
                    # place trainer logs are updated in process_actions()
                    trainer.stack_height_log.append([float(nonlocal_variables['stack_height'])])
                    trainer.partial_stack_success_log.append([int(nonlocal_variables['partial_stack_success'])])
                    trainer.place_success_log.append([int(nonlocal_variables['place_success'])])
                    trainer.trial_success_log.append([int(successful_trial_count)])

                    if partial_stack_count > 0 and place_count > 0:
                        partial_stack_rate = float(action_count)/float(partial_stack_count)
                        place_rate = float(partial_stack_count)/float(place_count)
                    if stack_count > 0:
                        stack_rate = float(action_count)/float(stack_count)
                        nonlocal_variables['stack_rate'] = stack_rate
                        trial_rate = float(successful_trial_count)/float(nonlocal_variables['stack'].trial)
                        nonlocal_variables['trial_success_rate'] = trial_rate
                    print('STACK:  trial: ' + str(nonlocal_variables['stack'].trial) + ' actions/partial: ' + str(partial_stack_rate) +
                            '  actions/full stack: ' + str(stack_rate) +
                            ' (lower is better)  ' + grasp_str + ' place_on_stack_rate: ' + str(place_rate) + ' place_attempts: ' + str(place_count) +
                            '  partial_stack_successes: ' + str(partial_stack_count) +
                            '  stack_successes: ' + str(stack_count) + ' trial_success_rate: ' + str(trial_rate) + ' stack goal: ' + str(current_stack_goal) +
                            ' current_height: ' + str(nonlocal_variables['stack_height']))

                nonlocal_variables['executing_action'] = False

            # save this thread's variables every time the log and model are saved
            if nonlocal_variables['finalize_prev_trial_log']:
                # finalize_prev_trial_log gets set to false before all data is saved in the rest of the loop.
                # This flag is used to save variables in the other thread without
                # breaking anything by messing with finalize_prev_trial_log
                nonlocal_variables['save_state_this_iteration'] = True

                if last_iteration_saved != trainer.iteration: # checks if it already saved this iteration
                    last_iteration_saved = trainer.iteration

                    # create dict of all variables and save a json file
                    process_vars = {}
                    process_vars['action_count'] = action_count
                    process_vars['grasp_count'] = grasp_count
                    process_vars['successful_grasp_count'] = successful_grasp_count
                    process_vars['successful_color_grasp_count'] = successful_color_grasp_count
                    process_vars['place_count'] = place_count
                    process_vars['place_rate'] = place_rate
                    process_vars['partial_stack_count'] = partial_stack_count
                    process_vars['partial_stack_rate'] = partial_stack_rate
                    process_vars['stack_count'] = stack_count
                    process_vars['stack_rate'] = stack_rate
                    process_vars['needed_to_reset'] = needed_to_reset
                    process_vars['grasp_str'] = grasp_str
                    process_vars['successful_trial_count'] = successful_trial_count
                    process_vars['trial_rate'] = trial_rate

                    save_location = os.path.join(logger.base_directory, 'data', 'variables')
                    if not os.path.exists(save_location):
                        os.mkdir(save_location)
                    with open(os.path.join(save_location, 'process_action_var_values_%d.json' % (trainer.iteration)), 'w') as f:
                            json.dump(process_vars, f)

            # TODO(ahundt) this should really be using proper threading and locking algorithms
            time.sleep(0.01)

    def action_heightmap_coordinate_to_3d_robot_pose(best_pix_x, best_pix_y, action_name, robot_push_vertical_offset=0.026):
        # Adjust start position of all actions, and make sure z value is safe and not too low
        def get_local_region(heightmap, region_width=0.03):
            safe_kernel_width = int(np.round((region_width/2)/heightmap_resolution))
            return heightmap[max(best_pix_y - safe_kernel_width, 0):min(best_pix_y + safe_kernel_width + 1, heightmap.shape[0]), max(best_pix_x - safe_kernel_width, 0):min(best_pix_x + safe_kernel_width + 1, heightmap.shape[1])]
        # make sure the fingers will not collide with the objects
        finger_width = 0.04
        finger_touchdown_region = get_local_region(valid_depth_heightmap, region_width=finger_width)
        safe_z_position = workspace_limits[2][0]
        if finger_touchdown_region.size != 0:
            safe_z_position += np.max(finger_touchdown_region)
        else:
            safe_z_position += valid_depth_heightmap[best_pix_y][best_pix_x]
        if robot.background_heightmap is not None:
            # add the height of the background scene
            safe_z_position += np.max(get_local_region(robot.background_heightmap, region_width=0.03))
        push_may_contact_something = False
        if action_name == 'push':
            # determine if the safe z position might actually contact anything during the push action
            # TODO(ahundt) common sense push motion region can be refined based on the rotation angle and the direction of travel
            push_width = 0.2
            local_push_region = get_local_region(valid_depth_heightmap, region_width=push_width)
            # push_may_contact_something is True for something noticeably higher than the push action z height
            max_local_push_region = np.max(local_push_region)
            if max_local_push_region < 0.01:
                # if there is nothing more than 1cm tall, there is nothing to push
                push_may_contact_something = False
            else:
                push_may_contact_something = safe_z_position - workspace_limits[2][0] + robot_push_vertical_offset < max_local_push_region
            # print('>>>> Gripper will push at height: ' + str(safe_z_position) + ' max height of stuff: ' + str(max_local_push_region) + ' predict contact: ' + str(push_may_contact_something))
            push_str = ''
            if not push_may_contact_something:
                push_str += 'Predicting push action failure, heuristics determined '
                push_str += 'push at height ' + str(safe_z_position)
                push_str += ' would not contact anything at the max height of ' + str(max_local_push_region)
                print(push_str)

        primitive_position = [best_pix_x * heightmap_resolution + workspace_limits[0][0], best_pix_y * heightmap_resolution + workspace_limits[1][0], safe_z_position]
        return primitive_position, push_may_contact_something

    # TODO(ahundt) create a new experience replay reward schedule that goes backwards across multiple time steps.

    action_thread = threading.Thread(target=process_actions)
    action_thread.daemon = True
    action_thread.start()
    nonlocal_pause['exit_called'] = False
    # -------------------------------------------------------------
    # -------------------------------------------------------------
    prev_primitive_action = None
    prev_reward_value = None
    if test_preset_cases:
        # save out the order we will visit the preset files for a sanity check
        print('preset files order: ' + str(preset_files))
        np.savetxt(os.path.join(logger.transitions_directory, 'preset-case-files.log.txt'), preset_files, delimiter=' ', fmt='%s')
    if show_preset_cases_then_exit and test_preset_cases:
        # Just a quick temporary mode for viewing the saved preset test cases
        for case_file in preset_files:
            # load the current preset case, incrementing as trials are cleared
            print('loading case file: ' + str(case_file))
            robot.load_preset_case(case_file)
            robot.restart_sim()
            robot.add_objects()
            time.sleep(3)
        exit_called = True
        robot.shutdown()
        return

    num_trials = trainer.num_trials()
    do_continue = False
    best_dict = {}
    prev_best_dict = {}
    # Start main training/testing loop, max_iter == 0 or -1 goes forever.
    while max_iter < 0 or trainer.iteration < max_iter:
        print('\n%s iteration: %d' % ('Testing' if is_testing else 'Training', trainer.iteration))
        iteration_time_0 = time.time()
        # Record the current trial number
        trainer.trial_log.append([trainer.num_trials()])

        # Make sure simulation is still stable (if not, reset simulation)
        if is_sim:
            robot.check_sim()

        # Get latest RGB-D image
        valid_depth_heightmap, color_heightmap, depth_heightmap, color_img, depth_img = get_and_save_images(
            robot, workspace_limits, heightmap_resolution, logger, trainer)

        # Reset simulation or pause real-world training if table is empty
        stuff_count = np.zeros(valid_depth_heightmap.shape)
        stuff_count[valid_depth_heightmap > 0.02] = 1
        if show_heightmap:
            # show the heightmap
            f = plt.figure()
            f.suptitle(str(trainer.iteration))
            f.add_subplot(1,3, 1)
            plt.imshow(valid_depth_heightmap)
            f.add_subplot(1,3, 2)
            # f.add_subplot(1,2, 1)
            if robot.background_heightmap is not None:
                plt.imshow(robot.background_heightmap)
                f.add_subplot(1,3, 3)
            plt.imshow(stuff_count)
            plt.show(block=True)
        stuff_sum = np.sum(stuff_count)
        empty_threshold = 300
        if is_sim and is_testing:
            empty_threshold = 10
        if check_row:
            # here we are assuming blocks for check_row, if any block leaves the scene then we can't succeed.
            # TODO(ahundt) Ideally volume should also be accounted for, a perfect stack is about the area of 1 block, and the scene might start with a stack.
            num_empty_obj = num_obj
            if is_testing:
                num_empty_obj -= 1
            empty_threshold = 300 * (num_empty_obj + num_extra_obj)
        print('Current count of pixels with stuff: ' + str(stuff_sum) + ' threshold below which the scene is considered empty: ' + str(empty_threshold))
        if not place and stuff_sum < empty_threshold:
            print('Pushing And Grasping Trial Successful!')
            num_trials = trainer.num_trials()
            pg_trial_success_count = np.max(trainer.trial_success_log, initial=0)
            for i in range(len(trainer.trial_success_log), trainer.iteration):
                # previous trials were ended early
                trainer.trial_success_log.append([int(pg_trial_success_count)])
            trainer.trial_success_log.append([int(pg_trial_success_count + 1)])
            nonlocal_variables['trial_complete'] = True

        if stuff_sum < empty_threshold or (is_sim and not prev_grasp_success and no_change_count[0] + no_change_count[1] > 10):
            if is_sim:
                print('There have not been changes to the objects for for a long time [push, grasp]: ' + str(no_change_count) +
                      ', or there are not enough objects in view (value: %d)! Repositioning objects.' % (stuff_sum))
                robot.restart_sim()
                robot.add_objects()
                if is_testing:  # If at end of test run, re-load original weights (before test run)
                    trainer.model.load_state_dict(torch.load(snapshot_file))
                if place:
                    set_nonlocal_success_variables_false()
                    nonlocal_variables['stack'].reset_sequence()
                    nonlocal_variables['stack'].next()
            else:
                # print('Not enough stuff on the table (value: %d)! Pausing for 30 seconds.' % (np.sum(stuff_count)))
                # time.sleep(30)
                print('Not enough stuff on the table (value: %d)! Moving objects to reset the real robot scene...' % (stuff_sum))
                robot.restart_real()

            # If the scene started empty, we are just setting up 
            # trial 0 with a reset, so no trials have been completed.
            if trainer.iteration > 0:
                # All other nonzero trials should be considered over, 
                # so mark the trial as complete and move on to the next one.
                nonlocal_variables['trial_complete'] = True
                # TODO(ahundt) might this continue statement increment trainer.iteration, break accurate indexing of the clearance log into the label, reward, and image logs?
                do_continue = True
                # continue

        if nonlocal_variables['trial_complete']:
            # Check if the other thread ended the trial and reset the important values
            no_change_count = [0, 0]
            num_trials = trainer.end_trial()
            logger.write_to_log('clearance', trainer.clearance_log)
            # we've recorded the data to mark this trial as complete
            nonlocal_variables['trial_complete'] = False
            # we're still not totally done, we still need to finilaize the log for the trial
            nonlocal_variables['finalize_prev_trial_log'] = True
<<<<<<< HEAD
            if is_testing:
                # Do special testing mode update steps
                # If at end of test run, re-load original weights (before test run)
                trainer.model.load_state_dict(torch.load(snapshot_file))
                if test_preset_cases:
                    case_file = preset_files[min(len(preset_files)-1, int(float(num_trials+1)/float(trials_per_case)))]
                    # case_file = preset_files[min(len(preset_files)-1, int(float(num_trials-1)/float(trials_per_case)))]
                    # load the current preset case, incrementing as trials are cleared
                    print('loading case file: ' + str(case_file))
                    robot.load_preset_case(case_file)
                if not place and num_trials >= max_test_trials:
                    exit_called = True  # Exit after training thread (backprop and saving labels)
=======
            if is_testing and test_preset_cases:
                case_file = preset_files[min(len(preset_files)-1, int(float(num_trials+1)/float(trials_per_case)))]
                # case_file = preset_files[min(len(preset_files)-1, int(float(num_trials-1)/float(trials_per_case)))]
                # load the current preset case, incrementing as trials are cleared
                print('loading case file: ' + str(case_file))
                robot.load_preset_case(case_file)
            if is_testing and not place and num_trials >= max_test_trials:
                nonlocal_pause['exit_called'] = True  # Exit after training thread (backprop and saving labels)
>>>>>>> 3c29cf36
            if do_continue:
                do_continue = False
                continue

            # TODO(ahundt) update experience replay trial rewards

        # check for possible bugs in the code
        if len(trainer.reward_value_log) < trainer.iteration - 2:
            # check for progress counting inconsistencies
            print('WARNING POSSIBLE CRITICAL ERROR DETECTED: log data index and trainer.iteration out of sync!!! Experience Replay may break! '
                  'Check code for errors in indexes, continue statements etc.')
        if place and nonlocal_variables['stack'].trial != num_trials + 1:
            # check that num trials is always 1 less than the current trial number
            print('WARNING variable mismatch num_trials + 1: ' + str(num_trials + 1) + ' nonlocal_variables[stack].trial: ' + str(nonlocal_variables['stack'].trial))

        # check if we have completed the current test
        if is_testing and place and nonlocal_variables['stack'].trial > max_test_trials:
            # If we are doing a fixed number of test trials, end the run the next time around.
            nonlocal_pause['exit_called'] = True

        if not nonlocal_pause['exit_called']:

            # Run forward pass with network to get affordances
            if nonlocal_variables['stack'].is_goal_conditioned_task and grasp_color_task:
                goal_condition = np.array([nonlocal_variables['stack'].current_one_hot()])
            else:
                goal_condition = None

            push_predictions, grasp_predictions, place_predictions, state_feat, output_prob = trainer.forward(
                color_heightmap, valid_depth_heightmap, is_volatile=True, goal_condition=goal_condition)

            if not nonlocal_variables['finalize_prev_trial_log']:
                # Execute best primitive action on robot in another thread
                # START THE REAL ROBOT EXECUTING THE NEXT ACTION IN THE OTHER THREAD,
                # unless it is a new trial, then we will wait a moment to do final
                # logging before starting the next action
                nonlocal_variables['executing_action'] = True

        # Run training iteration in current thread (aka training thread)
        if 'prev_color_img' in locals():

            # Detect changes
            change_detected, no_change_count = detect_changes(prev_primitive_action, depth_heightmap, prev_depth_heightmap, prev_grasp_success, no_change_count)

            if no_height_reward:
                # used to assess the value of the reward multiplier
                reward_multiplier = 1
            else:
                reward_multiplier = prev_stack_height

            # Compute training labels, returns are:
            # label_value == expected_reward (with future rewards)
            # prev_reward_value == current_reward (without future rewards)
            label_value, prev_reward_value = trainer.get_label_value(
                prev_primitive_action, prev_push_success, prev_grasp_success, change_detected,
                prev_push_predictions, prev_grasp_predictions, color_heightmap, valid_depth_heightmap,
                prev_color_success, goal_condition=prev_goal_condition, prev_place_predictions=prev_place_predictions,
                place_success=prev_partial_stack_success, reward_multiplier=reward_multiplier)
            # label_value is also known as expected_reward in trainer.get_label_value(), this is what the nn predicts.
            trainer.label_value_log.append([label_value])
            logger.write_to_log('label-value', trainer.label_value_log)
            # prev_reward_value is the regular old reward value actually based on the multiplier and action success
            trainer.reward_value_log.append([prev_reward_value])
            logger.write_to_log('reward-value', trainer.reward_value_log)
            trainer.change_detected_log.append([change_detected])
            logger.write_to_log('change-detected', trainer.change_detected_log)
            logger.write_to_log('grasp-success', trainer.grasp_success_log)
            if nonlocal_variables['stack'].is_goal_conditioned_task and grasp_color_task:
                trainer.goal_condition_log.append(nonlocal_variables['stack'].current_one_hot())
                logger.write_to_log('goal-condition', trainer.goal_condition_log)
                logger.write_to_log('color-success', trainer.color_success_log)
            if place:
                logger.write_to_log('stack-height', trainer.stack_height_log)
                logger.write_to_log('partial-stack-success', trainer.partial_stack_success_log)
                logger.write_to_log('place-success', trainer.place_success_log)
            if nonlocal_variables['finalize_prev_trial_log']:
                # Do final logging from the previous trial and previous complete iteration
                nonlocal_variables['finalize_prev_trial_log'] = False
                trainer.trial_reward_value_log_update()
                logger.write_to_log('trial-reward-value', trainer.trial_reward_value_log)
                logger.write_to_log('iteration', np.array([trainer.iteration]))
                logger.write_to_log('trial-success', trainer.trial_success_log)
                logger.write_to_log('trial', trainer.trial_log)
                if trainer.iteration > plot_window or is_testing:
                    prev_best_dict = copy.deepcopy(best_dict)
                    if is_testing:
                        # when testing the plot data should be averaged across the whole run
                        plot_window = trainer.iteration - 1
                    best_dict = plot.plot_it(logger.base_directory, title, place=place, window=plot_window)
                    with open(os.path.join(logger.base_directory, 'data', 'best_stats.json'), 'w') as f:
                        json.dump(best_dict, f)
                print('Trial logging complete: ' + str(num_trials) + ' --------------------------------------------------------------')

                # reset the state for this trial THEN START EXECUTING THE ACTION FOR THE NEW TRIAL
                if check_z_height:
                    # TODO(ahundt) BUG THIS A NEW LOCATION BUT WE MUST BE SURE WE ARE NOT MESSING UP TRIAL REWARDS
                    # Zero out the height because the trial is done.
                    # Note these lines must be after the logging of these variables is complete.
                    nonlocal_variables['stack_height'] = 1.0
                    nonlocal_variables['prev_stack_height'] = 1.0
                else:
                    # Set back to the minimum stack height because the trial is done.
                    # Note these lines must be after the logging of these variables is complete.
                    nonlocal_variables['stack_height'] = 1
                    nonlocal_variables['prev_stack_height'] = 1
                # Start executing the action for the new trial
                nonlocal_variables['executing_action'] = True

            # Backpropagate
            if not disable_two_step_backprop:
                trainer.backprop(prev_color_heightmap, prev_valid_depth_heightmap, prev_primitive_action, prev_best_pix_ind, label_value, goal_condition=prev_goal_condition)

            # Adjust exploration probability
            if not is_testing:
                explore_prob = max(0.5 * np.power(0.9998, trainer.iteration), 0.1) if explore_rate_decay else 0.5

            # Do sampling for experience replay
            if experience_replay_enabled and prev_reward_value is not None and not is_testing:
                # Choose if experience replay should be trained on a
                # historical successful or failed action
                if prev_primitive_action == 'push':
                    train_on_successful_experience = not change_detected
                elif prev_primitive_action == 'grasp':
                    train_on_successful_experience = not prev_grasp_success
                elif prev_primitive_action == 'place':
                    train_on_successful_experience = not prev_partial_stack_success
                # Here we will try to sample a reward value from the same action as the current one
                # which differs from the most recent reward value to reduce the chance of catastrophic forgetting.
                experience_replay(method, prev_primitive_action, prev_reward_value, trainer, grasp_color_task, logger,
                                  nonlocal_variables, place, goal_condition, trial_reward=trial_reward,
                                  train_on_successful_experience=train_on_successful_experience)

            # Save model snapshot
            if not is_testing:
                logger.save_backup_model(trainer.model, method)
                # save the best model based on all tracked plotting metrics.
                for k, v in best_dict.items():
                    if k in prev_best_dict and v > prev_best_dict[k]:
                        logger.save_model(trainer.model, method + '_' + k)
                # saves once every time logs are finalized
                if nonlocal_variables['save_state_this_iteration']:
                    nonlocal_variables['save_state_this_iteration'] = False

                    logger.save_model(trainer.model, method)

                    # copy nonlocal_variable values and discard those which shouldn't be saved
                    nonlocals_to_save = nonlocal_variables.copy()
                    entries_to_pop = always_default_nonlocals.copy()

                    # save all entries which are JSON serializable only. Otherwise don't save
                    for k, v in nonlocals_to_save.items():
                        if not utils.is_jsonable(v):
                            entries_to_pop.append(k)

                    for k in entries_to_pop:
                        nonlocals_to_save.pop(k)

                    # save nonlocal_variables for resuming later
                    save_location = os.path.join(logger.base_directory, 'data', 'variables')
                    if not os.path.exists(save_location):
                        os.makedirs(save_location)
                    with open(os.path.join(save_location, 'nonlocal_vars_%d.json' % (trainer.iteration)), 'w') as f:
                        json.dump(nonlocals_to_save, f)

                    if trainer.use_cuda:
                        trainer.model = trainer.model.cuda()

                # Save model if we are at a new best stack rate
                if place and trainer.iteration >= 1000 and nonlocal_variables['stack_rate'] < best_stack_rate:
                    best_stack_rate = nonlocal_variables['stack_rate']
                    stack_rate_str = method + '-best-stack-rate'
                    logger.save_backup_model(trainer.model, stack_rate_str)
                    logger.save_model(trainer.model, stack_rate_str)
                    logger.write_to_log('best-iteration', np.array([trainer.iteration]))

                    if trainer.use_cuda:
                        trainer.model = trainer.model.cuda()

        # Sync both action thread and training thread
        num_problems_detected = 0
        while nonlocal_variables['executing_action'] or nonlocal_pause['pause']:
            if experience_replay_enabled and prev_reward_value is not None and not is_testing:
                # flip between training success and failure, disabled because it appears to slow training down
                # train_on_successful_experience = not train_on_successful_experience
                # do some experience replay while waiting, rather than sleeping
                experience_replay(method, prev_primitive_action, prev_reward_value, trainer,
                                  grasp_color_task, logger, nonlocal_variables, place, goal_condition,
                                  trial_reward=trial_reward, train_on_successful_experience=train_on_successful_experience)
            else:
                time.sleep(0.1)
            time_elapsed = time.time()-iteration_time_0
            if nonlocal_pause['pause']:
                print('Pause engaged for ' + str(time_elapsed) + ' seconds, press ctrl + c after at least 5 seconds to resume.')
            elif is_sim and int(time_elapsed) > 60:
                # TODO(ahundt) double check that this doesn't screw up state completely for future trials...
                print('ERROR: PROBLEM DETECTED IN SCENE, NO CHANGES FOR OVER 60 SECONDS, RESETTING THE OBJECTS TO RECOVER...')
                get_and_save_images(robot, workspace_limits, heightmap_resolution, logger, trainer, '1')
                if is_sim:
                    robot.check_sim()
                    if not robot.reposition_objects():
                        # This can happen if objects are in impossible positions (NaN),
                        # so set the variable to immediately and completely restart
                        # the simulation below.
                        num_problems_detected += 3
                nonlocal_variables['trial_complete'] = True
                if place:
                    nonlocal_variables['stack'].reset_sequence()
                    nonlocal_variables['stack'].next()
                if check_z_height:
                    # Zero out the height because the trial is done.
                    # Note these lines must normally be after the
                    # logging of these variables is complete,
                    # but this is a special (hopefully rare) recovery scenario.
                    nonlocal_variables['stack_height'] = 0.0
                    nonlocal_variables['prev_stack_height'] = 0.0
                else:
                    nonlocal_variables['stack_height'] = 1.0
                    nonlocal_variables['prev_stack_height'] = 1.0
                num_problems_detected += 1
                if num_problems_detected > 2 and is_sim:
                    # Try more drastic recovery methods the second time around
                    robot.restart_sim(connect=True)
                    robot.add_objects()
                # don't reset again for 20 more seconds
                iteration_time_0 = time.time()
                # TODO(ahundt) Improve recovery: maybe set trial_complete = True here and call continue or set do_continue = True?

        if nonlocal_pause['exit_called']:
            # shut down the simulation or robot
            robot.shutdown()
            break

        # Save information for next training step
        prev_color_img = color_img.copy()
        prev_depth_img = depth_img.copy()
        prev_color_heightmap = color_heightmap.copy()
        prev_depth_heightmap = depth_heightmap.copy()
        prev_valid_depth_heightmap = valid_depth_heightmap.copy()
        prev_push_success = copy.deepcopy(nonlocal_variables['push_success'])
        prev_grasp_success = copy.deepcopy(nonlocal_variables['grasp_success'])
        prev_primitive_action = copy.deepcopy(nonlocal_variables['primitive_action'])
        prev_place_success = copy.deepcopy(nonlocal_variables['place_success'])
        prev_partial_stack_success = copy.deepcopy(nonlocal_variables['partial_stack_success'])
        # stack_height will just always be 1 if we are not actually stacking
        prev_stack_height = copy.deepcopy(nonlocal_variables['stack_height'])
        nonlocal_variables['prev_stack_height'] = copy.deepcopy(nonlocal_variables['stack_height'])
        prev_push_predictions = push_predictions.copy()
        prev_grasp_predictions = grasp_predictions.copy()
        prev_place_predictions = place_predictions
        prev_best_pix_ind = copy.deepcopy(nonlocal_variables['best_pix_ind'])
        # TODO(ahundt) BUG We almost certainly need to copy nonlocal_variables['stack']
        prev_stack = copy.deepcopy(nonlocal_variables['stack'])
        prev_goal_condition = copy.deepcopy(goal_condition)
        if grasp_color_task:
            prev_color_success = copy.deepcopy(nonlocal_variables['grasp_color_success'])
            if nonlocal_variables['grasp_success'] and nonlocal_variables['grasp_color_success']:
                # Choose the next color block to grasp, or None if not running in goal conditioned mode
                nonlocal_variables['stack'].next()
                print('NEW GOAL COLOR: ' + str(robot.color_names[nonlocal_variables['stack'].object_color_index]) + ' GOAL CONDITION ENCODING: ' + str(nonlocal_variables['stack'].current_one_hot()))
        else:
            prev_color_success = None

        iteration_time_1 = time.time()
        print('Time elapsed: %f' % (iteration_time_1-iteration_time_0))

        print('Trainer iteration: %d complete' % int(trainer.iteration))
        trainer.iteration += 1


def detect_changes(prev_primitive_action, depth_heightmap, prev_depth_heightmap, prev_grasp_success, no_change_count, change_threshold=300):
    """ Detect changes

    # NOTE: original VPG change_threshold was 300
    """
    depth_diff = abs(depth_heightmap - prev_depth_heightmap)
    depth_diff[np.isnan(depth_diff)] = 0
    depth_diff[depth_diff > 0.3] = 0
    depth_diff[depth_diff < 0.01] = 0
    depth_diff[depth_diff > 0] = 1
    change_value = np.sum(depth_diff)
    change_detected = change_value > change_threshold or prev_grasp_success
    print('Change detected: %r (value: %d)' % (change_detected, change_value))

    if change_detected:
        if prev_primitive_action == 'push':
            no_change_count[0] = 0
        elif prev_primitive_action == 'grasp' or prev_primitive_action == 'place':
            no_change_count[1] = 0
    else:
        if prev_primitive_action == 'push':
            no_change_count[0] += 1
        elif prev_primitive_action == 'grasp':
            no_change_count[1] += 1
    return change_detected, no_change_count

def get_and_save_images(robot, workspace_limits, heightmap_resolution, logger, trainer, filename_poststring='0', save_image=True):
    # Get latest RGB-D image
    valid_depth_heightmap, color_heightmap, depth_heightmap, _, color_img, depth_img = robot.get_camera_data(return_heightmaps=True)

    # Save RGB-D images and RGB-D heightmaps
    if save_image:
        logger.save_images(trainer.iteration, color_img, depth_img, filename_poststring)
        logger.save_heightmaps(trainer.iteration, color_heightmap, valid_depth_heightmap, filename_poststring)
    return valid_depth_heightmap, color_heightmap, depth_heightmap, color_img, depth_img

def experience_replay(method, prev_primitive_action, prev_reward_value, trainer, grasp_color_task, logger, nonlocal_variables, place, goal_condition, all_history_prob=0.05, trial_reward=False, train_on_successful_experience=None):
    # Here we will try to sample a reward value from the same action as the current one
    # which differs from the most recent reward value to reduce the chance of catastrophic forgetting.
    # TODO(ahundt) experience replay is very hard-coded with lots of bugs, won't evaluate all reward possibilities, and doesn't deal with long range time dependencies.
    sample_primitive_action = prev_primitive_action
    sample_primitive_action_id = ACTION_TO_ID[sample_primitive_action]
    if trial_reward and len(trainer.trial_reward_value_log) > 2:
        max_iteration = len(trainer.trial_reward_value_log)
    else:
        trial_reward = False
        max_iteration = trainer.iteration
    # executed_action_log includes the action, push grasp or place, and the best pixel index
    actions = np.asarray(trainer.executed_action_log)[1:max_iteration, 0]

    # Get samples of the same primitive but with different success results
    if np.random.random(1) < all_history_prob:
        # Sample all of history every one out of n times.
        sample_ind = np.arange(1, max_iteration-1).reshape(max_iteration-2, 1)
    else:
        # Sample from the current specific action
        if sample_primitive_action == 'push':
            # sample_primitive_action_id = 0
            log_to_compare = np.asarray(trainer.change_detected_log)
        elif sample_primitive_action == 'grasp':
            # sample_primitive_action_id = 1
            log_to_compare = np.asarray(trainer.grasp_success_log)
        elif sample_primitive_action == 'place':
            log_to_compare = np.asarray(trainer.partial_stack_success_log)
        else:
            raise NotImplementedError('ERROR: ' + sample_primitive_action + ' action is not yet supported in experience replay')

        sample_ind = np.argwhere(np.logical_and(log_to_compare[1:max_iteration, 0] == train_on_successful_experience,
                                                actions == sample_primitive_action_id))

    if sample_ind.size == 0 and prev_reward_value is not None and max_iteration > 2:
        print('Experience Replay: We do not have samples for the ' + sample_primitive_action + ' action with a success state of ' + str(train_on_successful_experience) + ', so sampling from the whole history.')
        sample_ind = np.arange(1, max_iteration-1).reshape(max_iteration-2, 1)

    if sample_ind.size > 0:
        # Find sample with highest surprise value
        if method == 'reactive':
            # TODO(ahundt) BUG what to do with prev_reward_value? (formerly named sample_reward_value in previous commits)
            sample_surprise_values = np.abs(np.asarray(trainer.predicted_value_log)[sample_ind[:, 0]] - (1 - prev_reward_value))
        elif method == 'reinforcement':
            sample_surprise_values = np.abs(np.asarray(trainer.predicted_value_log)[sample_ind[:, 0]] - np.asarray(trainer.label_value_log)[sample_ind[:,0]])
        sorted_surprise_ind = np.argsort(sample_surprise_values[:, 0])
        sorted_sample_ind = sample_ind[sorted_surprise_ind, 0]
        pow_law_exp = 2
        rand_sample_ind = int(np.round(np.random.power(pow_law_exp, 1)*(sample_ind.size-1)))
        # sample_iteration is the actual time step on which we will run experience replay
        sample_iteration = sorted_sample_ind[rand_sample_ind]

        nonlocal_variables['replay_iteration'] += 1
        # Load the data from disk, and run a forward pass with the current model
        [sample_stack_height, sample_primitive_action_id, sample_grasp_success,
         sample_change_detected, sample_push_predictions, sample_grasp_predictions,
         next_sample_color_heightmap, next_sample_depth_heightmap, sample_color_success,
         exp_goal_condition, sample_place_predictions, sample_place_success, sample_color_heightmap,
         sample_depth_heightmap] = trainer.load_sample(sample_iteration, logger)

        sample_primitive_action = ID_TO_ACTION[sample_primitive_action_id]
        print('Experience replay %d: history timestep index %d, action: %s, surprise value: %f' % (nonlocal_variables['replay_iteration'], sample_iteration, str(sample_primitive_action), sample_surprise_values[sorted_surprise_ind[rand_sample_ind]]))
        # sample_push_success is always true in the current version, because it only checks if the push action run, not if something was actually pushed, that is handled by change_detected.
        sample_push_success = True
        # TODO(ahundt) deletme if this has been working for a while, sample reward value isn't actually used for anything...
        # if trial_reward:
        #     sample_reward_value = trainer.trial_reward_value_log[sample_iteration]
        # else:
        #     sample_reward_value = trainer.reward_value_log[sample_iteration]

        # if no_height_reward:  # TODO(ahundt) why does the args.no_height_reward line below work and the regular no_height_reward here broken?
        if args.no_height_reward:
            # used to assess the value of the reward multiplier
            reward_multiplier = 1
        else:
            reward_multiplier = sample_stack_height
        # TODO(ahundt) This mix of current and next parameters (like next_sample_color_heightmap and sample_push_success) seems a likely spot for a bug, we must make sure we haven't broken the behavior. ahundt has already fixed one bug here.
        # get_label_value does the forward pass for updating the label value log.
        update_label_value_log = False
        if update_label_value_log:
            new_sample_label_value, _ = trainer.get_label_value(
                sample_primitive_action, sample_push_success, sample_grasp_success, sample_change_detected,
                sample_push_predictions, sample_grasp_predictions, next_sample_color_heightmap, next_sample_depth_heightmap,
                sample_color_success, goal_condition=exp_goal_condition, prev_place_predictions=sample_place_predictions,
                place_success=sample_place_success, reward_multiplier=reward_multiplier)

        if trial_reward:
            reward_to_backprop = trainer.trial_reward_value_log[sample_iteration]
        else:
            reward_to_backprop = trainer.label_value_log[sample_iteration]

        # Get labels for sample and backpropagate, trainer.backprop also does a forward pass internally.
        sample_best_pix_ind = np.asarray(trainer.executed_action_log)[sample_iteration, 1:4].astype(np.int)
        trainer.backprop(sample_color_heightmap, sample_depth_heightmap, sample_primitive_action, sample_best_pix_ind,
                         reward_to_backprop, goal_condition=exp_goal_condition)
        # Recompute prediction value and label for replay buffer
        if sample_primitive_action == 'push':
            trainer.predicted_value_log[sample_iteration] = [np.ma.max(sample_push_predictions)]
            # trainer.predicted_value_log[sample_iteration] = [sample_push_predictions[sample_best_pix_ind[0], sample_best_pix_ind[1], sample_best_pix_ind[2]]]
        elif sample_primitive_action == 'grasp':
            trainer.predicted_value_log[sample_iteration] = [np.ma.max(sample_grasp_predictions)]
            # trainer.predicted_value_log[sample_iteration] = [sample_grasp_predictions[sample_best_pix_ind[0], sample_best_pix_ind[1], sample_best_pix_ind[2]]]
        elif sample_primitive_action == 'place':
            trainer.predicted_value_log[sample_iteration] = [np.ma.max(sample_place_predictions)]
            # trainer.predicted_value_log[sample_iteration] = [sample_place_predictions[sample_best_pix_ind[0], sample_best_pix_ind[1], sample_best_pix_ind[2]]]

        if update_label_value_log:
            trainer.label_value_log[sample_iteration] = [new_sample_label_value]

    else:
        # print('Experience Replay: 0 prior training samples. Skipping experience replay.')
        time.sleep(0.01)


if __name__ == '__main__':

    # Parse arguments
    parser = argparse.ArgumentParser(description='Train robotic agents to learn how to plan complementary pushing, grasping, and placing as well as multi-step tasks for manipulation with deep reinforcement learning in PyTorch.')

    # --------------- Setup options ---------------
    parser.add_argument('--is_sim', dest='is_sim', action='store_true', default=False,                                    help='run in simulation?')
    parser.add_argument('--obj_mesh_dir', dest='obj_mesh_dir', action='store', default='objects/blocks',                  help='directory containing 3D mesh files (.obj) of objects to be added to simulation')
    parser.add_argument('--num_obj', dest='num_obj', type=int, action='store', default=10,                                help='number of objects to add to simulation')
    parser.add_argument('--num_extra_obj', dest='num_extra_obj', type=int, action='store', default=0,                     help='number of secondary objects, like distractors, to add to simulation')
    parser.add_argument('--tcp_host_ip', dest='tcp_host_ip', action='store', default='192.168.1.155',                     help='IP address to robot arm as TCP client (UR5)')
    parser.add_argument('--tcp_port', dest='tcp_port', type=int, action='store', default=30002,                           help='port to robot arm as TCP client (UR5)')
    parser.add_argument('--rtc_host_ip', dest='rtc_host_ip', action='store', default='192.168.1.155',                     help='IP address to robot arm as real-time client (UR5)')
    parser.add_argument('--rtc_port', dest='rtc_port', type=int, action='store', default=30003,                           help='port to robot arm as real-time client (UR5)')
    parser.add_argument('--heightmap_resolution', dest='heightmap_resolution', type=float, action='store', default=0.002, help='meters per pixel of heightmap')
    parser.add_argument('--random_seed', dest='random_seed', type=int, action='store', default=1234,                      help='random seed for simulation and neural net initialization')
    parser.add_argument('--cpu', dest='force_cpu', action='store_true', default=False,                                    help='force code to run in CPU mode')
    parser.add_argument('--flops', dest='flops', action='store_true', default=False,                                      help='calculate floating point operations of a forward pass then exit')
    parser.add_argument('--show_heightmap', dest='show_heightmap', action='store_true', default=False,                    help='show the background heightmap for collecting a new one and debugging')

    # ------------- Algorithm options -------------
    parser.add_argument('--method', dest='method', action='store', default='reinforcement',                               help='set to \'reactive\' (supervised learning) or \'reinforcement\' (reinforcement learning ie Q-learning)')
    parser.add_argument('--push_rewards', dest='push_rewards', action='store_true', default=False,                        help='use immediate rewards (from change detection) for pushing?')
    parser.add_argument('--future_reward_discount', dest='future_reward_discount', type=float, action='store', default=0.5)
    parser.add_argument('--experience_replay', dest='experience_replay', action='store_true', default=False,              help='use prioritized experience replay?')
    parser.add_argument('--heuristic_bootstrap', dest='heuristic_bootstrap', action='store_true', default=False,          help='use handcrafted grasping algorithm when grasping fails too many times in a row during training?')
    parser.add_argument('--explore_rate_decay', dest='explore_rate_decay', action='store_true', default=False)
    parser.add_argument('--grasp_only', dest='grasp_only', action='store_true', default=False)
    parser.add_argument('--check_row', dest='check_row', action='store_true', default=False,                              help='check for placed rows instead of stacks')
    parser.add_argument('--random_weights', dest='random_weights', action='store_true', default=False,                    help='use random weights rather than weights pretrained on ImageNet')
    parser.add_argument('--max_iter', dest='max_iter', action='store', type=int, default=-1,                              help='max iter for training. -1 (default) trains indefinitely.')
    parser.add_argument('--place', dest='place', action='store_true', default=False,                                      help='enable placing of objects')
    parser.add_argument('--skip_noncontact_actions', dest='skip_noncontact_actions', action='store_true', default=False,  help='enable skipping grasp and push actions when the heightmap is zero')
    parser.add_argument('--common_sense', dest='common_sense', action='store_true', default=False,                        help='Use common sense heuristics to detect and train on regions which do not contact anything, and will thus not result in task progress.')
    parser.add_argument('--no_height_reward', dest='no_height_reward', action='store_true', default=False,                help='disable stack height reward multiplier')
    parser.add_argument('--grasp_color_task', dest='grasp_color_task', action='store_true', default=False,                help='enable grasping specific colored objects')
    parser.add_argument('--grasp_count', dest='grasp_cout', type=int, action='store', default=0,                          help='number of successful task based grasps')
    parser.add_argument('--transfer_grasp_to_place', dest='transfer_grasp_to_place', action='store_true', default=False,  help='Load the grasping weights as placing weights.')
    parser.add_argument('--check_z_height', dest='check_z_height', action='store_true', default=False,                    help='use check_z_height instead of check_stacks for any stacks')
    # TODO(ahundt) determine a way to deal with the side effect
    parser.add_argument('--trial_reward', dest='trial_reward', action='store_true', default=False,                        help='Experience replay delivers rewards for the whole trial, not just next step. ')
    parser.add_argument('--disable_two_step_backprop', dest='disable_two_step_backprop', action='store_true', default=False,                        help='There is a local two time step training and backpropagation which does not precisely match trial rewards, this flag disables it. ')
    parser.add_argument('--check_z_height_goal', dest='check_z_height_goal', action='store', type=float, default=4.0,          help='check_z_height goal height, a value of 2.0 is 0.1 meters, and a value of 4.0 is 0.2 meters')
    parser.add_argument('--check_z_height_max', dest='check_z_height_max', action='store', type=float, default=6.0,          help='check_z_height max height above which a problem is detected, a value of 2.0 is 0.1 meters, and a value of 6.0 is 0.4 meters')
    parser.add_argument('--disable_situation_removal', dest='disable_situation_removal', action='store_true', default=False,                        help='Disables situation removal, where rewards are set to 0 and a reset is triggerd upon reveral of task progress. ')

    # -------------- Testing options --------------
    parser.add_argument('--is_testing', dest='is_testing', action='store_true', default=False)
    parser.add_argument('--unstack', dest='unstack', action='store_true', default=False,                                   help='Simulator will reset block positions by unstacking rather than by randomly setting their positions. Only applies when --place is set')
    parser.add_argument('--evaluate_random_objects', dest='evaluate_random_objects', action='store_true', default=False,                help='Evaluate trials with random block positions, for example testing frequency of random rows.')
    parser.add_argument('--max_test_trials', dest='max_test_trials', type=int, action='store', default=100,                help='maximum number of test runs per case/scenario')
    parser.add_argument('--test_preset_cases', dest='test_preset_cases', action='store_true', default=False)
    parser.add_argument('--test_preset_file', dest='test_preset_file', action='store', default='')
    parser.add_argument('--test_preset_dir', dest='test_preset_dir', action='store', default='simulation/test-cases/')
    parser.add_argument('--show_preset_cases_then_exit', dest='show_preset_cases_then_exit', action='store_true', default=False,    help='just show all the preset cases so you can have a look, then exit')

    # ------ Pre-loading and logging options ------
    parser.add_argument('--snapshot_file', dest='snapshot_file', action='store', default='',                              help='snapshot file to load for the model')
    parser.add_argument('--nn', dest='nn', action='store', default='densenet',                                            help='Neural network architecture choice, options are efficientnet, densenet')
    parser.add_argument('--resume', dest='resume', nargs='?', default=None, const='last',                                 help='resume a previous run. If no run specified, resumes the most recent')
    parser.add_argument('--save_visualizations', dest='save_visualizations', action='store_true', default=False,          help='save visualizations of FCN predictions? Costs about 0.6 seconds per action.')
    parser.add_argument('--plot_window', dest='plot_window', type=int, action='store', default=500,                       help='Size of action time window to use when plotting current training progress. The testing mode window is set autmoatically.')

    # Parse args
    args = parser.parse_args()

    # Run main program with specified arguments
    main(args)
<|MERGE_RESOLUTION|>--- conflicted
+++ resolved
@@ -916,7 +916,6 @@
             nonlocal_variables['trial_complete'] = False
             # we're still not totally done, we still need to finilaize the log for the trial
             nonlocal_variables['finalize_prev_trial_log'] = True
-<<<<<<< HEAD
             if is_testing:
                 # Do special testing mode update steps
                 # If at end of test run, re-load original weights (before test run)
@@ -928,17 +927,7 @@
                     print('loading case file: ' + str(case_file))
                     robot.load_preset_case(case_file)
                 if not place and num_trials >= max_test_trials:
-                    exit_called = True  # Exit after training thread (backprop and saving labels)
-=======
-            if is_testing and test_preset_cases:
-                case_file = preset_files[min(len(preset_files)-1, int(float(num_trials+1)/float(trials_per_case)))]
-                # case_file = preset_files[min(len(preset_files)-1, int(float(num_trials-1)/float(trials_per_case)))]
-                # load the current preset case, incrementing as trials are cleared
-                print('loading case file: ' + str(case_file))
-                robot.load_preset_case(case_file)
-            if is_testing and not place and num_trials >= max_test_trials:
-                nonlocal_pause['exit_called'] = True  # Exit after training thread (backprop and saving labels)
->>>>>>> 3c29cf36
+                    nonlocal_pause['exit_called'] = True  # Exit after training thread (backprop and saving labels)
             if do_continue:
                 do_continue = False
                 continue
