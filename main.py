--- conflicted
+++ resolved
@@ -120,17 +120,13 @@
                           'best_pix_ind' : None,
                           'push_success' : False,
                           'grasp_success' : False,
-<<<<<<< HEAD
-                          'color_success' : False} # HK: added color_success nonlocal_variable
-
-    # Choose the first color block to grasp, or None if not running in goal conditioned mode
-    nonlocal_variables['object_color_index'], nonlocal_variables['object_color_one_hot_encoding'] = choose_grasp_color(num_obj, grasp_color_task)
-=======
                           'color_success' : False,
                           'place_success' : False,
                           'object_color_index': object_color_index,
                           'object_color_one_hot_encoding': object_color_one_hot_encoding} # HK: added color_success nonlocal_variable
->>>>>>> 8bc8baf0
+
+    # Choose the first color block to grasp, or None if not running in goal conditioned mode
+    nonlocal_variables['object_color_index'], nonlocal_variables['object_color_one_hot_encoding'] = choose_grasp_color(num_obj, grasp_color_task)
 
 
 
@@ -242,12 +238,8 @@
                 if nonlocal_variables['primitive_action'] == 'push':
                     # TODO(hkwon214): check if robot.push returns True correctly
                     nonlocal_variables['push_success'] = robot.push(primitive_position, best_rotation_angle, workspace_limits)
-<<<<<<< HEAD
                     print('Push motion successful (no crash, need not move blocks): %r' % (nonlocal_variables['push_success']))
                 # TODO
-=======
-                    print('Push successful: %r' % (nonlocal_variables['push_success']))
->>>>>>> 8bc8baf0
                 elif nonlocal_variables['primitive_action'] == 'grasp':
                     grasp_count += 1
                     # TODO(ahundt) this probably will cause threading conflicts, add a mutex
