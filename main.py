--- conflicted
+++ resolved
@@ -1007,13 +1007,8 @@
                 # flip between training success and failure, disabled because it appears to slow training down
                 # train_on_successful_experience = not train_on_successful_experience
                 # do some experience replay while waiting, rather than sleeping
-<<<<<<< HEAD
-                experience_replay(method, prev_primitive_action, train_on_successful_experience, trainer,
-                                  grasp_color_task, logger, nonlocal_variables, place, goal_condition,
-=======
                 experience_replay(method, prev_primitive_action, prev_reward_value, trainer, 
                                   grasp_color_task, logger, nonlocal_variables, place, goal_condition, 
->>>>>>> 261454ba
                                   trial_reward=trial_reward, train_on_successful_experience=train_on_successful_experience)
             else:
                 time.sleep(0.1)
