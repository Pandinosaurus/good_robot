import struct
import math
import numpy as np
import warnings
import cv2
from scipy import ndimage
import datetime
import os
import json
import yaml
import torch
from scipy.special import softmax
import pathlib
import matplotlib.pyplot as plt
import pygame
import pdb

# Import necessary packages
#try:
from spacy.lang.en import English
from spacy.tokenizer import Tokenizer
from encoders import LSTMEncoder
from language_embedders import RandomEmbedder, GloveEmbedder, BERTEmbedder
from unet_shared import SharedUNet
from transformer import TransformerEncoder, tiles_to_image
from train_language_encoder import get_free_gpu, load_data, get_vocab, LanguageTrainer, FlatLanguageTrainer
#except ImportError:
#    print('Unable to import the language embedder, language trainer, or transformer encoder. This is OK if you are not using the language model.')

# to convert action names to the corresponding ID number and vice-versa
ACTION_TO_ID = {'push': 0, 'grasp': 1, 'place': 2}
ID_TO_ACTION = {0: 'push', 1: 'grasp', 2: 'place'}


def mkdir_p(path):
    """Create the specified path on the filesystem like the `mkdir -p` command
    Creates one or more filesystem directory levels as needed,
    and does not return an error if the directory already exists.
    """
    # http://stackoverflow.com/questions/600268/mkdir-p-functionality-in-python
    try:
        os.makedirs(path)
    except OSError as exc:  # Python >2.5
        if exc.errno == errno.EEXIST and os.path.isdir(path):
            pass
        else:
            raise


def timeStamped(fname, fmt='%Y-%m-%d-%H-%M-%S_{fname}'):
    """ Apply a timestamp to the front of a filename description.
    see: http://stackoverflow.com/a/5215012/99379
    """
    return datetime.datetime.now().strftime(fmt).format(fname=fname)


class NumpyEncoder(json.JSONEncoder):
    """ json encoder for numpy types
    source: https://stackoverflow.com/a/49677241/99379
    """
    def default(self, obj):
        if isinstance(obj,
            (np.int_, np.intc, np.intp, np.int8,
             np.int16, np.int32, np.int64, np.uint8,
             np.uint16, np.uint32, np.uint64)):
            return int(obj)
        elif isinstance(obj,
           (np.float_, np.float16, np.float32,
            np.float64)):
            return float(obj)
        elif isinstance(obj, (np.ndarray,)):
            return obj.tolist()
        return json.JSONEncoder.default(self, obj)


def clearance_log_to_trial_count(clearance_log):
    """ Convert clearance log list of end indices to a list of the current trial number at each iteration.

    # Returns

    List of lists of the current trial index.
    ex: [[0], [0], [0], [1], [1]]
    """
    if not len(clearance_log):
        return []
    clearance_log = np.squeeze(clearance_log).astype(np.int)
    # Make a list of the right length containing all zeros
    trial_count = []
    prev_trial_end_index = 0
    for trial_num, trial_end_index in enumerate(clearance_log):
        trial_count += [[trial_num]] * int(trial_end_index - prev_trial_end_index)
        prev_trial_end_index = trial_end_index
    return trial_count


def get_pointcloud(color_img, depth_img, camera_intrinsics):

    # Get depth image size
    im_h = depth_img.shape[0]
    im_w = depth_img.shape[1]

    # Project depth into 3D point cloud in camera coordinates
    pix_x,pix_y = np.meshgrid(np.linspace(0,im_w-1,im_w), np.linspace(0,im_h-1,im_h))
    cam_pts_x = np.multiply(pix_x-camera_intrinsics[0][2],depth_img/camera_intrinsics[0][0])
    cam_pts_y = np.multiply(pix_y-camera_intrinsics[1][2],depth_img/camera_intrinsics[1][1])
    cam_pts_z = depth_img.copy()
    cam_pts_x.shape = (im_h*im_w,1)
    cam_pts_y.shape = (im_h*im_w,1)
    cam_pts_z.shape = (im_h*im_w,1)

    # Reshape image into colors for 3D point cloud
    rgb_pts_r = color_img[:,:,0]
    rgb_pts_g = color_img[:,:,1]
    rgb_pts_b = color_img[:,:,2]
    rgb_pts_r.shape = (im_h*im_w,1)
    rgb_pts_g.shape = (im_h*im_w,1)
    rgb_pts_b.shape = (im_h*im_w,1)

    cam_pts = np.concatenate((cam_pts_x, cam_pts_y, cam_pts_z), axis=1)
    rgb_pts = np.concatenate((rgb_pts_r, rgb_pts_g, rgb_pts_b), axis=1)

    return cam_pts, rgb_pts


def get_heightmap(color_img, depth_img, cam_intrinsics, cam_pose, workspace_limits, heightmap_resolution, background_heightmap=None, median_filter_pixels=5, color_median_filter_pixels=5):
    """ Note:
    Arg median_filter_pixels is used for the depth image.
    Arg color_median_filter_pixels is used for the color image.
    """

    if median_filter_pixels > 0:
        depth_img = ndimage.median_filter(depth_img, size=median_filter_pixels)

    # Compute heightmap size
    heightmap_size = np.round(((workspace_limits[1][1] - workspace_limits[1][0])/heightmap_resolution, (workspace_limits[0][1] - workspace_limits[0][0])/heightmap_resolution)).astype(int)
    depth_heightmap = np.zeros(heightmap_size)

    # Get 3D point cloud from RGB-D images
    surface_pts, color_pts = get_pointcloud(color_img, depth_img, cam_intrinsics)

    # Transform 3D point cloud from camera coordinates to robot coordinates
    surface_pts = np.transpose(np.dot(cam_pose[0:3,0:3],np.transpose(surface_pts)) + np.tile(cam_pose[0:3,3:],(1,surface_pts.shape[0])))

    # Sort surface points by z value
    sort_z_ind = np.argsort(surface_pts[:,2])
    surface_pts = surface_pts[sort_z_ind]
    color_pts = color_pts[sort_z_ind]

    # Filter out surface points outside heightmap boundaries
    heightmap_valid_ind = np.logical_and(np.logical_and(np.logical_and(np.logical_and(surface_pts[:,0] >= workspace_limits[0][0], surface_pts[:,0] < workspace_limits[0][1]), surface_pts[:,1] >= workspace_limits[1][0]), surface_pts[:,1] < workspace_limits[1][1]), surface_pts[:,2] < workspace_limits[2][1])
    surface_pts = surface_pts[heightmap_valid_ind]
    color_pts = color_pts[heightmap_valid_ind]

    # Create orthographic top-down-view RGB-D depth heightmap
    heightmap_pix_x = np.floor((surface_pts[:,0] - workspace_limits[0][0])/heightmap_resolution).astype(int)
    heightmap_pix_y = np.floor((surface_pts[:,1] - workspace_limits[1][0])/heightmap_resolution).astype(int)
    depth_heightmap[heightmap_pix_y,heightmap_pix_x] = surface_pts[:,2]
    z_bottom = workspace_limits[2][0]
    depth_heightmap = depth_heightmap - z_bottom
    depth_heightmap[depth_heightmap < 0] = 0
    if median_filter_pixels > 0:
        depth_heightmap = ndimage.median_filter(depth_heightmap, size=median_filter_pixels)
    depth_heightmap[depth_heightmap == -z_bottom] = np.nan
    # subtract out the scene background heights, if available
    if background_heightmap is not None:
        depth_heightmap -= background_heightmap
        min_z = np.nanmin(depth_heightmap)
        if min_z < 0:
            depth_heightmap = np.clip(depth_heightmap, 0, None)
            if min_z < -0.005:
                print('WARNING: get_heightmap() depth_heightmap contains negative heights with min ' + str(min_z) + ', '
                    'saved depth heightmap png files may be invalid! '
                    'See README.md for instructions to collect the depth heightmap again. '
                    'Clipping the minimum to 0 for now.')

    # Create orthographic top-down-view RGB-D color heightmaps
    color_heightmap_r = np.zeros((heightmap_size[0], heightmap_size[1], 1), dtype=np.uint8)
    color_heightmap_g = np.zeros((heightmap_size[0], heightmap_size[1], 1), dtype=np.uint8)
    color_heightmap_b = np.zeros((heightmap_size[0], heightmap_size[1], 1), dtype=np.uint8)
    color_heightmap_r[heightmap_pix_y,heightmap_pix_x] = color_pts[:,[0]]
    color_heightmap_g[heightmap_pix_y,heightmap_pix_x] = color_pts[:,[1]]
    color_heightmap_b[heightmap_pix_y,heightmap_pix_x] = color_pts[:,[2]]
    if color_median_filter_pixels > 0:
        color_heightmap_r = ndimage.median_filter(color_heightmap_r, size=color_median_filter_pixels)
        color_heightmap_b = ndimage.median_filter(color_heightmap_b, size=color_median_filter_pixels)
        color_heightmap_g = ndimage.median_filter(color_heightmap_g, size=color_median_filter_pixels)
    color_heightmap = np.concatenate((color_heightmap_r, color_heightmap_g, color_heightmap_b), axis=2)


    return color_heightmap, depth_heightmap

def common_sense_action_failure_heuristic(heightmap, heightmap_resolution=0.002, gripper_width=0.06, min_contact_height=0.02, push_length=0.0, z_buffer=0.01):
    """ Get heuristic scores for the grasp Q value at various pixels. 0 means our model confidently indicates no progress will be made, 1 means progress may be possible.
    """
    pixels_to_dilate = int(np.ceil((gripper_width + push_length)/heightmap_resolution))
    kernel = np.ones((pixels_to_dilate, pixels_to_dilate), np.uint8)
    object_pixels = (heightmap > min_contact_height).astype(np.uint8)
    contactable_regions = cv2.dilate(object_pixels, kernel, iterations=1)

    if push_length > 0.0:
        # For push, skip regions where the gripper would be too high
        regional_maximums = ndimage.maximum_filter(heightmap, (pixels_to_dilate, pixels_to_dilate))
        block_pixels = (heightmap > (regional_maximums - z_buffer)).astype(np.uint8)
        # set all the pixels where the push would be too high to zero,
        # meaning it is not an action which would contact any object
        # the blocks and the gripper width around them are set to zero.
        gripper_width_pixels_to_dilate = int(np.ceil((gripper_width)/heightmap_resolution))
        kernel = np.ones((gripper_width_pixels_to_dilate, gripper_width_pixels_to_dilate), np.uint8)
        push_too_high_pixels = cv2.dilate(block_pixels, kernel, iterations=1)
        contactable_regions[np.nonzero(push_too_high_pixels)] = 0

    return contactable_regions

def common_sense_action_space_mask(depth_heightmap, push_predictions=None, grasp_predictions=None, place_predictions=None, place_dilation=None, show_heightmap=False, color_heightmap=None):
    """ Convert predictions to a masked array indicating if tasks may make progress in this region, based on depth_heightmap.

    The masked arrays will indicate 0 where progress may be possible (no mask applied), and 1 where our model confidently indicates no progress will be made.
    Note the mask values here are the opposite of the common_sense_failure_heuristic() function, so where that function has a mask value of 0, this function has a value of 1.
    In other words the mask values returned here are equivalent to 1-common_sense_action_failure_heuristic().
    This is because in the numpy MaksedArray a True value inticates the data at the corresponding location is INVALID.

    # Returns

    Numpy MaskedArrays push_predictions, grasp_predictions, place_predictions
    """
    # TODO(ahundt) "common sense" dynamic action space parameters should be accessible from the command line
    # "common sense" dynamic action space, mask pixels we know cannot lead to progress
    if push_predictions is not None:
        push_contactable_regions = common_sense_action_failure_heuristic(depth_heightmap, gripper_width=0.04, push_length=0.1)
        # "1 - push_contactable_regions" switches the values to mark masked regions we should not visit with the value 1
        push_predictions = np.ma.masked_array(push_predictions, np.broadcast_to(1 - push_contactable_regions, push_predictions.shape, subok=True))
    if grasp_predictions is not None:
        grasp_contact_regions = common_sense_action_failure_heuristic(depth_heightmap, gripper_width=0.00)
        grasp_predictions = np.ma.masked_array(grasp_predictions, np.broadcast_to(1 - grasp_contact_regions, push_predictions.shape, subok=True))
    if place_predictions is not None:
        place_contact_regions = common_sense_action_failure_heuristic(depth_heightmap, gripper_width=place_dilation)
        place_predictions = np.ma.masked_array(place_predictions, np.broadcast_to(1 - place_contact_regions, push_predictions.shape, subok=True))
    if show_heightmap:
        # visualize the common sense function results
        # show the heightmap
        f = plt.figure()
        # f.suptitle(str(trainer.iteration))
        f.add_subplot(1,4, 1)
        if grasp_predictions is not None:
            plt.imshow(grasp_contact_regions)
        f.add_subplot(1,4, 2)
        if push_predictions is not None:
            plt.imshow(push_contactable_regions)
        f.add_subplot(1,4, 3)
        plt.imshow(depth_heightmap)
        f.add_subplot(1,4, 4)
        if color_heightmap is not None:
            plt.imshow(color_heightmap)
        plt.show(block=True)
    return push_predictions, grasp_predictions, place_predictions


def process_prediction_language_masking(language_data, predictions, show_heightmap=False, color_heightmap=None, tile_size = 4, threshold = 0.9, single_max = True, abs_threshold = 0.10, from_transformer = True, baseline_language_mask = False):
    """
    Adds a language mask to the predictions array.

    language_data: an array with shape [1, 256, 2, 1] which will be processed into a mask
    predictions: masked array or ndarray with prediction values for a specific action
    """

    # Convert inputs to np.ma.masked_array objects if they are inputted as np.ndarrays
    if not np.ma.is_masked(predictions):
        if isinstance(predictions, np.ndarray):
            predictions = np.ma.masked_array(predictions, mask=False)
        else:
            raise TypeError("predictions passed into the process_prediction_language_masking function should be np.ma.masked_array or np.ndarray objects.")

    # Extract current masks
    curr_mask = np.ma.getmask(predictions).copy()

    # Peform data processing on the language model output to convert float values to logits
    # NOTE(zhe) should the function be more generic and take in a reformatted list?
    # language_data should have shape torch([1, 256, 2, 1])
    if from_transformer:
        language_data = tiles_to_image(language_data, tile_size = tile_size, output_type="per-patch")

    language_data = softmax(language_data, axis = 1)
    # take prob yes
    language_mask = language_data[:,1,:,:]
    language_mask = np.float32(language_mask).reshape(64,64, 1).copy()
    new_w = curr_mask.shape[1]
    if single_max:
        language_mask_before = language_mask.copy()
        # mask out non-blocks
        language_mask = cv2.resize(language_mask, (new_w, new_w), interpolation=cv2.INTER_NEAREST)

        language_mask *= 1 - curr_mask[0,:,:]
        language_mask = torch.tensor(language_mask)
        # get max pixel
        row_values, row_indices = torch.max(language_mask, axis=0)
        col_values, col_idx = torch.max(row_values, dim=0)
        row_idx = row_indices[col_idx]
        threshold = None
        # abs_threshold = 0.10
        language_mask *= 0
        language_mask[row_idx, col_idx] = 1
        language_mask[language_mask != 1] = 0
        language_mask = language_mask.detach().cpu().numpy()
    else:
        language_mask_before = language_mask.copy()
        # mask out non-blocks
        language_mask = cv2.resize(language_mask, (new_w, new_w), interpolation=cv2.INTER_NEAREST)
        language_mask[language_mask > threshold] = 1
        language_mask[language_mask <= threshold] = 0

    if threshold is not None:

        language_mask[language_mask > threshold] = 1
        language_mask[language_mask <= threshold] = 0

    # largest_four = np.argpartition(language_mask_before, -64, axis=None)[-64:]
    # largest_four_values = language_mask_before.reshape(-1)[largest_four]
    # threshold = np.min(largest_four_values) - 0.00001
    # language_mask_before[language_mask_before >= threshold] = 1
    # language_mask_before[language_mask_before < threshold] = 0

    # TODO(zhe) Should we erode/dilate the mask array? The current mask lets the whole block pass. We may want to increase or decrease the mask area.
    # Scale language masks to match the prediction array sizes

    language_mask = cv2.resize(language_mask, (new_w, new_w), interpolation=cv2.INTER_NEAREST)
    language_mask = np.broadcast_to(language_mask, predictions.shape, subok=True)
    language_mask_before = cv2.resize(language_mask_before, (new_w, new_w), interpolation=cv2.INTER_NEAREST)

    # Catching errors
    assert language_mask.shape == curr_mask.shape and language_mask.shape == predictions.shape, print("ERROR: Shape missmatch in language masking")

    # Combine language mask with existing masks if necessary
    if curr_mask is np.ma.nomask:
        predictions.mask = language_mask
    else:
        # TODO (elias) why not just multiply probs in with the mask
        if (threshold is not None or single_max) and not baseline_language_mask:
            # intersection_mask = 1 - np.logical_and(1 - curr_mask,  language_mask)
            # expand out: if any pixel of a block is yes under language mask, then whole block is yes
            predictions.mask = infect_mask(language_mask.astype(bool), curr_mask.copy().astype(bool))

    if show_heightmap:
        # visualize the common sense function results
        # show the heightmap
        fig, ax = plt.subplots(2,3)
        ax[0,0].imshow(curr_mask[0,:,:])
        ax[0,1].imshow(1 - language_mask_before)
        ax[0,2].imshow(predictions.mask[0,:,:])
        # ax[1,0].imshow((curr_mask[0,:,:] + 1 - language_mask[0,:,:])/2)
        ax[1,0].imshow((curr_mask[0,:,:] + 1 - language_mask_before)/2)

        if color_heightmap is not None:
            ax[1,1].imshow(color_heightmap)

        plt.show(block=True)
    return predictions

def infect_mask(language_mask, curr_mask, block_width = 16):
    # expand out from intersection: if any pixel of a block is yes under language mask, then whole block should be yes
    curr_mask = 1 - curr_mask
    intersection_mask = np.logical_and(curr_mask,  language_mask).astype(float)
    # use inf as sentinel value
    orig_intersection_mask = intersection_mask.copy()
    intersection_mask *= 1000
    # top-down, left to right across mask
    language_mask = language_mask[0]
    curr_mask = curr_mask[0]
    intersection_mask = intersection_mask[0]
    curr_mask[intersection_mask == 1000] = 1000

    def get_neighbors(idxs):
        neighbors = []
        for (x,y) in idxs:
            neighbors.append((x-1, y))
            neighbors.append((x+1, y))
            neighbors.append((x, y-1))
            neighbors.append((x, y+1))
            neighbors.append((x-1, y-1))
            neighbors.append((x+1, y+1))
            neighbors.append((x-1, y+1))
            neighbors.append((x-1, y+1))
        return neighbors

    total_infected = 0
    total_it = 0
    max_it = block_width * 2
    # for it in range(block_width * 2):
    while total_infected < (2*block_width)**2 and total_it < max_it:
        # get selected indices

        curr_idxs = np.where(curr_mask == 1000)
        curr_idxs = list(zip(curr_idxs[0], curr_idxs[1]))
        total_infected = len(curr_idxs)
        # look one pix in each direction
        neighbors = get_neighbors(curr_idxs)
        done = []
        for x,y in neighbors:
            try:
                if curr_mask[x,y] == 1000:
                    continue
                if curr_mask[x,y] == 1:
                    curr_mask[x,y] = 1000
                else:
                    # if you hit a zero, that's the border
                    continue
            except IndexError:
                continue
        total_it += 1

    curr_mask[curr_mask < 1000] = 0
    curr_mask[curr_mask == 1000] = 1
    curr_mask = curr_mask.astype(bool).reshape(1, 224, 224)
    curr_mask = np.tile(curr_mask, (16, 1, 1))
    # fig, ax = plt.subplots(1,2)
    # ax[0].imshow(orig_intersection_mask[0,:,:])
    # ax[1].imshow(curr_mask[0,:,:])
    # plt.show(block=True)
    return 1 - curr_mask


# TODO(zhe) implement language model masking using language model output. The inputs should already be np.masked_arrays
def common_sense_language_model_mask(language_output, push_predictions=None, grasp_predictions=None, place_predictions=None, color_heightmap=None, check_row = False, baseline_language_mask = False):
    """
    Processes the language output into a mask and combine it with existing masks in prediction arrays
    """

    # language masks are currently for grasp and place only. The push predictions will not be operated upon.
    # TODO (elias) remove this after solving other problems, makes push illegal
    #push_predictions = 1 - push_predictions * np.inf
    push_predictions = np.ones_like(push_predictions) * -np.inf

    #push_predictions = process_prediction_language_masking(language_output['prev_position'], push_predictions, color_heightmap=color_heightmap, threshold = 0.6)
    # TODO (elias) tune these values
    from_transformer = True 
    if type(language_output) == tuple: 
        next_pos, prev_pos = language_output
        next_pos = next_pos['next_position']
        prev_pos = prev_pos['next_position']
        from_transformer = False
    else:
        prev_pos, next_pos = language_output['prev_position'], language_output['next_position']

    if baseline_language_mask:
        print(f"RUNNING RANDOM BASELINE FOR LANGUAGE")
        prev_pos = torch.ones(prev_pos.shape).to(prev_pos.device)
        next_pos = torch.ones(next_pos.shape).to(next_pos.device)

    grasp_predictions = process_prediction_language_masking(prev_pos, grasp_predictions, color_heightmap=color_heightmap, threshold = 0.1, abs_threshold = 0.03, from_transformer = from_transformer, baseline_language_mask=baseline_language_mask)
    place_predictions = process_prediction_language_masking(next_pos, place_predictions, color_heightmap=color_heightmap, threshold = 0.1, abs_threshold = 0.10, single_max = not check_row, from_transformer = from_transformer, baseline_language_mask=baseline_language_mask)


    return push_predictions, grasp_predictions, place_predictions

# Loads a transformer model from a config file
def load_language_model_from_config(configYamlPath, weightsPath):

    # Load config yaml file if possible
    if os.path.exists(configYamlPath):
        with open(configYamlPath) as file:
            config=yaml.load(file, Loader=yaml.FullLoader)
    else:
        raise FileNotFoundError(f'unable to find {configYamlPath}')

    # Move model to available gpu
    device = "cpu"
    if config["cuda"] is not None and config["cuda"] >= 0:
        free_gpu_id = get_free_gpu()
        if free_gpu_id > -1:
            device = f"cuda:{free_gpu_id}"

    device = torch.device(device)
    print(f"Language Model on device {device}")
    test = torch.ones((1))
    test = test.to(device)

    # Read the vocab from a json file.
    checkpoint_dir = pathlib.Path(config["checkpoint_dir"])
    print(f"Reading vocab from {checkpoint_dir}")
    if os.path.exists(checkpoint_dir.joinpath('vocab.json')):
        with open(checkpoint_dir.joinpath("vocab.json")) as f1:
            train_vocab = json.load(f1)
    else:
        raise FileNotFoundError(f'unable to find {checkpoint_dir.joinpath("vocab.json")}')

    # Load the embedder (type specified in the config.yaml)
    nlp = English()
    tokenizer = Tokenizer(nlp.vocab)
    if config['embedder'] == "random":
        embedder = RandomEmbedder(tokenizer, train_vocab, config["embedding_dim"], trainable=True)
    elif config['embedder'] == "glove":
        embedder = GloveEmbedder(tokenizer, train_vocab, config["embedding_file"], config["embedding_dim"], trainable=True)
    elif config['embedder'].startswith("bert"):
        embedder = BERTEmbedder(model_name = config["embedder"],  max_seq_len = config["max_seq_length"])
    else:
        raise NotImplementedError(f'No embedder {config["embedder"]}')

    if "encoder_type" in config.keys() and config["encoder_type"] == "TransformerEncoder":
        # Initiate the encoder
        encoder = TransformerEncoder(image_size = config["resolution"],
                                    patch_size = config["patch_size"],
                                    language_embedder = embedder,
                                    n_layers_shared = config["n_shared_layers"],
                                    n_layers_split  = config["n_split_layers"],
                                    n_classes = 2,
                                    channels = config["channels"],
                                    n_heads = config["n_heads"],
                                    hidden_dim = config["hidden_dim"],
                                    ff_dim = config["ff_dim"],
                                    dropout = config["dropout"],
                                    embed_dropout = config["embed_dropout"],
                                    output_type = config["output_type"],
                                    positional_encoding_type = config["pos_encoding_type"],
                                    # device = device,
                                    log_weights = config["test"],
                                    do_reconstruction = config['do_reconstruction'])
    else:
        if config['embedder'] == "random":
            embedder = RandomEmbedder(tokenizer, train_vocab, config['embedding_dim'], trainable=True)
        elif config['embedder'] == "glove":
            embedder = GloveEmbedder(tokenizer, train_vocab, config['embedding_file'], config['embedding_dim'], trainable=True) 
        elif config['embedder'].startswith("bert"): 
            embedder = BERTEmbedder(model_name = config['embedder'],  max_seq_len = config['max_seq_length']) 
        else:
            raise NotImplementedError(f"No embedder {config['embedder']}") 
        # get the encoder from args  
        if config['encoder'] == "lstm":
            encoder = LSTMEncoder(input_dim = config['embedding_dim'],
                                hidden_dim = config['encoder_hidden_dim'],
                                num_layers = config['encoder_num_layers'],
                                dropout = config['dropout'],
                                bidirectional = config['bidirectional']) 
        else:
            raise NotImplementedError(f"No encoder {config['encoder']}") # construct the model  add UNet code here 
        unet_kwargs = dict(in_channels = 6,
                        out_channels = config["unet_out_channels"],
                        lang_embedder = embedder,
                        lang_encoder = encoder, 
                        hc_large = config["unet_hc_large"],
                        hc_small = config["unet_hc_small"],
                        kernel_size = config["unet_kernel_size"],
                        stride = config["unet_stride"],
                        num_layers = config["unet_num_layers"],
                        num_blocks = 1,
                        unet_type = config["unet_type"],
                        dropout = config["dropout"],
                        depth = 1,
                        #device=device,
                        do_reconstruction=config['do_reconstruction'])

        if config['compute_block_dist']:
            unet_kwargs["mlp_num_layers"] = config['mlp_num_layers']

        encoder = SharedUNet(**unet_kwargs) 


    # Load weights
    print(f'loading model weights from {config["checkpoint_dir"]}')
    state_dict = torch.load(pathlib.Path(config["checkpoint_dir"]).joinpath("best.th"), map_location = device)
    encoder.load_state_dict(state_dict, strict=True)

    return encoder

# Save a 3D point cloud to a binary .ply file
def pcwrite(xyz_pts, filename, rgb_pts=None):
    assert xyz_pts.shape[1] == 3, 'input XYZ points should be an Nx3 matrix'
    if rgb_pts is None:
        rgb_pts = np.ones(xyz_pts.shape).astype(np.uint8)*255
    assert xyz_pts.shape == rgb_pts.shape, 'input RGB colors should be Nx3 matrix and same size as input XYZ points'

    # Write header for .ply file
    pc_file = open(filename, 'wb')
    pc_file.write('ply\n')
    pc_file.write('format binary_little_endian 1.0\n')
    pc_file.write('element vertex %d\n' % xyz_pts.shape[0])
    pc_file.write('property float x\n')
    pc_file.write('property float y\n')
    pc_file.write('property float z\n')
    pc_file.write('property uchar red\n')
    pc_file.write('property uchar green\n')
    pc_file.write('property uchar blue\n')
    pc_file.write('end_header\n')

    # Write 3D points to .ply file
    for i in range(xyz_pts.shape[0]):
        pc_file.write(bytearray(struct.pack("fffccc",xyz_pts[i][0],xyz_pts[i][1],xyz_pts[i][2],rgb_pts[i][0].tostring(),rgb_pts[i][1].tostring(),rgb_pts[i][2].tostring())))
    pc_file.close()


def get_affordance_vis(grasp_affordances, input_images, num_rotations, best_pix_ind):
    vis = None
    for vis_row in range(num_rotations/4):
        tmp_row_vis = None
        for vis_col in range(4):
            rotate_idx = vis_row*4+vis_col
            affordance_vis = grasp_affordances[rotate_idx,:,:]
            affordance_vis[affordance_vis < 0] = 0 # assume probability
            # affordance_vis = np.divide(affordance_vis, np.max(affordance_vis))
            affordance_vis[affordance_vis > 1] = 1 # assume probability
            affordance_vis.shape = (grasp_affordances.shape[1], grasp_affordances.shape[2])
            affordance_vis = cv2.applyColorMap((affordance_vis*255).astype(np.uint8), cv2.COLORMAP_JET)
            input_image_vis = (input_images[rotate_idx,:,:,:]*255).astype(np.uint8)
            input_image_vis = cv2.resize(input_image_vis, (0,0), fx=0.5, fy=0.5, interpolation=cv2.INTER_NEAREST)
            affordance_vis = (0.5*cv2.cvtColor(input_image_vis, cv2.COLOR_RGB2BGR) + 0.5*affordance_vis).astype(np.uint8)
            if rotate_idx == best_pix_ind[0]:
                affordance_vis = cv2.circle(affordance_vis, (int(best_pix_ind[2]), int(best_pix_ind[1])), 7, (0,0,255), 2)
            if tmp_row_vis is None:
                tmp_row_vis = affordance_vis
            else:
                tmp_row_vis = np.concatenate((tmp_row_vis,affordance_vis), axis=1)
        if vis is None:
            vis = tmp_row_vis
        else:
            vis = np.concatenate((vis,tmp_row_vis), axis=0)

    return vis


def get_difference(color_heightmap, color_space, bg_color_heightmap):

    color_space = np.concatenate((color_space, np.asarray([[0.0, 0.0, 0.0]])), axis=0)
    color_space.shape = (color_space.shape[0], 1, 1, color_space.shape[1])
    color_space = np.tile(color_space, (1, color_heightmap.shape[0], color_heightmap.shape[1], 1))

    # Normalize color heightmaps
    color_heightmap = color_heightmap.astype(float)/255.0
    color_heightmap.shape = (1, color_heightmap.shape[0], color_heightmap.shape[1], color_heightmap.shape[2])
    color_heightmap = np.tile(color_heightmap, (color_space.shape[0], 1, 1, 1))

    bg_color_heightmap = bg_color_heightmap.astype(float)/255.0
    bg_color_heightmap.shape = (1, bg_color_heightmap.shape[0], bg_color_heightmap.shape[1], bg_color_heightmap.shape[2])
    bg_color_heightmap = np.tile(bg_color_heightmap, (color_space.shape[0], 1, 1, 1))

    # Compute nearest neighbor distances to key colors
    key_color_dist = np.sqrt(np.sum(np.power(color_heightmap - color_space,2), axis=3))
    # key_color_dist_prob = F.softmax(Variable(torch.from_numpy(key_color_dist), volatile=True), dim=0).data.numpy()

    bg_key_color_dist = np.sqrt(np.sum(np.power(bg_color_heightmap - color_space,2), axis=3))
    # bg_key_color_dist_prob = F.softmax(Variable(torch.from_numpy(bg_key_color_dist), volatile=True), dim=0).data.numpy()

    key_color_match = np.argmin(key_color_dist, axis=0)
    bg_key_color_match = np.argmin(bg_key_color_dist, axis=0)
    key_color_match[key_color_match == color_space.shape[0] - 1] = color_space.shape[0] + 1
    bg_key_color_match[bg_key_color_match == color_space.shape[0] - 1] = color_space.shape[0] + 2

    return np.sum(key_color_match == bg_key_color_match).astype(float)/np.sum(bg_key_color_match < color_space.shape[0]).astype(float)


# Get rotation matrix from euler angles
def euler2rotm(theta):
    R_x = np.array([[1,         0,                  0                   ],
                    [0,         math.cos(theta[0]), -math.sin(theta[0]) ],
                    [0,         math.sin(theta[0]), math.cos(theta[0])  ]
                    ])
    R_y = np.array([[math.cos(theta[1]),    0,      math.sin(theta[1])  ],
                    [0,                     1,      0                   ],
                    [-math.sin(theta[1]),   0,      math.cos(theta[1])  ]
                    ])
    R_z = np.array([[math.cos(theta[2]),    -math.sin(theta[2]),    0],
                    [math.sin(theta[2]),    math.cos(theta[2]),     0],
                    [0,                     0,                      1]
                    ])
    R = np.dot(R_z, np.dot( R_y, R_x ))
    return R


# Checks if a matrix is a valid rotation matrix.
def isRotm(R) :
    Rt = np.transpose(R)
    shouldBeIdentity = np.dot(Rt, R)
    I = np.identity(3, dtype = R.dtype)
    n = np.linalg.norm(I - shouldBeIdentity)
    return n < 1e-6


# Calculates rotation matrix to euler angles
def rotm2euler(R) :

    assert(isRotm(R))

    sy = math.sqrt(R[0,0] * R[0,0] +  R[1,0] * R[1,0])
    singular = sy < 1e-6

    if  not singular :
        x = math.atan2(R[2,1] , R[2,2])
        y = math.atan2(-R[2,0], sy)
        z = math.atan2(R[1,0], R[0,0])
    else :
        x = math.atan2(-R[1,2], R[1,1])
        y = math.atan2(-R[2,0], sy)
        z = 0

    return np.array([x, y, z])


def angle2rotm(angle, axis, point=None):
    # Copyright (c) 2006-2018, Christoph Gohlke

    sina = math.sin(angle)
    cosa = math.cos(angle)
    axis_magnitude = np.linalg.norm(axis)
    axis = np.divide(axis, axis_magnitude, out=np.zeros_like(axis), where=axis_magnitude!=0)

    # Rotation matrix around unit vector
    R = np.diag([cosa, cosa, cosa])
    R += np.array(np.outer(axis, axis) * (1.0 - cosa))
    axis *= sina
    RA = np.array([[ 0.0,     -axis[2],  axis[1]],
                      [ axis[2], 0.0,      -axis[0]],
                      [-axis[1], axis[0],  0.0]])
    R = RA + np.array(R)
    M = np.identity(4)
    M[:3, :3] = R
    if point is not None:

        # Rotation not around origin
        point = np.array(point[:3], dtype=np.float64, copy=False)
        M[:3, 3] = point - np.dot(R, point)
    return M


def rotm2angle(R):
    # From: euclideanspace.com

    epsilon = 0.01 # Margin to allow for rounding errors
    epsilon2 = 0.1 # Margin to distinguish between 0 and 180 degrees

    assert(isRotm(R))

    if ((abs(R[0][1]-R[1][0])< epsilon) and (abs(R[0][2]-R[2][0])< epsilon) and (abs(R[1][2]-R[2][1])< epsilon)):
        # Singularity found
        # First check for identity matrix which must have +1 for all terms in leading diagonaland zero in other terms
        if ((abs(R[0][1]+R[1][0]) < epsilon2) and (abs(R[0][2]+R[2][0]) < epsilon2) and (abs(R[1][2]+R[2][1]) < epsilon2) and (abs(R[0][0]+R[1][1]+R[2][2]-3) < epsilon2)):
            # this singularity is identity matrix so angle = 0
            return [0,1,0,0] # zero angle, arbitrary axis

        # Otherwise this singularity is angle = 180
        angle = np.pi
        xx = (R[0][0]+1)/2
        yy = (R[1][1]+1)/2
        zz = (R[2][2]+1)/2
        xy = (R[0][1]+R[1][0])/4
        xz = (R[0][2]+R[2][0])/4
        yz = (R[1][2]+R[2][1])/4
        if ((xx > yy) and (xx > zz)): # R[0][0] is the largest diagonal term
            if (xx< epsilon):
                x = 0
                y = 0.7071
                z = 0.7071
            else:
                x = np.sqrt(xx)
                y = xy/x
                z = xz/x
        elif (yy > zz): # R[1][1] is the largest diagonal term
            if (yy< epsilon):
                x = 0.7071
                y = 0
                z = 0.7071
            else:
                y = np.sqrt(yy)
                x = xy/y
                z = yz/y
        else: # R[2][2] is the largest diagonal term so base result on this
            if (zz< epsilon):
                x = 0.7071
                y = 0.7071
                z = 0
            else:
                z = np.sqrt(zz)
                x = xz/z
                y = yz/z
        return [angle,x,y,z] # Return 180 deg rotation

    # As we have reached here there are no singularities so we can handle normally
    s = np.sqrt((R[2][1] - R[1][2])*(R[2][1] - R[1][2]) + (R[0][2] - R[2][0])*(R[0][2] - R[2][0]) + (R[1][0] - R[0][1])*(R[1][0] - R[0][1])) # used to normalise
    if (abs(s) < 0.001):
        s = 1

    # Prevent divide by zero, should not happen if matrix is orthogonal and should be
    # Caught by singularity test above, but I've left it in just in case
    angle = np.arccos(( R[0][0] + R[1][1] + R[2][2] - 1)/2)
    x = (R[2][1] - R[1][2])/s
    y = (R[0][2] - R[2][0])/s
    z = (R[1][0] - R[0][1])/s
    return [angle,x,y,z]


def quat2rotm(quat):
    """
    Quaternion to rotation matrix.

    Args:
    - quat (4, numpy array): quaternion w, x, y, z
    Returns:
    - rotm: (3x3 numpy array): rotation matrix
    """
    w = quat[0]
    x = quat[1]
    y = quat[2]
    z = quat[3]

    s = w*w + x*x + y*y + z*z

    rotm = np.array([[1-2*(y*y+z*z)/s, 2*(x*y-z*w)/s,   2*(x*z+y*w)/s  ],
                     [2*(x*y+z*w)/s,   1-2*(x*x+z*z)/s, 2*(y*z-x*w)/s  ],
                     [2*(x*z-y*w)/s,   2*(y*z+x*w)/s,   1-2*(x*x+y*y)/s]
    ])

    return rotm


def make_rigid_transformation(pos, orn):
    """
    Rigid transformation from position and orientation.
    Args:
    - pos (3, numpy array): translation
    - orn (4, numpy array): orientation in quaternion
    Returns:
    - homo_mat (4x4 numpy array): homogenenous transformation matrix
    """
    rotm = quat2rotm(orn)
    homo_mat = np.c_[rotm, np.reshape(pos, (3, 1))]
    homo_mat = np.r_[homo_mat, [[0, 0, 0, 1]]]

    return homo_mat


def axis_angle_and_translation_to_rigid_transformation(tool_position, tool_orientation):
    tool_orientation_angle = np.linalg.norm(tool_orientation)
    tool_orientation_axis = tool_orientation/tool_orientation_angle
    # Note that this following rotm is the base frame in tool frame
    tool_orientation_rotm = angle2rotm(tool_orientation_angle, tool_orientation_axis, point=None)[:3,:3]
    # Tool rigid body transformation
    tool_transformation = np.zeros((4, 4))
    tool_transformation[:3, :3] = tool_orientation_rotm
    tool_transformation[:3, 3] = tool_position
    tool_transformation[3, 3] = 1
    return tool_transformation


def axxb(robotPose, markerPose, baseToCamera=True):
    """
    Copyright (c) 2019, Hongtao Wu
    AX=XB solver for eye-on base
    Using the Park and Martin Method: https://ieeexplore.ieee.org/stamp/stamp.jsp?arnumber=326576

    Args:
    - robotPose (list of 4x4 numpy array): poses (homogenous transformation) of the robot end-effector in the robot base frame.
    - markerPose (list of 4x4 numpy array): poses (homogenous transformation) of the marker in the camera frame.
    - baseToCamera (boolean): If true it will compute the base to camera transform, if false it will compute the robot tip to fiducial transform.

    Return:
    - cam2base (4x4 numpy array): poses of the camera in robot base frame.
    """

    assert len(robotPose) == len(markerPose), 'robot poses and marker poses are not of the same length!'

    n = len(robotPose)
    print("Total number of poses: %i" % n)
    A = np.zeros((4, 4, n-1))
    B = np.zeros((4, 4, n-1))
    alpha = np.zeros((3, n-1))
    beta = np.zeros((3, n-1))

    M = np.zeros((3, 3))

    nan_num = 0

    sequence = np.arange(n)
    np.random.shuffle(sequence)

    for i in range(n-1):
        if baseToCamera:
            # compute the robot base to the robot camera
            A[:, :, i] = np.matmul(robotPose[sequence[i+1]], pose_inv(robotPose[sequence[i]]))
            B[:, :, i] = np.matmul(markerPose[sequence[i+1]], pose_inv(markerPose[sequence[i]]))
        else:
            # compute the robot tool tip to the robot fiducial marker seen by the camera
            A[:, :, i] = np.matmul(pose_inv(robotPose[sequence[i+1]]), robotPose[sequence[i]])
            B[:, :, i] = np.matmul(pose_inv(markerPose[sequence[i+1]]), markerPose[sequence[i]])

        alpha[:, i] = get_mat_log(A[:3, :3, i])
        beta[:, i] = get_mat_log(B[:3, :3, i])

        # Bad pair of transformation are very close in the orientation.
        # They will give nan result
        if np.sum(np.isnan(alpha[:, i])) + np.sum(np.isnan(beta[:, i])) > 0:
            nan_num += 1
            continue
        else:
            M += np.outer(beta[:, i], alpha[:, i])

    print("Invalid poses number: {}".format(nan_num))

    # Get the rotation matrix
    mtm = np.matmul(M.T, M)
    u_mtm, s_mtm, vh_mtm = np.linalg.svd(mtm)

    R = np.matmul(np.matmul(np.matmul(u_mtm, np.diag(np.power(s_mtm, -0.5))), vh_mtm), M.T)

    # Get the tranlation vector
    I_Ra_Left = np.zeros((3*(n-1), 3))
    ta_Rtb_Right = np.zeros((3 * (n-1), 1))
    for i in range(n-1):
        I_Ra_Left[(3*i):(3*(i+1)), :] = np.eye(3) - A[:3, :3, i]
        ta_Rtb_Right[(3*i):(3*(i+1)), :] = np.reshape(A[:3, 3, i] - np.dot(R, B[:3, 3, i]), (3, 1))
    t = np.linalg.lstsq(I_Ra_Left, ta_Rtb_Right, rcond=None)[0]

    cam2base = np.c_[R, t]
    cam2base = np.r_[cam2base, [[0, 0, 0, 1]]]

    return cam2base


def pose_inv(pose):
    """
    Inverse of a homogenenous transformation.
    Args:
    - pose (4x4 numpy array)
    Return:
    - inv_pose (4x4 numpy array)
    """
    R = pose[:3, :3]
    t = pose[:3, 3]

    inv_R = R.T
    inv_t = - np.dot(inv_R, t)

    inv_pose = np.c_[inv_R, np.transpose(inv_t)]
    inv_pose = np.r_[inv_pose, [[0, 0, 0, 1]]]

    return inv_pose


def get_mat_log(R):
    """
    Get the log(R) of the rotation matrix R.

    Args:
    - R (3x3 numpy array): rotation matrix
    Returns:
    - w (3, numpy array): log(R)
    """
    theta = np.arccos((np.trace(R) - 1) / 2)
    w_hat = (R - R.T) * theta / (2 * np.sin(theta))  # Skew symmetric matrix
    w = np.array([w_hat[2, 1], w_hat[0, 2], w_hat[1, 0]])  # [w1, w2, w3]

    return w


def calib_grid_cartesian(workspace_limits, calib_grid_step):
    """
    Construct 3D calibration grid across workspace

    # Arguments

        workspace_limits: list of [min,max] coordinates for the list [x, y, z] in meters.
        calib_grid_step: the step size of points in a 3d grid to be created in meters.

    # Returns

        num_calib_grid_pts, calib_grid_pts
    """
    gridspace_x = np.linspace(workspace_limits[0][0], workspace_limits[0][1], (workspace_limits[0][1] - workspace_limits[0][0])/calib_grid_step)
    gridspace_y = np.linspace(workspace_limits[1][0], workspace_limits[1][1], (workspace_limits[1][1] - workspace_limits[1][0])/calib_grid_step)
    gridspace_z = np.linspace(workspace_limits[2][0], workspace_limits[2][1], (workspace_limits[2][1] - workspace_limits[2][0])/calib_grid_step)
    calib_grid_x, calib_grid_y, calib_grid_z = np.meshgrid(gridspace_x, gridspace_y, gridspace_z)
    num_calib_grid_pts = calib_grid_x.shape[0]*calib_grid_x.shape[1]*calib_grid_x.shape[2]
    calib_grid_x.shape = (num_calib_grid_pts,1)
    calib_grid_y.shape = (num_calib_grid_pts,1)
    calib_grid_z.shape = (num_calib_grid_pts,1)
    calib_grid_pts = np.concatenate((calib_grid_x, calib_grid_y, calib_grid_z), axis=1)
    return num_calib_grid_pts, calib_grid_pts


def check_separation(values, distance_threshold, small_distance_threshold = 0.05):
    """Checks that the separation among the values is close enough about distance_threshold.

    :param values: array of values to check, assumed to be sorted from low to high
    :param distance_threshold: threshold
    :returns: success
    :rtype: bool

    """
    for i in range(len(values) - 1):
        x = values[i]
        y = values[i + 1]
        assert x < y, '`values` assumed to be sorted'
        if y < x + small_distance_threshold / 2.:
        #    # print('check_separation(): not long enough for idx: {}'.format(i))
            return False
        if abs(y - x) > distance_threshold:
            # print('check_separation(): too far apart')
            return False
    return True


def polyfit(*args, **kwargs):
    with warnings.catch_warnings():
        # suppress the RankWarning, which just means the best fit line was bad.
        warnings.simplefilter('ignore', np.RankWarning)
        out = np.polyfit(*args, **kwargs)
    return out

def is_jsonable(x):
    try:
        json.dumps(x)
        return True
    except (TypeError, OverflowError):
        return False

# killeen: this is defining the goal
class StackSequence(object):
    def __init__(self, num_obj, goal_num_obj = None, is_goal_conditioned_task=True, trial=0, total_steps=1, color_names=None):
        """ Oracle to choose a sequence of specific color objects to interact with.

        Generates one hot encodings for a list of objects of the specified length.
        Can be used for stacking or simply grasping specific objects.

        # Member Variables

        num_obj: the number of objects to manage. Each object is assumed to be in a list indexed from 0 to num_obj.
        is_goal_conditioned_task: do we care about which specific object we are using
        object_color_sequence: to get the full order of the current stack goal.

        """
        self.num_obj = num_obj
        self.goal_num_obj = goal_num_obj if goal_num_obj is not None else num_obj
        self.is_goal_conditioned_task = is_goal_conditioned_task
        self.trial = trial
        self.reset_sequence()
        self.total_steps = total_steps
        # TODO(zhe) add list of color names, as an optional argument
        self.color_names = color_names
        self.color_len = len(color_names) if color_names is not None else 0

    def reset_sequence(self):
        """ Generate a new sequence of specific objects to interact with.
        """
        if self.is_goal_conditioned_task:
            # 3 is currently the red block
            # object_color_index = 3
            # start with 1st object fixed, move 2nd object onto it
            self.object_color_index = 0

            # Choose a random sequence to stack
            self.object_color_sequence = np.random.permutation(self.num_obj)
            # TODO(ahundt) This might eventually need to be the size of robot.stored_action_labels, but making it color-only for now.
            self.object_color_one_hot_encodings = []
            for color in self.object_color_sequence:
                object_color_one_hot_encoding = np.zeros((self.num_obj))
                object_color_one_hot_encoding[color] = 1.0
                self.object_color_one_hot_encodings.append(object_color_one_hot_encoding)
        else:
            self.object_color_index = None
            self.object_color_one_hot_encodings = None
            self.object_color_sequence = None
        self.trial += 1

    def current_one_hot(self):
        """ Return the one hot encoding for the current specific object.
        """
        return self.object_color_one_hot_encodings[self.object_color_index]

    def sequence_one_hot(self):
        """ Return the one hot encoding for the entire stack sequence.
        """
        return np.concatenate(self.object_color_one_hot_encodings)

    def current_sequence_progress(self):
        """ How much of the current stacking sequence we have completed.

        For example, if the sequence should be [0, 1, 3, 2].
        At initialization this will return [0].
        After one next() calls it will return [0, 1].
        After two next() calls it will return [0, 1, 3].
        After three next() calls it will return [0, 1, 3, 2].
        After four next() calls a new sequence will be generated and it will return one element again.
        """
        if self.is_goal_conditioned_task:
            return self.object_color_sequence[:self.object_color_index+1]
        else:
            return None

    def next(self):
        self.total_steps += 1
        if self.is_goal_conditioned_task:
            self.object_color_index += 1
            if not self.object_color_index < self.num_obj:
                self.reset_sequence()

    # NOTE(adit98) adding this function to modify goal if we see progress reversal in test mode
    def set_progress(self, current_height):
        # set object_color_index to current height
        # if current height is 2, goal will be self.object_color_sequence[:3] which is 3 blocks
        self.object_color_index = current_height
        if not self.object_color_index < self.num_obj:
            self.reset_sequence()


def check_row_success(depth_heightmap, block_height_threshold=0.02, row_boundary_length=75, row_boundary_width=18, block_pixel_size=550, prev_z_height=None):
    """ Return if the current arrangement of blocks in the heightmap is a valid row
    """
    heightmap_trans = np.copy(depth_heightmap)
    heightmap_trans = np.transpose(heightmap_trans)

    heightmaps = (depth_heightmap, heightmap_trans)
    counts = []

    for heightmap in heightmaps:
        # threshold pixels which contain a block
        block_pixels = heightmap > block_height_threshold

        # get positions of all those pixels
        coords = np.nonzero(block_pixels)
        x = coords[1]
        y = coords[0]

        if x.size == 0 or y.size == 0:
            return False, 0

        # get best fit line y=mx+b
        m, b = np.polyfit(x, y, 1)

        # pick 2 random points on the line and find the unit vector
        x1 = 0
        y1 = int(m*x1 + b)
        x2 = 224
        y2 = int(m*x2 + b)

        l = np.sqrt((x2-x1)**2 + (y2-y1)**2)
        x_unit = (x2-x1)/l
        y_unit = (y2-y1)/l

        # centroid of block_pixels
        centroid = (int(np.mean(x)), int(np.mean(y)))

        # get row_boundary_rectangle points
        x1_r = int(centroid[0] - x_unit * row_boundary_length - y_unit * row_boundary_width)
        y1_r = int(centroid[1] - y_unit * row_boundary_length + x_unit * row_boundary_width)
        x2_r = int(centroid[0] + x_unit * row_boundary_length - y_unit * row_boundary_width)
        y2_r = int(centroid[1] + y_unit * row_boundary_length + x_unit * row_boundary_width)
        x3_r = int(centroid[0] + x_unit * row_boundary_length + y_unit * row_boundary_width)
        y3_r = int(centroid[1] + y_unit * row_boundary_length - x_unit * row_boundary_width)
        x4_r = int(centroid[0] - x_unit * row_boundary_length + y_unit * row_boundary_width)
        y4_r = int(centroid[1] - y_unit * row_boundary_length - x_unit * row_boundary_width)

        # create row_boundary_mask
        mask = np.zeros((224,224))
        pts = np.array([[x1_r,y1_r],[x2_r,y2_r],[x3_r,y3_r],[x4_r,y4_r]], np.int32)
        pts = pts.reshape((-1,1,2))
        cv2.fillPoly(mask, [pts], (255,255,255))
        mask = mask > 0  # convert to bool

        # get all block_pixels inside of row_boundary_rectangle and count them
        block_pixels_in_row = np.logical_and(mask, block_pixels)
        count = np.count_nonzero(block_pixels_in_row)

        counts.append(count)

    true_count = max(counts[0], counts[1])
    row_size = true_count / block_pixel_size

    if prev_z_height is not None:
        success = row_size > prev_z_height
    else:
        success = True

    print("ROW CHECK PIXEL COUNT: ", true_count, ", success: ", success, ", row size: ", row_size)

    return success, row_size

# function to visualize prediction signal on heightmap (with rotations)
def get_prediction_vis(predictions, heightmap, best_pix_ind, blend_ratio=0.5, \
        prob_exp=1, specific_rotation=None, num_rotations=None):

    best_rot_ind = best_pix_ind[0]
    best_action_xy = best_pix_ind[1:]
    canvas = None

    # clip values <0 or >1
    predictions = np.clip(predictions, 0, 1)

    # apply exponential
    predictions = predictions ** prob_exp

    if specific_rotation is None:
        num_rotations = predictions.shape[0]

        # populate canvas
        for canvas_row in range(int(num_rotations/4)):
            tmp_row_canvas = None
            for canvas_col in range(4):
                rotate_idx = canvas_row*4+canvas_col
                prediction_vis = predictions[rotate_idx,:,:].copy()

                # reshape to 224x224 (or whatever image size is), and color
                prediction_vis.shape = (predictions.shape[1], predictions.shape[2])
                prediction_vis = cv2.applyColorMap((prediction_vis*255).astype(np.uint8), cv2.COLORMAP_JET)

                # if this is the correct rotation, draw circle on action coord
                if rotate_idx == best_rot_ind:
                    # need to flip best_action_xy row and col since cv2.circle reads this as (x, y)
                    prediction_vis = cv2.circle(prediction_vis, (int(best_action_xy[1]),
                        int(best_action_xy[0])), 7, (221,211,238), 2)

                # rotate probability map and image to gripper rotation
                prediction_vis = ndimage.rotate(prediction_vis, rotate_idx*(360.0/num_rotations),
                        reshape=False, order=0).astype(np.uint8)
                background_image = ndimage.rotate(heightmap, rotate_idx*(360.0/num_rotations),
                        reshape=False, order=0).astype(np.uint8)

                # blend image and colorized probability heatmap
                prediction_vis = cv2.addWeighted(cv2.cvtColor(background_image, cv2.COLOR_RGB2BGR),
                        blend_ratio, prediction_vis, 1-blend_ratio, 0)

                # add image to row canvas
                if tmp_row_canvas is None:
                    tmp_row_canvas = prediction_vis
                else:
                    tmp_row_canvas = np.concatenate((tmp_row_canvas,prediction_vis), axis=1)

            # add row canvas to overall image canvas
            if canvas is None:
                canvas = tmp_row_canvas
            else:
                canvas = np.concatenate((canvas,tmp_row_canvas), axis=0)

        return canvas

    else:
        if num_rotations is None:
            raise ValueError("Must specify number of rotations if providing a specific rotation")

        # reshape to 224x224 (or whatever image size is), and color
        prediction_vis = cv2.applyColorMap((predictions*255).astype(np.uint8), cv2.COLORMAP_JET)

        # need to flip best_pix_ind row and col since cv2.circle reads in as (x, y)
        prediction_vis = cv2.circle(prediction_vis, (int(best_action_xy[1]), int(best_action_xy[0])),
                7, (221,211,238), 2)

        # rotate probability map and image to gripper rotation
        prediction_vis = ndimage.rotate(prediction_vis, best_rot_ind*(360.0/num_rotations),
                reshape=False, order=0).astype(np.uint8)
        background_image = ndimage.rotate(heightmap, best_rot_ind*(360.0/num_rotations),
                reshape=False, order=0).astype(np.uint8)

        # blend image and colorized probability heatmap
        prediction_vis = cv2.addWeighted(cv2.cvtColor(background_image, cv2.COLOR_RGB2BGR),
                blend_ratio, prediction_vis, 1-blend_ratio, 0)

        return prediction_vis

# cos_sim distance metric
def cos_sim(test_feat, demo_action_embed):
    """
    Helper function to compute cosine similarity.
    Arguments:
        test_feat: pixel-wise embeddings output by NN for test env
        demo_action_embed: embedding of demo action
    """
    # no need to normalize since we are only concerned with relative values
    cos_sim = np.sum(np.multiply(test_feat, demo_action_embed), axis=1)
    norm_factor = np.linalg.norm(test_feat, axis=1) + 1e-4
    return (cos_sim / norm_factor)

def compute_demo_dist(preds, example_actions, metric='l2'):
    """
    Function to evaluate l2 distance and generate demo-signal mask
    """
    # reshape each example_action to 1 x 64 x 1 x 1
    for i in range(len(example_actions)):
        # check if policy was supplied (entry will be None if it wasn't)
        if example_actions[i][0] is None:
            continue

        # get actions and expand dims
        actions = np.expand_dims(np.stack(example_actions[i]), (1, 3, 4))

        # reshape and update list
        example_actions[i] = actions

    # get mask
    masks = []
    mask_shape = None
    exit = True
    for pred in preds:
        if pred is not None:
            mask = (pred == np.zeros([1, 64, 1, 1])).all(axis=1)
            mask_shape = mask.shape
            masks.append(mask)
            exit = False

        else:
            masks.append(None)

    # exit if no policies were provided
    if exit:
        raise ValueError("Must provide at least one model")

    # calculate distance between example action embedding and preds for each policy and demo
    dists = []
    for ind, actions in enumerate(example_actions):
        # check if policy was supplied (entry will be [None, None] if it wasn't)
        if actions[0] is None:
            # if policy not supplied, insert pixel-wise array of inf distance
            dists.append(np.ones(mask_shape) * np.inf)
            continue

        for action in actions:
            if metric == 'l2':
                # calculate pixel-wise l2 distance (16x224x224)
                dist = np.sum(np.square(action - preds[ind]), axis=1)
                invert = True
            elif metric == 'cos_sim':
                dist = cos_sim(preds[ind], action)
                invert = False
            # TODO(adit98) UMAP distance?
            else:
                raise NotImplementedError

            # set all masked spaces to have max l2 distance
            # select appropriate mask from list of masks
            dist[masks[ind]] = np.max(dist) * 1.1

            # append to l2_dists list
            dists.append(dist)

    # stack pixel-wise distance array per policy (4x16x224x224)
    dists = np.stack(dists)

    # find overall minimum distance across all policies and get index
    match_ind = np.unravel_index(np.argmin(dists), dists.shape)

    # select distance array for policy which contained minimum distance index
    dist = dists[match_ind[0]]

    # make dist >=0 and max_normalize
    dist = dist - np.min(dist)
    dist = dist / np.max(dist)

    # if our distance metric returns high values for values that are far apart, we need to invert (for viz)
    if invert:
        # invert values of dist so that large values indicate correspondence
        im_mask = 1 - dist

    else:
        im_mask = dist

    return im_mask, match_ind[1:], (match_ind[0] // 2)

def compute_cc_dist(preds, example_actions, demo_action_inds, valid_depth_heightmap=None, metric='l2', neighborhood_match=True, cc_match=False):
    """
    Function to evaluate l2 distance and generate demo-signal mask
    Arguments:
        preds: 16x64x224x224 test env features for each policy
        example_actions: list of 16x64x224x224 features for each policy and demo
        demo_action_inds: indices of executed action in each demo D * (theta, y, x)
        valid_depth_heightmap: heightmap of test scene
        metric: primitive distance function to use for computing matches (defaults to l2 distance)
        cc_match: use cycle consistency to find best action_ind for selected demo and policy
    """
    # get mask for each model
    masks = []
    mask_shape = None
    exit = True
    for pred in preds:
        if pred is not None:
            mask = (pred == np.zeros([1, 64, 1, 1])).all(axis=1)
            mask_shape = mask.shape
            masks.append(mask)
            exit = False

        else:
            masks.append(None)

    # exit if no policies were provided
    if exit:
        raise ValueError("Must provide at least one model")

    # calculate distance between example action embedding and preds for each policy and demo
    # also compute rematch from test space to demo space, then find xyz distance between demo action and rematch
    # this value represents the cycle consistency distance, which we will append to the dists array in addition
    # to the distance between each test pixel embedding and the optimal demo embedding
    cc_dists = []
    for ind, embeddings in enumerate(example_actions):
        for i, embedding in enumerate(embeddings):
            # get demo action (ind represents policy, i represents demo num)
            demo_action = np.array(demo_action_inds[i])

            # if policy not supplied, insert pixel-wise array of inf distance
<<<<<<< HEAD
            if metric == 'l2':
                if embedding is None:
                    cc_dists.append((np.ones(mask_shape) * np.inf, np.inf))
                    continue
=======
            # apply
            l2_dists.append(np.ones(mask_shape) * np.inf)
            continue
>>>>>>> 1c7336d2

                # get embedding for best action
                action_embedding = embedding[demo_action[0], :, demo_action[1], demo_action[2]]

                # calculate pixel-wise l2 distance (16x224x224)
                right_dist = np.sum(np.square(np.expand_dims(action_embedding,
                    (0, 2, 3)) - preds[ind]), axis=1)

                # smooth distance array and mask
                right_dist = ndimage.filters.gaussian_filter(right_dist, sigma=(0, 3, 3))
                right_dist[masks[ind]] = np.max(right_dist) * 1.1

                # get embedding at best match (right_match)
                match_ind = np.unravel_index(np.argmin(right_dist), right_dist.shape)
                right_match = preds[ind][match_ind[0], :, match_ind[1], match_ind[2]]

                if neighborhood_match:
                    # now crop demo embedding to +/- 15 pixels around demo_action
                    cropped_embedding = embedding[demo_action[0], :,
                            (demo_action[1] - 15):(demo_action[1]+16),
                            (demo_action[2] - 15):(demo_action[2]+16)]
                    revised_match_ind = np.array([15, 15])
                else:
                    cropped_embedding = embedding[demo_action[0]]
                    revised_match_ind = match_ind[1:]

                # now rematch this with cropped demo_embedding array
                left_dist = np.sum(np.square(cropped_embedding - right_match[:, None, None]), axis=0)

                # smooth left_dist
                left_dist = ndimage.filters.gaussian_filter(left_dist, sigma=(3, 3), mode='wrap')
                rematch_ind = np.unravel_index(np.argmin(left_dist), left_dist.shape)

                # TODO(adit98) dealing with rotation?
                # TODO(adit98) project pixel coordinate BACK to robot coordinate and calculate distance there (figure out how to get depth value)
                # compute cc_dist as l2_dist(match_ind[1:], rematch_ind[1:])
                cc_dist = np.sum(np.square(revised_match_ind - np.array(rematch_ind)))
                match_map = right_dist

            else:
                raise NotImplementedError

            # append (match_map, cycle consistency distance, embedding, preds, and demo_action) to list of cc distances
            cc_dists.append((match_map, cc_dist, embedding, preds[ind], demo_action, masks[ind], ind, i))

    # select entry with min cycle consistency distance
    best_match_map, best_cc_dist, best_embedding, best_preds, demo_action_ind, mask, best_ind, best_i = cc_dists[np.argmin([x[1] for x in cc_dists])]
    print("Selected Policy #:", best_ind, "demo number:", best_i)

    # find overall minimum distance across all policies and get index
    initial_match_ind = np.unravel_index(np.argmin(best_match_map), best_match_map.shape)

    if cc_match:
        # when using cc_match, we already use the most cycle-consistent policy-demo pair, so we always operate in a cropped neighborhood
        # if using cycle consistency to match actions in addition to domains, look at all match pairs in a neighborhood
        # then select most consistent pair (min x,y dist)

        # first crop preds around initial best match
        cropped_preds = best_preds[initial_match_ind[0], :,
                (initial_match_ind[1] - 10):(initial_match_ind[1]+11),
                (initial_match_ind[2] - 10):(initial_match_ind[2]+11)]

        # also crop mask
        cropped_mask = mask[initial_match_ind[0], (initial_match_ind[1] - 10):(initial_match_ind[1]+11),
                (initial_match_ind[2] - 10):(initial_match_ind[2]+11)]

        # then crop embedding around demo action (choose a very conservative neighborhood here)
        cropped_embedding = best_embedding[demo_action[0], :, (demo_action[1] - 2):(demo_action[1]+3),
                (demo_action[2] - 2):(demo_action[2]+3)]

        # now, flatten cropped preds, get match embeddings, then find rematch_inds, and unravel index
        flat_preds = cropped_preds.reshape(-1, 64)[None, ...] # now this is 1 x N x 64
        flat_embeds = cropped_embedding.reshape(-1, 64)[:, None, :] # now this is n x 1 x 64

        # now find match dist
        match_dist = np.sum(np.square(flat_preds - flat_embeds), axis=-1) # n x N

        # reshape and smooth, and re-flatten
        match_dist = match_dist.reshape((match_dist.shape[0], cropped_preds.shape[1], cropped_preds.shape[2])) # n x neighb x neighb
        match_dist = ndimage.filters.gaussian_filter(match_dist, sigma=(0, 3, 3)).reshape(match_dist.shape[0], -1)

        # mask
        match_dist[:, cropped_mask.flatten()] = np.max(match_dist) * 1.1

        # get match inds
        match_inds = np.argmin(match_dist, axis=0) # N

        # index with match_inds to get matched embeds
        matched_embeds = flat_embeds[match_inds] # N x 1 x 64

        # calculate rematch dist
        rematch_dist = np.sum(np.square(flat_preds - matched_embeds), axis=-1) # N x N

        # reshape and smooth, and re-flatten
        rematch_dist = rematch_dist.reshape((rematch_dist.shape[0], cropped_preds.shape[1], cropped_preds.shape[2])) # n x neighb x neighb
        rematch_dist = ndimage.filters.gaussian_filter(rematch_dist, sigma=(0, 3, 3)).reshape(rematch_dist.shape[0], -1) # n x N

        # mask
        rematch_dist[:, cropped_mask.flatten()] = np.max(rematch_dist) * 1.1

        # get rematch inds
        rematch_inds = np.argmin(rematch_dist, axis=1) # N

        # convert rematch_inds and np.arange(N) to unraveled indices
        orig_inds = np.vstack(np.unravel_index(np.arange(rematch_inds.shape[0]), cropped_preds.shape[-2:])) # N x 2
        rematch_inds = np.vstack(np.unravel_index(rematch_inds, cropped_preds.shape[-2:])) # N x 2

        # compute pixel-wise cc distance in test space
        pixel_cc_dist = np.sum(np.square(orig_inds - rematch_inds), axis=0).astype(np.float32)

        # mask cc_dist
        pixel_cc_dist[cropped_mask.flatten()] = np.inf

        # compute cc dist for each ind and pick min as best match
        cropped_match_ind = np.unravel_index(np.argmin(pixel_cc_dist), cropped_preds.shape[-2:])

        # pad match_ind to get original index
        offset = np.array([initial_match_ind[1] - 10, initial_match_ind[2] - 10])
        match_ind = (initial_match_ind[0], cropped_match_ind[0] + offset[0], cropped_match_ind[1] + offset[1])

    else:
        match_ind = initial_match_ind

    # make best_match_map >=0 and max_normalize
    best_match_map = best_match_map - np.min(best_match_map)
    best_match_map = best_match_map / np.max(best_match_map)

    # invert values of best_match_map so that large values indicate correspondence
    im_mask = 1 - best_match_map

<<<<<<< HEAD
    return im_mask, match_ind, best_ind
=======
    return im_mask, match_ind

def annotate_success_manually(command, prev_image, next_image):
    """
    # Returns

      description, comment.
    """
    print(
        "\nPress a key to label the file: 1. success, 2. grasp success only, 3. full failure, 4. skip \n"
        "Grasp success is when the gripper successfully picks up the right block but does not place it correctly\n"
        "Full failure is when it fails to pick up the correct block\n"
        "What to look for:\n"
        " - A successful stack is 3 blocks tall or 4 blocks tall with the gripper completely removed from the field of view.\n"
        " - If the tower is 3 blocks tall and blocks will clearly slide off if not for the wall press 2 for 'failure',\n"
        "   if it is merely in contact with a wall, press 1 for 'success'."
        " - When the robot doesn't move but there is already a visible successful stack, that's an error.failure.falsely_appears_correct, so press 1 for 'success'!\n"
        " - If you can see the gripper, the example is a failure even if the stack is tall enough!\n")
    # , 3: error.failure
    flag = 0
    comment = 'none'
    mark_previous_unconfirmed = None
    pygame.init()
    font = pygame.font.Font('freesansbold.ttf', 32)
    textsurface = font.render(command, True, "black", "white")
    text_rect = textsurface.get_rect()
    text_rect.center = (350, 16)
    screen = pygame.display.set_mode((700, 500))
    screen.blit(textsurface, text_rect)
    prev_image =  pygame.surfarray.make_surface(prev_image)
    next_image =  pygame.surfarray.make_surface(next_image)
    screen.blit(prev_image, (200,33))
    w = prev_image.get_size()[0]
    screen.blit(next_image, (200, 33 + w+1))
    pygame.display.update()
    while flag == 0:
        events = pygame.event.get()
        for event in events:
            if event.type == pygame.QUIT:
                pygame.quit()
            if event.type == pygame.KEYDOWN:
                if event.key == pygame.K_1:
                    print("label set to success")
                    flag = 1
                    pygame.quit()
                    return "success", comment
                elif event.key == pygame.K_2:
                    print("label set to stack/grasp failure")
                    flag = 1
                    pygame.quit()
                    return "failure", comment
                elif event.key == pygame.K_3:
                    flag = 1
                    pygame.quit()
                    return 'skip', comment
>>>>>>> 1c7336d2
<|MERGE_RESOLUTION|>--- conflicted
+++ resolved
@@ -1388,16 +1388,10 @@
             demo_action = np.array(demo_action_inds[i])
 
             # if policy not supplied, insert pixel-wise array of inf distance
-<<<<<<< HEAD
             if metric == 'l2':
                 if embedding is None:
                     cc_dists.append((np.ones(mask_shape) * np.inf, np.inf))
                     continue
-=======
-            # apply
-            l2_dists.append(np.ones(mask_shape) * np.inf)
-            continue
->>>>>>> 1c7336d2
 
                 # get embedding for best action
                 action_embedding = embedding[demo_action[0], :, demo_action[1], demo_action[2]]
@@ -1528,10 +1522,7 @@
     # invert values of best_match_map so that large values indicate correspondence
     im_mask = 1 - best_match_map
 
-<<<<<<< HEAD
     return im_mask, match_ind, best_ind
-=======
-    return im_mask, match_ind
 
 def annotate_success_manually(command, prev_image, next_image):
     """
@@ -1585,5 +1576,4 @@
                 elif event.key == pygame.K_3:
                     flag = 1
                     pygame.quit()
-                    return 'skip', comment
->>>>>>> 1c7336d2
+                    return 'skip', comment