import struct
import math
import numpy as np
import warnings
import cv2
from scipy import ndimage
import datetime
import os
import json
import yaml
import torch
from scipy.special import softmax
import pathlib
import matplotlib.pyplot as plt
import pdb 

# Import necessary packages
#try:
from spacy.lang.en import English
from spacy.tokenizer import Tokenizer
from language_embedders import RandomEmbedder, GloveEmbedder, BERTEmbedder
from transformer import TransformerEncoder, tiles_to_image
from train_language_encoder import get_free_gpu, load_data, get_vocab, LanguageTrainer, FlatLanguageTrainer
#except ImportError:
#    print('Unable to import the language embedder, language trainer, or transformer encoder. This is OK if you are not using the language model.')

# to convert action names to the corresponding ID number and vice-versa
ACTION_TO_ID = {'push': 0, 'grasp': 1, 'place': 2}
ID_TO_ACTION = {0: 'push', 1: 'grasp', 2: 'place'}


def mkdir_p(path):
    """Create the specified path on the filesystem like the `mkdir -p` command
    Creates one or more filesystem directory levels as needed,
    and does not return an error if the directory already exists.
    """
    # http://stackoverflow.com/questions/600268/mkdir-p-functionality-in-python
    try:
        os.makedirs(path)
    except OSError as exc:  # Python >2.5
        if exc.errno == errno.EEXIST and os.path.isdir(path):
            pass
        else:
            raise


def timeStamped(fname, fmt='%Y-%m-%d-%H-%M-%S_{fname}'):
    """ Apply a timestamp to the front of a filename description.
    see: http://stackoverflow.com/a/5215012/99379
    """
    return datetime.datetime.now().strftime(fmt).format(fname=fname)


class NumpyEncoder(json.JSONEncoder):
    """ json encoder for numpy types
    source: https://stackoverflow.com/a/49677241/99379
    """
    def default(self, obj):
        if isinstance(obj,
            (np.int_, np.intc, np.intp, np.int8,
             np.int16, np.int32, np.int64, np.uint8,
             np.uint16, np.uint32, np.uint64)):
            return int(obj)
        elif isinstance(obj,
           (np.float_, np.float16, np.float32,
            np.float64)):
            return float(obj)
        elif isinstance(obj, (np.ndarray,)):
            return obj.tolist()
        return json.JSONEncoder.default(self, obj)


def clearance_log_to_trial_count(clearance_log):
    """ Convert clearance log list of end indices to a list of the current trial number at each iteration.

    # Returns

    List of lists of the current trial index.
    ex: [[0], [0], [0], [1], [1]]
    """
    if not len(clearance_log):
        return []
    clearance_log = np.squeeze(clearance_log).astype(np.int)
    # Make a list of the right length containing all zeros
    trial_count = []
    prev_trial_end_index = 0
    for trial_num, trial_end_index in enumerate(clearance_log):
        trial_count += [[trial_num]] * int(trial_end_index - prev_trial_end_index)
        prev_trial_end_index = trial_end_index
    return trial_count


def get_pointcloud(color_img, depth_img, camera_intrinsics):

    # Get depth image size
    im_h = depth_img.shape[0]
    im_w = depth_img.shape[1]

    # Project depth into 3D point cloud in camera coordinates
    pix_x,pix_y = np.meshgrid(np.linspace(0,im_w-1,im_w), np.linspace(0,im_h-1,im_h))
    cam_pts_x = np.multiply(pix_x-camera_intrinsics[0][2],depth_img/camera_intrinsics[0][0])
    cam_pts_y = np.multiply(pix_y-camera_intrinsics[1][2],depth_img/camera_intrinsics[1][1])
    cam_pts_z = depth_img.copy()
    cam_pts_x.shape = (im_h*im_w,1)
    cam_pts_y.shape = (im_h*im_w,1)
    cam_pts_z.shape = (im_h*im_w,1)

    # Reshape image into colors for 3D point cloud
    rgb_pts_r = color_img[:,:,0]
    rgb_pts_g = color_img[:,:,1]
    rgb_pts_b = color_img[:,:,2]
    rgb_pts_r.shape = (im_h*im_w,1)
    rgb_pts_g.shape = (im_h*im_w,1)
    rgb_pts_b.shape = (im_h*im_w,1)

    cam_pts = np.concatenate((cam_pts_x, cam_pts_y, cam_pts_z), axis=1)
    rgb_pts = np.concatenate((rgb_pts_r, rgb_pts_g, rgb_pts_b), axis=1)

    return cam_pts, rgb_pts


def get_heightmap(color_img, depth_img, cam_intrinsics, cam_pose, workspace_limits, heightmap_resolution, background_heightmap=None, median_filter_pixels=5, color_median_filter_pixels=5):
    """ Note:
    Arg median_filter_pixels is used for the depth image. 
    Arg color_median_filter_pixels is used for the color image.
    """
    
    if median_filter_pixels > 0:
        depth_img = ndimage.median_filter(depth_img, size=median_filter_pixels)

    # Compute heightmap size
    heightmap_size = np.round(((workspace_limits[1][1] - workspace_limits[1][0])/heightmap_resolution, (workspace_limits[0][1] - workspace_limits[0][0])/heightmap_resolution)).astype(int)
    depth_heightmap = np.zeros(heightmap_size)

    # Get 3D point cloud from RGB-D images
    surface_pts, color_pts = get_pointcloud(color_img, depth_img, cam_intrinsics)

    # Transform 3D point cloud from camera coordinates to robot coordinates
    surface_pts = np.transpose(np.dot(cam_pose[0:3,0:3],np.transpose(surface_pts)) + np.tile(cam_pose[0:3,3:],(1,surface_pts.shape[0])))

    # Sort surface points by z value
    sort_z_ind = np.argsort(surface_pts[:,2])
    surface_pts = surface_pts[sort_z_ind]
    color_pts = color_pts[sort_z_ind]

    # Filter out surface points outside heightmap boundaries
    heightmap_valid_ind = np.logical_and(np.logical_and(np.logical_and(np.logical_and(surface_pts[:,0] >= workspace_limits[0][0], surface_pts[:,0] < workspace_limits[0][1]), surface_pts[:,1] >= workspace_limits[1][0]), surface_pts[:,1] < workspace_limits[1][1]), surface_pts[:,2] < workspace_limits[2][1])
    surface_pts = surface_pts[heightmap_valid_ind]
    color_pts = color_pts[heightmap_valid_ind]

    # Create orthographic top-down-view RGB-D depth heightmap
    heightmap_pix_x = np.floor((surface_pts[:,0] - workspace_limits[0][0])/heightmap_resolution).astype(int)
    heightmap_pix_y = np.floor((surface_pts[:,1] - workspace_limits[1][0])/heightmap_resolution).astype(int)
    depth_heightmap[heightmap_pix_y,heightmap_pix_x] = surface_pts[:,2]
    z_bottom = workspace_limits[2][0]
    depth_heightmap = depth_heightmap - z_bottom
    depth_heightmap[depth_heightmap < 0] = 0
    if median_filter_pixels > 0:
        depth_heightmap = ndimage.median_filter(depth_heightmap, size=median_filter_pixels)
    depth_heightmap[depth_heightmap == -z_bottom] = np.nan
    # subtract out the scene background heights, if available
    if background_heightmap is not None:
        depth_heightmap -= background_heightmap
        min_z = np.nanmin(depth_heightmap)
        if min_z < 0:
            depth_heightmap = np.clip(depth_heightmap, 0, None)
            if min_z < -0.005:
                print('WARNING: get_heightmap() depth_heightmap contains negative heights with min ' + str(min_z) + ', '
                    'saved depth heightmap png files may be invalid! '
                    'See README.md for instructions to collect the depth heightmap again. '
                    'Clipping the minimum to 0 for now.')

    # Create orthographic top-down-view RGB-D color heightmaps
    color_heightmap_r = np.zeros((heightmap_size[0], heightmap_size[1], 1), dtype=np.uint8)
    color_heightmap_g = np.zeros((heightmap_size[0], heightmap_size[1], 1), dtype=np.uint8)
    color_heightmap_b = np.zeros((heightmap_size[0], heightmap_size[1], 1), dtype=np.uint8)
    color_heightmap_r[heightmap_pix_y,heightmap_pix_x] = color_pts[:,[0]]
    color_heightmap_g[heightmap_pix_y,heightmap_pix_x] = color_pts[:,[1]]
    color_heightmap_b[heightmap_pix_y,heightmap_pix_x] = color_pts[:,[2]]
    if color_median_filter_pixels > 0:
        color_heightmap_r = ndimage.median_filter(color_heightmap_r, size=color_median_filter_pixels)
        color_heightmap_b = ndimage.median_filter(color_heightmap_b, size=color_median_filter_pixels)
        color_heightmap_g = ndimage.median_filter(color_heightmap_g, size=color_median_filter_pixels)
    color_heightmap = np.concatenate((color_heightmap_r, color_heightmap_g, color_heightmap_b), axis=2)


    return color_heightmap, depth_heightmap

def common_sense_action_failure_heuristic(heightmap, heightmap_resolution=0.002, gripper_width=0.06, min_contact_height=0.02, push_length=0.0, z_buffer=0.01):
    """ Get heuristic scores for the grasp Q value at various pixels. 0 means our model confidently indicates no progress will be made, 1 means progress may be possible.
    """
    pixels_to_dilate = int(np.ceil((gripper_width + push_length)/heightmap_resolution))
    kernel = np.ones((pixels_to_dilate, pixels_to_dilate), np.uint8)
    object_pixels = (heightmap > min_contact_height).astype(np.uint8)
    contactable_regions = cv2.dilate(object_pixels, kernel, iterations=1)

    if push_length > 0.0:
        # For push, skip regions where the gripper would be too high
        regional_maximums = ndimage.maximum_filter(heightmap, (pixels_to_dilate, pixels_to_dilate))
        block_pixels = (heightmap > (regional_maximums - z_buffer)).astype(np.uint8)
        # set all the pixels where the push would be too high to zero,
        # meaning it is not an action which would contact any object
        # the blocks and the gripper width around them are set to zero.
        gripper_width_pixels_to_dilate = int(np.ceil((gripper_width)/heightmap_resolution))
        kernel = np.ones((gripper_width_pixels_to_dilate, gripper_width_pixels_to_dilate), np.uint8)
        push_too_high_pixels = cv2.dilate(block_pixels, kernel, iterations=1)
        contactable_regions[np.nonzero(push_too_high_pixels)] = 0

    return contactable_regions

def common_sense_action_space_mask(depth_heightmap, push_predictions=None, grasp_predictions=None, place_predictions=None, place_dilation=None, show_heightmap=False, color_heightmap=None):
    """ Convert predictions to a masked array indicating if tasks may make progress in this region, based on depth_heightmap.

    The masked arrays will indicate 0 where progress may be possible (no mask applied), and 1 where our model confidently indicates no progress will be made.
    Note the mask values here are the opposite of the common_sense_failure_heuristic() function, so where that function has a mask value of 0, this function has a value of 1. 
    In other words the mask values returned here are equivalent to 1-common_sense_action_failure_heuristic(). 
    This is because in the numpy MaksedArray a True value inticates the data at the corresponding location is INVALID.

    # Returns

    Numpy MaskedArrays push_predictions, grasp_predictions, place_predictions
    """
    # TODO(ahundt) "common sense" dynamic action space parameters should be accessible from the command line
    # "common sense" dynamic action space, mask pixels we know cannot lead to progress
    if push_predictions is not None:
        push_contactable_regions = common_sense_action_failure_heuristic(depth_heightmap, gripper_width=0.04, push_length=0.1)
        # "1 - push_contactable_regions" switches the values to mark masked regions we should not visit with the value 1
        push_predictions = np.ma.masked_array(push_predictions, np.broadcast_to(1 - push_contactable_regions, push_predictions.shape, subok=True))
    if grasp_predictions is not None:
        grasp_contact_regions = common_sense_action_failure_heuristic(depth_heightmap, gripper_width=0.00)
        grasp_predictions = np.ma.masked_array(grasp_predictions, np.broadcast_to(1 - grasp_contact_regions, push_predictions.shape, subok=True))
    if place_predictions is not None:
        place_contact_regions = common_sense_action_failure_heuristic(depth_heightmap, gripper_width=place_dilation)
        place_predictions = np.ma.masked_array(place_predictions, np.broadcast_to(1 - place_contact_regions, push_predictions.shape, subok=True))
    if show_heightmap:
        # visualize the common sense function results
        # show the heightmap
        f = plt.figure()
        # f.suptitle(str(trainer.iteration))
        f.add_subplot(1,4, 1)
        if grasp_predictions is not None:
            plt.imshow(grasp_contact_regions)
        f.add_subplot(1,4, 2)
        if push_predictions is not None:
            plt.imshow(push_contactable_regions)
        f.add_subplot(1,4, 3)
        plt.imshow(depth_heightmap)
        f.add_subplot(1,4, 4)
        if color_heightmap is not None:
            plt.imshow(color_heightmap)
        plt.show(block=True)
    return push_predictions, grasp_predictions, place_predictions


def process_prediction_language_masking(language_data, predictions, show_heightmap=True, color_heightmap=None, tile_size = 4, threshold = 0.8):
    """
    Adds a language mask to the predictions array.

    language_data: an array with shape [1, 256, 2, 1] which will be processed into a mask
    predictions: masked array or ndarray with prediction values for a specific action
    """

    # Convert inputs to np.ma.masked_array objects if they are inputted as np.ndarrays
    if not np.ma.is_masked(predictions):
        if isinstance(predictions, np.ndarray):
            predictions = np.ma.masked_array(predictions, mask=False)
        else:
            raise TypeError("predictions passed into the process_prediction_language_masking function should be np.ma.masked_array or np.ndarray objects.")
    
    # Extract current masks
    curr_mask = np.ma.getmask(predictions).copy()

    # Peform data processing on the language model output to convert float values to logits
    # NOTE(zhe) should the function be more generic and take in a reformatted list?
    # language_data should have shape torch([1, 256, 2, 1])
    language_data = tiles_to_image(language_data, tile_size = tile_size, output_type="per-patch")
    language_data = softmax(language_data, axis = 1)
    # take prob yes 
    language_mask = language_data[:,1,:,:]
    language_mask = np.float32(language_mask).reshape(64,64, 1)
    #language_mask = softmax(language_data[0,:,:,0], axis=1)
    #language_mask = np.float32(language_mask[:,1] > 0.8).reshape((16,-1))      # using mask index 1 here to use the negative mask.
    if threshold is not None:
        language_mask[language_mask > threshold] = 1
        language_mask[language_mask <= threshold] = 0

    # TODO(zhe) Should we erode/dilate the mask array? The current mask lets the whole block pass. We may want to increase or decrease the mask area.
    # Scale language masks to match the prediction array sizes
    new_w = curr_mask.shape[1]
    language_mask = cv2.resize(language_mask, (new_w, new_w), interpolation=cv2.INTER_NEAREST)
    language_mask = np.broadcast_to(language_mask, predictions.shape, subok=True)

    # Catching errors
    assert language_mask.shape == curr_mask.shape and language_mask.shape == predictions.shape, print("ERROR: Shape missmatch in language masking")

    # Combine language mask with existing masks if necessary
    if curr_mask is np.ma.nomask:
        predictions.mask = language_mask
    else:
        # TODO (elias) why not just multiply probs in with the mask 
        if threshold is not None:
<<<<<<< HEAD
            predictions.mask = 1 - np.logical_and(1 - curr_mask, 1 - language_mask)
           
=======
            predictions.mask = 1 - np.logical_and(1 - curr_mask,  language_mask)

>>>>>>> 30be68ab
    if show_heightmap:
        # visualize the common sense function results
        # show the heightmap
        f = plt.figure()
        # f.suptitle(str(trainer.iteration))
<<<<<<< HEAD
        f.add_subplot(1,2, 1)
=======
        f.add_subplot(2,3, 1)
        #if predictions is not None:
        plt.imshow(curr_mask[0,:,:])
        f.add_subplot(2,3, 2)
        plt.imshow(1 - language_mask[0,:,:])

        f.add_subplot(2,3, 3)
>>>>>>> 30be68ab
        plt.imshow(predictions.mask[0,:,:])

        f.add_subplot(2,3, 4)
        plt.imshow((curr_mask[0,:,:] + 1 - language_mask[0,:,:])/2)

        f.add_subplot(2,3, 5)
        if color_heightmap is not None:
            plt.imshow(color_heightmap)
        # f.add_subplot(1,4, 2)
        # if push_predictions is not None:
        #     plt.imshow(push_contactable_regions)
        # f.add_subplot(1,4, 3)
        # plt.imshow(depth_heightmap)
        # f.add_subplot(1,4, 4)
        # if color_heightmap is not None:
        #     plt.imshow(color_heightmap)
        plt.show(block=True)
    return predictions

# TODO(zhe) implement language model masking using language model output. The inputs should already be np.masked_arrays
def common_sense_language_model_mask(language_output, push_predictions=None, grasp_predictions=None, place_predictions=None, color_heightmap=None):
    """ 
    Processes the language output into a mask and combine it with existing masks in prediction arrays
    """

    # language masks are currently for grasp and place only. The push predictions will not be operated upon.
    push_predictions = push_predictions
    grasp_predictions = process_prediction_language_masking(language_output['prev_position'], grasp_predictions, color_heightmap=color_heightmap)
    place_predictions = process_prediction_language_masking(language_output['next_position'], place_predictions, color_heightmap=color_heightmap)


    return push_predictions, grasp_predictions, place_predictions

# Loads a transformer model from a config file
def load_language_model_from_config(configYamlPath, weightsPath):

    # Load config yaml file if possible
    if os.path.exists(configYamlPath):
        with open(configYamlPath) as file:
            config=yaml.load(file, Loader=yaml.FullLoader)
    else:
        raise FileNotFoundError(f'unable to find {configYamlPath}')
    
    # Move model to available gpu
    device = "cpu"
    if config["cuda"] is not None and config["cuda"] >= 0:
        free_gpu_id = get_free_gpu()
        if free_gpu_id > -1:
            device = f"cuda:{free_gpu_id}"

    device = torch.device(device)  
    print(f"Language Model on device {device}") 
    test = torch.ones((1))
    test = test.to(device) 

    # Read the vocab from a json file.
    checkpoint_dir = pathlib.Path(config["checkpoint_dir"])
    print(f"Reading vocab from {checkpoint_dir}")
    if os.path.exists(checkpoint_dir.joinpath('vocab.json')):
        with open(checkpoint_dir.joinpath("vocab.json")) as f1:
            train_vocab = json.load(f1)
    else:
        raise FileNotFoundError(f'unable to find {checkpoint_dir.joinpath("vocab.json")}')
    
    # Load the embedder (type specified in the config.yaml)
    nlp = English()
    tokenizer = Tokenizer(nlp.vocab)
    if config['embedder'] == "random":
        embedder = RandomEmbedder(tokenizer, train_vocab, config["embedding_dim"], trainable=True)
    elif config['embedder'] == "glove":
        embedder = GloveEmbedder(tokenizer, train_vocab, config["embedding_file"], config["embedding_dim"], trainable=True) 
    elif config['embedder'].startswith("bert"): 
        embedder = BERTEmbedder(model_name = config["embedder"],  max_seq_len = config["max_seq_length"]) 
    else:
        raise NotImplementedError(f'No embedder {config["embedder"]}') 

    # Initiate the encoder
    encoder = TransformerEncoder(image_size = config["resolution"],
                                 patch_size = config["patch_size"], 
                                 language_embedder = embedder, 
                                 n_layers_shared = config["n_shared_layers"],
                                 n_layers_split  = config["n_split_layers"],
                                 n_classes = 2,
                                 channels = config["channels"], 
                                 n_heads = config["n_heads"],
                                 hidden_dim = config["hidden_dim"],
                                 ff_dim = config["ff_dim"],
                                 dropout = config["dropout"],
                                 embed_dropout = config["embed_dropout"],
                                 output_type = config["output_type"], 
                                 positional_encoding_type = config["pos_encoding_type"],
                                 # device = device,
                                 log_weights = config["test"])

    # Load weights
    print(f'loading model weights from {config["checkpoint_dir"]}') 
    state_dict = torch.load(pathlib.Path(config["checkpoint_dir"]).joinpath("best.th"), map_location = device)
    encoder.load_state_dict(state_dict, strict=True)

    return encoder

# Save a 3D point cloud to a binary .ply file
def pcwrite(xyz_pts, filename, rgb_pts=None):
    assert xyz_pts.shape[1] == 3, 'input XYZ points should be an Nx3 matrix'
    if rgb_pts is None:
        rgb_pts = np.ones(xyz_pts.shape).astype(np.uint8)*255
    assert xyz_pts.shape == rgb_pts.shape, 'input RGB colors should be Nx3 matrix and same size as input XYZ points'

    # Write header for .ply file
    pc_file = open(filename, 'wb')
    pc_file.write('ply\n')
    pc_file.write('format binary_little_endian 1.0\n')
    pc_file.write('element vertex %d\n' % xyz_pts.shape[0])
    pc_file.write('property float x\n')
    pc_file.write('property float y\n')
    pc_file.write('property float z\n')
    pc_file.write('property uchar red\n')
    pc_file.write('property uchar green\n')
    pc_file.write('property uchar blue\n')
    pc_file.write('end_header\n')

    # Write 3D points to .ply file
    for i in range(xyz_pts.shape[0]):
        pc_file.write(bytearray(struct.pack("fffccc",xyz_pts[i][0],xyz_pts[i][1],xyz_pts[i][2],rgb_pts[i][0].tostring(),rgb_pts[i][1].tostring(),rgb_pts[i][2].tostring())))
    pc_file.close()


def get_affordance_vis(grasp_affordances, input_images, num_rotations, best_pix_ind):
    vis = None
    for vis_row in range(num_rotations/4):
        tmp_row_vis = None
        for vis_col in range(4):
            rotate_idx = vis_row*4+vis_col
            affordance_vis = grasp_affordances[rotate_idx,:,:]
            affordance_vis[affordance_vis < 0] = 0 # assume probability
            # affordance_vis = np.divide(affordance_vis, np.max(affordance_vis))
            affordance_vis[affordance_vis > 1] = 1 # assume probability
            affordance_vis.shape = (grasp_affordances.shape[1], grasp_affordances.shape[2])
            affordance_vis = cv2.applyColorMap((affordance_vis*255).astype(np.uint8), cv2.COLORMAP_JET)
            input_image_vis = (input_images[rotate_idx,:,:,:]*255).astype(np.uint8)
            input_image_vis = cv2.resize(input_image_vis, (0,0), fx=0.5, fy=0.5, interpolation=cv2.INTER_NEAREST)
            affordance_vis = (0.5*cv2.cvtColor(input_image_vis, cv2.COLOR_RGB2BGR) + 0.5*affordance_vis).astype(np.uint8)
            if rotate_idx == best_pix_ind[0]:
                affordance_vis = cv2.circle(affordance_vis, (int(best_pix_ind[2]), int(best_pix_ind[1])), 7, (0,0,255), 2)
            if tmp_row_vis is None:
                tmp_row_vis = affordance_vis
            else:
                tmp_row_vis = np.concatenate((tmp_row_vis,affordance_vis), axis=1)
        if vis is None:
            vis = tmp_row_vis
        else:
            vis = np.concatenate((vis,tmp_row_vis), axis=0)

    return vis


def get_difference(color_heightmap, color_space, bg_color_heightmap):

    color_space = np.concatenate((color_space, np.asarray([[0.0, 0.0, 0.0]])), axis=0)
    color_space.shape = (color_space.shape[0], 1, 1, color_space.shape[1])
    color_space = np.tile(color_space, (1, color_heightmap.shape[0], color_heightmap.shape[1], 1))

    # Normalize color heightmaps
    color_heightmap = color_heightmap.astype(float)/255.0
    color_heightmap.shape = (1, color_heightmap.shape[0], color_heightmap.shape[1], color_heightmap.shape[2])
    color_heightmap = np.tile(color_heightmap, (color_space.shape[0], 1, 1, 1))

    bg_color_heightmap = bg_color_heightmap.astype(float)/255.0
    bg_color_heightmap.shape = (1, bg_color_heightmap.shape[0], bg_color_heightmap.shape[1], bg_color_heightmap.shape[2])
    bg_color_heightmap = np.tile(bg_color_heightmap, (color_space.shape[0], 1, 1, 1))

    # Compute nearest neighbor distances to key colors
    key_color_dist = np.sqrt(np.sum(np.power(color_heightmap - color_space,2), axis=3))
    # key_color_dist_prob = F.softmax(Variable(torch.from_numpy(key_color_dist), volatile=True), dim=0).data.numpy()

    bg_key_color_dist = np.sqrt(np.sum(np.power(bg_color_heightmap - color_space,2), axis=3))
    # bg_key_color_dist_prob = F.softmax(Variable(torch.from_numpy(bg_key_color_dist), volatile=True), dim=0).data.numpy()

    key_color_match = np.argmin(key_color_dist, axis=0)
    bg_key_color_match = np.argmin(bg_key_color_dist, axis=0)
    key_color_match[key_color_match == color_space.shape[0] - 1] = color_space.shape[0] + 1
    bg_key_color_match[bg_key_color_match == color_space.shape[0] - 1] = color_space.shape[0] + 2

    return np.sum(key_color_match == bg_key_color_match).astype(float)/np.sum(bg_key_color_match < color_space.shape[0]).astype(float)


# Get rotation matrix from euler angles
def euler2rotm(theta):
    R_x = np.array([[1,         0,                  0                   ],
                    [0,         math.cos(theta[0]), -math.sin(theta[0]) ],
                    [0,         math.sin(theta[0]), math.cos(theta[0])  ]
                    ])
    R_y = np.array([[math.cos(theta[1]),    0,      math.sin(theta[1])  ],
                    [0,                     1,      0                   ],
                    [-math.sin(theta[1]),   0,      math.cos(theta[1])  ]
                    ])
    R_z = np.array([[math.cos(theta[2]),    -math.sin(theta[2]),    0],
                    [math.sin(theta[2]),    math.cos(theta[2]),     0],
                    [0,                     0,                      1]
                    ])
    R = np.dot(R_z, np.dot( R_y, R_x ))
    return R


# Checks if a matrix is a valid rotation matrix.
def isRotm(R) :
    Rt = np.transpose(R)
    shouldBeIdentity = np.dot(Rt, R)
    I = np.identity(3, dtype = R.dtype)
    n = np.linalg.norm(I - shouldBeIdentity)
    return n < 1e-6


# Calculates rotation matrix to euler angles
def rotm2euler(R) :

    assert(isRotm(R))

    sy = math.sqrt(R[0,0] * R[0,0] +  R[1,0] * R[1,0])
    singular = sy < 1e-6

    if  not singular :
        x = math.atan2(R[2,1] , R[2,2])
        y = math.atan2(-R[2,0], sy)
        z = math.atan2(R[1,0], R[0,0])
    else :
        x = math.atan2(-R[1,2], R[1,1])
        y = math.atan2(-R[2,0], sy)
        z = 0

    return np.array([x, y, z])


def angle2rotm(angle, axis, point=None):
    # Copyright (c) 2006-2018, Christoph Gohlke

    sina = math.sin(angle)
    cosa = math.cos(angle)
    axis_magnitude = np.linalg.norm(axis)
    axis = np.divide(axis, axis_magnitude, out=np.zeros_like(axis), where=axis_magnitude!=0)

    # Rotation matrix around unit vector
    R = np.diag([cosa, cosa, cosa])
    R += np.array(np.outer(axis, axis) * (1.0 - cosa))
    axis *= sina
    RA = np.array([[ 0.0,     -axis[2],  axis[1]],
                      [ axis[2], 0.0,      -axis[0]],
                      [-axis[1], axis[0],  0.0]])
    R = RA + np.array(R)
    M = np.identity(4)
    M[:3, :3] = R
    if point is not None:

        # Rotation not around origin
        point = np.array(point[:3], dtype=np.float64, copy=False)
        M[:3, 3] = point - np.dot(R, point)
    return M


def rotm2angle(R):
    # From: euclideanspace.com

    epsilon = 0.01 # Margin to allow for rounding errors
    epsilon2 = 0.1 # Margin to distinguish between 0 and 180 degrees

    assert(isRotm(R))

    if ((abs(R[0][1]-R[1][0])< epsilon) and (abs(R[0][2]-R[2][0])< epsilon) and (abs(R[1][2]-R[2][1])< epsilon)):
        # Singularity found
        # First check for identity matrix which must have +1 for all terms in leading diagonaland zero in other terms
        if ((abs(R[0][1]+R[1][0]) < epsilon2) and (abs(R[0][2]+R[2][0]) < epsilon2) and (abs(R[1][2]+R[2][1]) < epsilon2) and (abs(R[0][0]+R[1][1]+R[2][2]-3) < epsilon2)):
            # this singularity is identity matrix so angle = 0
            return [0,1,0,0] # zero angle, arbitrary axis

        # Otherwise this singularity is angle = 180
        angle = np.pi
        xx = (R[0][0]+1)/2
        yy = (R[1][1]+1)/2
        zz = (R[2][2]+1)/2
        xy = (R[0][1]+R[1][0])/4
        xz = (R[0][2]+R[2][0])/4
        yz = (R[1][2]+R[2][1])/4
        if ((xx > yy) and (xx > zz)): # R[0][0] is the largest diagonal term
            if (xx< epsilon):
                x = 0
                y = 0.7071
                z = 0.7071
            else:
                x = np.sqrt(xx)
                y = xy/x
                z = xz/x
        elif (yy > zz): # R[1][1] is the largest diagonal term
            if (yy< epsilon):
                x = 0.7071
                y = 0
                z = 0.7071
            else:
                y = np.sqrt(yy)
                x = xy/y
                z = yz/y
        else: # R[2][2] is the largest diagonal term so base result on this
            if (zz< epsilon):
                x = 0.7071
                y = 0.7071
                z = 0
            else:
                z = np.sqrt(zz)
                x = xz/z
                y = yz/z
        return [angle,x,y,z] # Return 180 deg rotation

    # As we have reached here there are no singularities so we can handle normally
    s = np.sqrt((R[2][1] - R[1][2])*(R[2][1] - R[1][2]) + (R[0][2] - R[2][0])*(R[0][2] - R[2][0]) + (R[1][0] - R[0][1])*(R[1][0] - R[0][1])) # used to normalise
    if (abs(s) < 0.001):
        s = 1

    # Prevent divide by zero, should not happen if matrix is orthogonal and should be
    # Caught by singularity test above, but I've left it in just in case
    angle = np.arccos(( R[0][0] + R[1][1] + R[2][2] - 1)/2)
    x = (R[2][1] - R[1][2])/s
    y = (R[0][2] - R[2][0])/s
    z = (R[1][0] - R[0][1])/s
    return [angle,x,y,z]


def quat2rotm(quat):
    """
    Quaternion to rotation matrix.

    Args:
    - quat (4, numpy array): quaternion w, x, y, z
    Returns:
    - rotm: (3x3 numpy array): rotation matrix
    """
    w = quat[0]
    x = quat[1]
    y = quat[2]
    z = quat[3]

    s = w*w + x*x + y*y + z*z

    rotm = np.array([[1-2*(y*y+z*z)/s, 2*(x*y-z*w)/s,   2*(x*z+y*w)/s  ],
                     [2*(x*y+z*w)/s,   1-2*(x*x+z*z)/s, 2*(y*z-x*w)/s  ],
                     [2*(x*z-y*w)/s,   2*(y*z+x*w)/s,   1-2*(x*x+y*y)/s]
    ])

    return rotm


def make_rigid_transformation(pos, orn):
    """
    Rigid transformation from position and orientation.
    Args:
    - pos (3, numpy array): translation
    - orn (4, numpy array): orientation in quaternion
    Returns:
    - homo_mat (4x4 numpy array): homogenenous transformation matrix
    """
    rotm = quat2rotm(orn)
    homo_mat = np.c_[rotm, np.reshape(pos, (3, 1))]
    homo_mat = np.r_[homo_mat, [[0, 0, 0, 1]]]

    return homo_mat


def axis_angle_and_translation_to_rigid_transformation(tool_position, tool_orientation):
    tool_orientation_angle = np.linalg.norm(tool_orientation)
    tool_orientation_axis = tool_orientation/tool_orientation_angle
    # Note that this following rotm is the base frame in tool frame
    tool_orientation_rotm = angle2rotm(tool_orientation_angle, tool_orientation_axis, point=None)[:3,:3]
    # Tool rigid body transformation
    tool_transformation = np.zeros((4, 4))
    tool_transformation[:3, :3] = tool_orientation_rotm
    tool_transformation[:3, 3] = tool_position
    tool_transformation[3, 3] = 1
    return tool_transformation


def axxb(robotPose, markerPose, baseToCamera=True):
    """
    Copyright (c) 2019, Hongtao Wu
    AX=XB solver for eye-on base
    Using the Park and Martin Method: https://ieeexplore.ieee.org/stamp/stamp.jsp?arnumber=326576

    Args:
    - robotPose (list of 4x4 numpy array): poses (homogenous transformation) of the robot end-effector in the robot base frame.
    - markerPose (list of 4x4 numpy array): poses (homogenous transformation) of the marker in the camera frame.
    - baseToCamera (boolean): If true it will compute the base to camera transform, if false it will compute the robot tip to fiducial transform.

    Return:
    - cam2base (4x4 numpy array): poses of the camera in robot base frame.
    """

    assert len(robotPose) == len(markerPose), 'robot poses and marker poses are not of the same length!'

    n = len(robotPose)
    print("Total number of poses: %i" % n)
    A = np.zeros((4, 4, n-1))
    B = np.zeros((4, 4, n-1))
    alpha = np.zeros((3, n-1))
    beta = np.zeros((3, n-1))

    M = np.zeros((3, 3))

    nan_num = 0

    sequence = np.arange(n)
    np.random.shuffle(sequence)

    for i in range(n-1):
        if baseToCamera:
            # compute the robot base to the robot camera
            A[:, :, i] = np.matmul(robotPose[sequence[i+1]], pose_inv(robotPose[sequence[i]]))
            B[:, :, i] = np.matmul(markerPose[sequence[i+1]], pose_inv(markerPose[sequence[i]]))
        else:
            # compute the robot tool tip to the robot fiducial marker seen by the camera
            A[:, :, i] = np.matmul(pose_inv(robotPose[sequence[i+1]]), robotPose[sequence[i]])
            B[:, :, i] = np.matmul(pose_inv(markerPose[sequence[i+1]]), markerPose[sequence[i]])

        alpha[:, i] = get_mat_log(A[:3, :3, i])
        beta[:, i] = get_mat_log(B[:3, :3, i])

        # Bad pair of transformation are very close in the orientation.
        # They will give nan result
        if np.sum(np.isnan(alpha[:, i])) + np.sum(np.isnan(beta[:, i])) > 0:
            nan_num += 1
            continue
        else:
            M += np.outer(beta[:, i], alpha[:, i])

    print("Invalid poses number: {}".format(nan_num))

    # Get the rotation matrix
    mtm = np.matmul(M.T, M)
    u_mtm, s_mtm, vh_mtm = np.linalg.svd(mtm)

    R = np.matmul(np.matmul(np.matmul(u_mtm, np.diag(np.power(s_mtm, -0.5))), vh_mtm), M.T)

    # Get the tranlation vector
    I_Ra_Left = np.zeros((3*(n-1), 3))
    ta_Rtb_Right = np.zeros((3 * (n-1), 1))
    for i in range(n-1):
        I_Ra_Left[(3*i):(3*(i+1)), :] = np.eye(3) - A[:3, :3, i]
        ta_Rtb_Right[(3*i):(3*(i+1)), :] = np.reshape(A[:3, 3, i] - np.dot(R, B[:3, 3, i]), (3, 1))
    t = np.linalg.lstsq(I_Ra_Left, ta_Rtb_Right, rcond=None)[0]

    cam2base = np.c_[R, t]
    cam2base = np.r_[cam2base, [[0, 0, 0, 1]]]

    return cam2base


def pose_inv(pose):
    """
    Inverse of a homogenenous transformation.
    Args:
    - pose (4x4 numpy array)
    Return:
    - inv_pose (4x4 numpy array)
    """
    R = pose[:3, :3]
    t = pose[:3, 3]

    inv_R = R.T
    inv_t = - np.dot(inv_R, t)

    inv_pose = np.c_[inv_R, np.transpose(inv_t)]
    inv_pose = np.r_[inv_pose, [[0, 0, 0, 1]]]

    return inv_pose


def get_mat_log(R):
    """
    Get the log(R) of the rotation matrix R.

    Args:
    - R (3x3 numpy array): rotation matrix
    Returns:
    - w (3, numpy array): log(R)
    """
    theta = np.arccos((np.trace(R) - 1) / 2)
    w_hat = (R - R.T) * theta / (2 * np.sin(theta))  # Skew symmetric matrix
    w = np.array([w_hat[2, 1], w_hat[0, 2], w_hat[1, 0]])  # [w1, w2, w3]

    return w


def calib_grid_cartesian(workspace_limits, calib_grid_step):
    """
    Construct 3D calibration grid across workspace

    # Arguments

        workspace_limits: list of [min,max] coordinates for the list [x, y, z] in meters.
        calib_grid_step: the step size of points in a 3d grid to be created in meters.

    # Returns

        num_calib_grid_pts, calib_grid_pts
    """
    gridspace_x = np.linspace(workspace_limits[0][0], workspace_limits[0][1], (workspace_limits[0][1] - workspace_limits[0][0])/calib_grid_step)
    gridspace_y = np.linspace(workspace_limits[1][0], workspace_limits[1][1], (workspace_limits[1][1] - workspace_limits[1][0])/calib_grid_step)
    gridspace_z = np.linspace(workspace_limits[2][0], workspace_limits[2][1], (workspace_limits[2][1] - workspace_limits[2][0])/calib_grid_step)
    calib_grid_x, calib_grid_y, calib_grid_z = np.meshgrid(gridspace_x, gridspace_y, gridspace_z)
    num_calib_grid_pts = calib_grid_x.shape[0]*calib_grid_x.shape[1]*calib_grid_x.shape[2]
    calib_grid_x.shape = (num_calib_grid_pts,1)
    calib_grid_y.shape = (num_calib_grid_pts,1)
    calib_grid_z.shape = (num_calib_grid_pts,1)
    calib_grid_pts = np.concatenate((calib_grid_x, calib_grid_y, calib_grid_z), axis=1)
    return num_calib_grid_pts, calib_grid_pts


def check_separation(values, distance_threshold):
    """Checks that the separation among the values is close enough about distance_threshold.

    :param values: array of values to check, assumed to be sorted from low to high
    :param distance_threshold: threshold
    :returns: success
    :rtype: bool

    """
    for i in range(len(values) - 1):
        x = values[i]
        y = values[i + 1]
        assert x < y, '`values` assumed to be sorted'
        if y < x + distance_threshold / 2.:
            # print('check_separation(): not long enough for idx: {}'.format(i))
            return False
        if y - x > distance_threshold:
            # print('check_separation(): too far apart')
            return False
    return True


def polyfit(*args, **kwargs):
    with warnings.catch_warnings():
        # suppress the RankWarning, which just means the best fit line was bad.
        warnings.simplefilter('ignore', np.RankWarning)
        out = np.polyfit(*args, **kwargs)
    return out

def is_jsonable(x):
    try:
        json.dumps(x)
        return True
    except (TypeError, OverflowError):
        return False

# killeen: this is defining the goal
class StackSequence(object):
    def __init__(self, num_obj, is_goal_conditioned_task=True, trial=0, total_steps=1, color_names=None):
        """ Oracle to choose a sequence of specific color objects to interact with.

        Generates one hot encodings for a list of objects of the specified length.
        Can be used for stacking or simply grasping specific objects.

        # Member Variables

        num_obj: the number of objects to manage. Each object is assumed to be in a list indexed from 0 to num_obj.
        is_goal_conditioned_task: do we care about which specific object we are using
        object_color_sequence: to get the full order of the current stack goal.

        """
        self.num_obj = num_obj
        self.is_goal_conditioned_task = is_goal_conditioned_task
        self.trial = trial
        self.reset_sequence()
        self.total_steps = total_steps
        # TODO(zhe) add list of color names, as an optional argument
        self.color_names = color_names
        self.color_len = len(color_names) if color_names is not None else 0

    def reset_sequence(self):
        """ Generate a new sequence of specific objects to interact with.
        """
        if self.is_goal_conditioned_task:
            # 3 is currently the red block
            # object_color_index = 3
            # start with 1st object fixed, move 2nd object onto it 
            self.object_color_index = 0

            # Choose a random sequence to stack
            self.object_color_sequence = np.random.permutation(self.num_obj)
            # TODO(ahundt) This might eventually need to be the size of robot.stored_action_labels, but making it color-only for now.
            self.object_color_one_hot_encodings = []
            for color in self.object_color_sequence:
                object_color_one_hot_encoding = np.zeros((self.num_obj))
                object_color_one_hot_encoding[color] = 1.0
                self.object_color_one_hot_encodings.append(object_color_one_hot_encoding)
        else:
            self.object_color_index = None
            self.object_color_one_hot_encodings = None
            self.object_color_sequence = None
        self.trial += 1

    def generate_color_command_string(self):
        """ Generates an English command sentence for stacking the last block in the current stacking sequence
            on top of the second to last block using block colors.

            The command could follow the format:
            Place a {color of object_color_index} on top of {color of (object_color_index - 1)}.
        """
        if self.is_goal_conditioned_task and self.color_names is not None:   # generating commands sentences only work for 
            if self.object_color_index == 0:    # If we are just starting a stack
                firstBlockColor = self.color_names[(self.object_color_index) % self.color_len]
                return f'Start with a {firstBlockColor} block.'
            elif self.object_color_index > 0:    # If we are in the middle of stacking
                colorStrs = {'bottom': self.color_names[self.object_color_sequence[self.object_color_index-1] % self.color_len],
                             'top': self.color_names[self.object_color_sequence[self.object_color_index] % self.color_len]}
                command = f'Place a {colorStrs["top"]} block on top of the highest {colorStrs["bottom"]} block.'
                return command
            else:
                return None
        else:
            return None

    def current_one_hot(self):
        """ Return the one hot encoding for the current specific object.
        """
        return self.object_color_one_hot_encodings[self.object_color_index]

    def sequence_one_hot(self):
        """ Return the one hot encoding for the entire stack sequence.
        """
        return np.concatenate(self.object_color_one_hot_encodings)

    def current_sequence_progress(self):
        """ How much of the current stacking sequence we have completed.

        For example, if the sequence should be [0, 1, 3, 2].
        At initialization this will return [0].
        After one next() calls it will return [0, 1].
        After two next() calls it will return [0, 1, 3].
        After three next() calls it will return [0, 1, 3, 2].
        After four next() calls a new sequence will be generated and it will return one element again.
        """
        if self.is_goal_conditioned_task:
            return self.object_color_sequence[:self.object_color_index+1]
        else:
            return None

    def next(self): 
        self.total_steps += 1
        if self.is_goal_conditioned_task:
            self.object_color_index += 1
            if not self.object_color_index < self.num_obj:
                self.reset_sequence()


def check_row_success(depth_heightmap, block_height_threshold=0.02, row_boundary_length=75, row_boundary_width=18, block_pixel_size=550, prev_z_height=None):
    """ Return if the current arrangement of blocks in the heightmap is a valid row 
    """
    heightmap_trans = np.copy(depth_heightmap)
    heightmap_trans = np.transpose(heightmap_trans)

    heightmaps = (depth_heightmap, heightmap_trans)
    counts = []

    for heightmap in heightmaps:
        # threshold pixels which contain a block
        block_pixels = heightmap > block_height_threshold

        # get positions of all those pixels  
        coords = np.nonzero(block_pixels)
        x = coords[1]
        y = coords[0]
        if x.size == 0 or y.size == 0:
            return False, 0

        # get best fit line y=mx+b
        m, b = np.polyfit(x, y, 1)

        # pick 2 random points on the line and find the unit vector
        x1 = 0
        y1 = int(m*x1 + b)
        x2 = 224
        y2 = int(m*x2 + b)

        l = np.sqrt((x2-x1)**2 + (y2-y1)**2)
        x_unit = (x2-x1)/l
        y_unit = (y2-y1)/l

        # centroid of block_pixels
        centroid = (int(np.mean(x)), int(np.mean(y)))
        
        # get row_boundary_rectangle points
        x1_r = int(centroid[0] - x_unit * row_boundary_length - y_unit * row_boundary_width)
        y1_r = int(centroid[1] - y_unit * row_boundary_length + x_unit * row_boundary_width)
        x2_r = int(centroid[0] + x_unit * row_boundary_length - y_unit * row_boundary_width)
        y2_r = int(centroid[1] + y_unit * row_boundary_length + x_unit * row_boundary_width)
        x3_r = int(centroid[0] + x_unit * row_boundary_length + y_unit * row_boundary_width)
        y3_r = int(centroid[1] + y_unit * row_boundary_length - x_unit * row_boundary_width)
        x4_r = int(centroid[0] - x_unit * row_boundary_length + y_unit * row_boundary_width)
        y4_r = int(centroid[1] - y_unit * row_boundary_length - x_unit * row_boundary_width)

        # create row_boundary_mask
        mask = np.zeros((224,224))
        pts = np.array([[x1_r,y1_r],[x2_r,y2_r],[x3_r,y3_r],[x4_r,y4_r]], np.int32)
        pts = pts.reshape((-1,1,2))
        cv2.fillPoly(mask, [pts], (255,255,255))
        mask = mask > 0  # convert to bool

        # get all block_pixels inside of row_boundary_rectangle and count them 
        block_pixels_in_row = np.logical_and(mask, block_pixels)
        count = np.count_nonzero(block_pixels_in_row)

        counts.append(count)

    true_count = max(counts[0], counts[1])
    row_size = true_count / block_pixel_size

    if prev_z_height is not None:
        success = row_size > prev_z_height
    else:
        success = True

    print("ROW CHECK PIXEL COUNT: ", true_count, ", success: ", success, ", row size: ", row_size)

    return success, row_size

# function to visualize prediction signal on heightmap (with rotations)
def get_prediction_vis(predictions, heightmap, best_pix_ind, blend_ratio=0.5, \
        prob_exp=1, specific_rotation=None, num_rotations=None):

    best_rot_ind = best_pix_ind[0]
    best_action_xy = best_pix_ind[1:]
    canvas = None

    # clip values <0 or >1
    predictions = np.clip(predictions, 0, 1)

    # apply exponential
    predictions = predictions ** prob_exp

    if specific_rotation is None:
        num_rotations = predictions.shape[0]

        # populate canvas
        for canvas_row in range(int(num_rotations/4)):
            tmp_row_canvas = None
            for canvas_col in range(4):
                rotate_idx = canvas_row*4+canvas_col
                prediction_vis = predictions[rotate_idx,:,:].copy()

                # reshape to 224x224 (or whatever image size is), and color
                prediction_vis.shape = (predictions.shape[1], predictions.shape[2])
                prediction_vis = cv2.applyColorMap((prediction_vis*255).astype(np.uint8), cv2.COLORMAP_JET)

                # if this is the correct rotation, draw circle on action coord
                if rotate_idx == best_rot_ind:
                    # need to flip best_action_xy row and col since cv2.circle reads this as (x, y)
                    prediction_vis = cv2.circle(prediction_vis, (int(best_action_xy[1]),
                        int(best_action_xy[0])), 7, (221,211,238), 2)

                # rotate probability map and image to gripper rotation
                prediction_vis = ndimage.rotate(prediction_vis, rotate_idx*(360.0/num_rotations),
                        reshape=False, order=0).astype(np.uint8)
                background_image = ndimage.rotate(heightmap, rotate_idx*(360.0/num_rotations),
                        reshape=False, order=0).astype(np.uint8)

                # blend image and colorized probability heatmap
                prediction_vis = cv2.addWeighted(cv2.cvtColor(background_image, cv2.COLOR_RGB2BGR),
                        blend_ratio, prediction_vis, 1-blend_ratio, 0)

                # add image to row canvas
                if tmp_row_canvas is None:
                    tmp_row_canvas = prediction_vis
                else:
                    tmp_row_canvas = np.concatenate((tmp_row_canvas,prediction_vis), axis=1)

            # add row canvas to overall image canvas
            if canvas is None:
                canvas = tmp_row_canvas
            else:
                canvas = np.concatenate((canvas,tmp_row_canvas), axis=0)

        return canvas

    else:
        if num_rotations is None:
            raise ValueError("Must specify number of rotations if providing a specific rotation")

        # reshape to 224x224 (or whatever image size is), and color
        prediction_vis = cv2.applyColorMap((predictions*255).astype(np.uint8), cv2.COLORMAP_JET)

        # need to flip best_pix_ind row and col since cv2.circle reads in as (x, y)
        prediction_vis = cv2.circle(prediction_vis, (int(best_action_xy[1]), int(best_action_xy[0])),
                7, (221,211,238), 2)

        # rotate probability map and image to gripper rotation
        prediction_vis = ndimage.rotate(prediction_vis, best_rot_ind*(360.0/num_rotations),
                reshape=False, order=0).astype(np.uint8)
        background_image = ndimage.rotate(heightmap, best_rot_ind*(360.0/num_rotations),
                reshape=False, order=0).astype(np.uint8)

        # blend image and colorized probability heatmap
        prediction_vis = cv2.addWeighted(cv2.cvtColor(background_image, cv2.COLOR_RGB2BGR),
                blend_ratio, prediction_vis, 1-blend_ratio, 0)

        return prediction_vis

def compute_demo_dist(preds, example_actions, metric='l2'):
    """
    Function to evaluate l2 distance and generate demo-signal mask
    """

    # TODO(adit98) see if we should use cos_sim instead of l2_distance as low-level distance metric
    def cos_sim(test_feat, demo_action_embed):
        """
        Helper function to compute cosine similarity.
        Arguments:
            test_feat: pixel-wise embeddings output by NN for test env
            demo_action_embed: embedding of demo action
        """
        # no need to normalize since we are only concerned with relative values
        cos_sim = np.sum(np.multiply(test_feat, demo_action_embed), axis=1)
        norm_factor = np.linalg.norm(test_feat, axis=1) + 1e-4
        return (cos_sim / norm_factor)

    # reshape each example_action to 1 x 64 x 1 x 1
    for i in range(len(example_actions)):
        # check if policy was supplied (entry will be None if it wasn't)
        if example_actions[i][0] is None:
            continue

        # get actions and expand dims
        actions = np.expand_dims(np.stack(example_actions[i]), (1, 3, 4))

        # reshape and update list
        example_actions[i] = actions

    # get mask for each model
    masks = []
    mask_shape = None
    exit = True
    for pred in preds:
        if pred is not None:
            mask = (pred == np.zeros([1, 64, 1, 1])).all(axis=1)
            mask_shape = mask.shape
            masks.append(mask)
            exit = False

        else:
            masks.append(None)

    # exit if no policies were provided
    if exit:
        raise ValueError("Must provide at least one model")

    # calculate distance between example action embedding and preds for each policy and demo
    dists = []
    for ind, actions in enumerate(example_actions):
        for i, action in enumerate(actions):
            # if policy not supplied, insert pixel-wise array of inf distance
            if metric == 'l2':
                if action is None:
                    dists.append(np.ones(mask_shape) * np.inf)
                    continue

                # calculate pixel-wise l2 distance (16x224x224)
                dist = np.sum(np.square(action - preds[ind]), axis=1)
                invert = True

            elif metric == 'cos_sim':
                if action is None:
                    dists.append(np.ones(mask_shape) * np.NINF)
                    continue

                dist = cos_sim(preds[ind], action)
                #print('Policy Number:', ind, '| Primitive Action:', i, '| Best Match Ind:',
                #        np.unravel_index(np.argmax(dist), dist.shape), '| Similarity:', np.max(dist))
                invert = False

            # TODO(adit98) UMAP distance?
            else:
                raise NotImplementedError

            if invert:
                # set all masked spaces to have max l2 distance (select appropriate mask from list of masks)
                dist[masks[ind]] = np.max(dist) * 1.1

            else:
                # set all masked spaces to have min similarity (select appropriate mask from list of masks)
                dist[masks[ind]] = np.min(dist) * 0.9

            #print('Post-Mask | Policy Number:', ind, '| Primitive Action:', i, '| Best Match Ind:',
            #        np.unravel_index(np.argmax(dist), dist.shape), '| Similarity:', np.max(dist))

            # append to dists list
            dists.append(dist)

    # stack pixel-wise distance array per policy (4x16x224x224)
    dists = np.stack(dists)

    if invert:
        # find overall minimum distance across all policies and get index
        match_ind = np.unravel_index(np.argmin(dists), dists.shape)
    else:
        # find overall maximum similarity across all policies and get index
        match_ind = np.unravel_index(np.argmax(dists), dists.shape)

    #print("Selected match_ind:", match_ind)

    # select distance array for policy which contained minimum distance index
    dist = dists[match_ind[0]]

    # discard first dimension of match_ind to get it in the form (theta, y, x)
    match_ind = match_ind[1:]

    # make dist >=0 and max_normalize
    dist = dist - np.min(dist)
    dist = dist / np.max(dist)

    # if our distance metric returns high values for values that are far apart, we need to invert (for viz)
    if invert:
        # invert values of dist so that large values indicate correspondence
        im_mask = 1 - dist

    else:
        im_mask = dist

    return im_mask, match_ind

# TODO(adit98) implement this
def compute_cc_dist(test_preds, demo_preds):
    """
    Function to evaluate l2 distance and generate demo-signal mask
    """

    # TODO(adit98) see if we should use cos_sim instead of l2_distance as low-level distance metric
    def cos_sim(pix_preds, best_pred):
        """
        Helper function to compute cosine similarity.
        Arguments:
            pix_preds: pixel-wise embedding array
            best_pred: template embedding vector
        """
        best_pred = np.expand_dims(best_pred, (0, 2, 3))
        cos_sim = np.multiply(pix_preds, best_pred)
        return cos_sim

    # reshape each example_action to 1 x 64 x 1 x 1
    for i in range(len(example_actions)):
        # check if policy was supplied (entry will be None if it wasn't)
        if example_actions[i][0] is None:
            continue

        # get actions and expand dims
        actions = np.expand_dims(np.stack(example_actions[i]), (1, 3, 4))

        # reshape and update list
        example_actions[i] = actions

    # get mask from first available model (NOTE(adit98) see if we need a different strategy for this)
    masks = []
    mask_shape = None
    exit = True
    for pred in preds:
        if pred is not None:
            mask = (pred == np.zeros([1, 64, 1, 1])).all(axis=1)
            mask_shape = mask.shape
            masks.append(mask)
            exit = False

        else:
            masks.append(None)

    # exit if no policies were provided
    if exit:
        raise ValueError("Must provide at least one model")

    # calculate l2 distance between example action embedding and preds for each policy and demo
    l2_dists = []
    for ind, actions in enumerate(example_actions):
        # check if policy was supplied (entry will be [None, None] if it wasn't)
        if actions[0] is None:
            # if policy not supplied, insert pixel-wise array of inf distance
            # apply 
            l2_dists.append(np.ones(mask_shape) * np.inf)
            continue

        for action in actions:
            # calculate pixel-wise l2 distance (16x224x224)
            dist = np.sum(np.square(action - preds[ind]), axis=1)

            # set all masked spaces to have max l2 distance
            # select appropriate mask from list of masks
            dist[masks[ind]] = np.max(dist) * 1.1

            # append to l2_dists list
            l2_dists.append(dist)

    # stack pixel-wise distance array per policy (4x16x224x224)
    l2_dists = np.stack(l2_dists)

    # find overall minimum distance across all policies and get index
    match_ind = np.unravel_index(np.argmin(l2_dists), l2_dists.shape)

    # select distance array for policy which contained minimum distance index
    l2_dist = l2_dists[match_ind[0]]

    # discard first dimension of match_ind to get it in the form (theta, y, x)
    match_ind = match_ind[1:]

    # make l2_dist >=0 and max_normalize
    l2_dist = l2_dist - np.min(l2_dist)
    l2_dist = l2_dist / np.max(l2_dist)

    # invert values of l2_dist so that large values indicate correspondence
    im_mask = 1 - l2_dist

    return im_mask, match_ind<|MERGE_RESOLUTION|>--- conflicted
+++ resolved
@@ -299,45 +299,20 @@
     else:
         # TODO (elias) why not just multiply probs in with the mask 
         if threshold is not None:
-<<<<<<< HEAD
-            predictions.mask = 1 - np.logical_and(1 - curr_mask, 1 - language_mask)
-           
-=======
             predictions.mask = 1 - np.logical_and(1 - curr_mask,  language_mask)
 
->>>>>>> 30be68ab
     if show_heightmap:
         # visualize the common sense function results
         # show the heightmap
         f = plt.figure()
-        # f.suptitle(str(trainer.iteration))
-<<<<<<< HEAD
-        f.add_subplot(1,2, 1)
-=======
-        f.add_subplot(2,3, 1)
-        #if predictions is not None:
-        plt.imshow(curr_mask[0,:,:])
-        f.add_subplot(2,3, 2)
-        plt.imshow(1 - language_mask[0,:,:])
-
-        f.add_subplot(2,3, 3)
->>>>>>> 30be68ab
-        plt.imshow(predictions.mask[0,:,:])
-
-        f.add_subplot(2,3, 4)
-        plt.imshow((curr_mask[0,:,:] + 1 - language_mask[0,:,:])/2)
-
-        f.add_subplot(2,3, 5)
+        fig, ax = plt.subplot(2,3)
+        ax[0,0].imshow(curr_mask[0,:,:])
+        ax[0,1].imshow(1 - language_mask[0,:,:])
+        ax[0,2].imshow(predictions.mask[0,:,:])
+        ax[1,0].imshow((curr_mask[0,:,:] + 1 - language_mask[0,:,:])/2)
         if color_heightmap is not None:
-            plt.imshow(color_heightmap)
-        # f.add_subplot(1,4, 2)
-        # if push_predictions is not None:
-        #     plt.imshow(push_contactable_regions)
-        # f.add_subplot(1,4, 3)
-        # plt.imshow(depth_heightmap)
-        # f.add_subplot(1,4, 4)
-        # if color_heightmap is not None:
-        #     plt.imshow(color_heightmap)
+            ax[1,1].imshow(color_heightmap)
+       
         plt.show(block=True)
     return predictions
 
