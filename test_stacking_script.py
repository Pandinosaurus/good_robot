import time
import os
import random
import threading
import argparse
import pdb 
from logger import Logger
import matplotlib.pyplot as plt
import numpy as np
import scipy as sc
import cv2
from collections import namedtuple
from robot import Robot
import utils
from utils import StackSequence, annotate_success_manually
from data import GoodRobotDatasetReader
from main import get_and_save_images
from annotate_data import Pair 

logger = Logger(True, "scratch", args=None, dir_name="scratch")
############### Testing Block Stacking #######
is_sim = True# Run in simulation?
obj_mesh_dir = os.path.abspath('objects/blocks') if is_sim else None # Directory containing 3D mesh files (.obj) of objects to be added to simulation
log_dir = os.path.abspath('logs/') 
logger = Logger(True, log_dir, args=None, dir_name = log_dir) 
num_obj = 4 if is_sim else None # Number of objects to add to simulation
tcp_host_ip = args.tcp_host_ip if not is_sim else None # IP and port to robot arm as TCP client (UR5)
tcp_port = args.tcp_port if not is_sim else None
rtc_host_ip = args.rtc_host_ip if not is_sim else None # IP and port to robot arm as real-time client (UR5)
rtc_port = args.rtc_port if not is_sim else None
if is_sim:
    workspace_limits = np.asarray([[-0.724, -0.276], [-0.224, 0.224], [-0.0001, 0.4]]) # Cols: min max, Rows: x y z (define workspace limits in robot coordinates)
else:
    workspace_limits = np.asarray([[0.3, 0.748], [-0.224, 0.224], [-0.255, -0.1]]) # Cols: min max, Rows: x y z (define workspace limits in robot coordinates)
heightmap_resolution = 0.002 # Meters per pixel of heightmap
random_seed = 1234
force_cpu = False

# -------------- Testing options --------------
is_testing = False
max_test_trials = 1 # Maximum number of test runs per case/scenario
test_preset_cases = False
test_preset_file = os.path.abspath(args.test_preset_file) if test_preset_cases else None

# ------ Pre-loading and logging options ------
#load_snapshot = args.load_snapshot # Load pre-trained snapshot of model?
#snapshot_file = os.path.abspath(args.snapshot_file)  if load_snapshot else None
#continue_logging = args.continue_logging # Continue logging from previous session
#logging_directory = os.path.abspath(args.logging_directory) if continue_logging else os.path.abspath('logs')
#save_visualizations = args.save_visualizations # Save visualizations of FCN predictions? Takes 0.6s per training step if set to True


# Set random seed
np.random.seed(random_seed)
# Do we care about color? Switch to
# True to run a color order stacking test,
# False tests stacking order does not matter.
grasp_color_task = False
# are we doing a stack even if we don't care about colors
place_task = True
# place in rows instead of stacks
check_row = False
# if placing in rows, how far apart to set the blocks?
separation = 0.055
distance_threshold = 0.08

robot = Robot(is_sim, obj_mesh_dir, num_obj, workspace_limits,
              tcp_host_ip, tcp_port, rtc_host_ip, rtc_port,
              is_testing, test_preset_cases, test_preset_file,
              place=place_task, grasp_color_task=grasp_color_task)
stacksequence = StackSequence(num_obj, is_goal_conditioned_task=grasp_color_task or place_task)

print('full stack sequence: ' + str(stacksequence.object_color_sequence))
best_rotation_angle = 3.14
blocks_to_move = num_obj - 1
num_stacks = 16
original_position = np.array([-0.6, 0.25, 0])
test_failure = False

valid_depth_heightmap, color_heightmap, depth_heightmap, color_img, depth_img = get_and_save_images(robot, workspace_limits, heightmap_resolution, logger, None, depth_channels_history=False, save_image=False)

prev_heightmap = color_heightmap 
next_heightmap = None

dataset_reader_fxn = lambda x: GoodRobotDatasetReader(path_or_obj=x,
                                    split_type="none",
                                    task_type="rows",
                                    augment_by_flipping=False,
                                    augment_language = False,
                                    augment_by_rotating=False,
                                    leave_out_color=None,
                                    batch_size=1,
                                    max_seq_length=40,
                                    resolution = 64,
                                    is_bert = True,
                                    overfit=False)

for stack in range(num_stacks):
    print('++++++++++++++++++++++++++++++++++++++++++++++++++')
    print('+++++++ Making New Stack                  ++++++++')
    print('++++++++++++++++++++++++++++++++++++++++++++++++++')

    theta = 2 * np.pi * stack / num_stacks
    
    # move the first block in order to have it in a standard position.
    print('orienting first block')
    stack_goal = stacksequence.current_sequence_progress()
    block_to_move = stack_goal[0]
    block_positions, block_orientations = robot.get_obj_positions_and_orientations()
    primitive_position = block_positions[block_to_move]
    rotation_angle = block_orientations[block_to_move][2]
    robot.grasp(primitive_position, rotation_angle,
                object_color=block_to_move)
    block_positions = robot.get_obj_positions_and_orientations()[0]
    # creates the ideal stack by fixing rotation angle
    place = robot.place(original_position.copy(), theta + np.pi / 2)
    print('place initial: ' + str(place))
    
    for i in range(blocks_to_move):
        print('----------------------------------------------')
        stacksequence.next()
        stack_goal = stacksequence.current_sequence_progress()

        pair = Pair.from_nonsim_main_idxs(color_heightmap,
                                   valid_depth_heightmap,
                                   is_row = check_row)

        language_data_instance = dataset_reader_fxn(pair).data['train'][0]

        block_to_move = stack_goal[-1]
        print('move block: ' + str(i) + ' current stack goal: ' + str(stack_goal))
        block_positions, block_orientations = robot.get_obj_positions_and_orientations()

        
        valid_depth_heightmap, color_heightmap, depth_heightmap, color_img, depth_img = get_and_save_images(robot, workspace_limits, heightmap_resolution, logger, None, depth_channels_history=False, save_image=False)
        prev_heightmap = color_heightmap

        primitive_position = block_positions[block_to_move]
        rotation_angle = block_orientations[block_to_move][2]
        robot.grasp(primitive_position, rotation_angle, object_color=block_to_move)
        base_block_to_place = stack_goal[0]
        if check_row:
            primitive_position = original_position + (i + 1) * separation * np.array([np.cos(theta), np.sin(theta), 0])
        else:
            block_positions = robot.get_obj_positions_and_orientations()[0]
            primitive_position = block_positions[base_block_to_place]

            # place height should be on the top of the stack. otherwise the sim freaks out
            stack_z_height = 0
            for block_pos in block_positions:
                if block_pos[2] > stack_z_height and block_pos[2] < workspace_limits[2][1]:
                    stack_z_height = block_pos[2]
            primitive_position[2] = stack_z_height

        place = robot.place(primitive_position, theta + np.pi / 2)
        print('place ' + str(i) + ' : ' + str(place))

        valid_depth_heightmap, color_heightmap, depth_heightmap, color_img, depth_img = get_and_save_images(robot, workspace_limits, heightmap_resolution, logger, None, depth_channels_history=False, save_image=False)
        next_heightmap = color_heightmap

        # check if we don't care about color
        if not grasp_color_task:
            # Deliberately change the goal stack order to test the non-ordered check
            stack_goal = np.random.permutation(stack_goal)
            print('fake stack goal to test any stack order: ' + str(stack_goal))
        if check_row:
            stack_success, height_count = robot.check_row(stack_goal, vert_distance_threshold=distance_threshold)
        else:
<<<<<<< HEAD
=======
            success_code, comment = annotate_success_manually("command", prev_heightmap, next_heightmap)
>>>>>>> 354166f8
            stack_success, height_count = robot.check_stack(stack_goal, vert_distance_threshold=distance_threshold)
            print('stack success part ' + str(i+1) + ' of ' + str(blocks_to_move) + ': ' + str(stack_success))
    # reset scene
    robot.reposition_objects()
    # determine first block to grasp
    stacksequence.next()<|MERGE_RESOLUTION|>--- conflicted
+++ resolved
@@ -166,10 +166,7 @@
         if check_row:
             stack_success, height_count = robot.check_row(stack_goal, vert_distance_threshold=distance_threshold)
         else:
-<<<<<<< HEAD
-=======
             success_code, comment = annotate_success_manually("command", prev_heightmap, next_heightmap)
->>>>>>> 354166f8
             stack_success, height_count = robot.check_stack(stack_goal, vert_distance_threshold=distance_threshold)
             print('stack success part ' + str(i+1) + ' of ' + str(blocks_to_move) + ': ' + str(stack_success))
     # reset scene
