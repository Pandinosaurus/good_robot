--- conflicted
+++ resolved
@@ -643,11 +643,7 @@
             pass
         else:
             raise AssertionError(f"split strategy {split_type} is invalid")
-<<<<<<< HEAD
-       
-=======
-        
->>>>>>> dbdf2ef6
+
         if data_subset is not None and data_subset > -1: 
             new_train_data_len = int(data_subset * len(train_data))
             new_train_data = np.random.choice(train_data, size=new_train_data_len, replace=False)
