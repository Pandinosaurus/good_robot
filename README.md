--- conflicted
+++ resolved
@@ -1,6 +1,6 @@
-# "Good Robot!" Efficient Reinforcement Learning for Multi-Step Visual Tasks with Sim to Real Transfer
-
-[Andrew Hundt](http://ahundt.github.io/), Benjamin Killeen, Nicholas Greene, [Hongtao Wu](https://hongtaowu67.github.io), Heeyeon Kwon, Chris Paxton, and Gregory D. Hager
+# "Good Robot!" Efficient Reinforcement Learning for Multi-Step Visual Tasks via Reward Shaping
+
+[Andrew Hundt](http://ahundt.github.io/), Benjamin Killeen, Heeyeon Kwon, Chris Paxton, and Gregory D. Hager
 
 Click the image to watch the video:
 
@@ -8,17 +8,6 @@
 
 ## Paper, Abstract, and Citations
 
-<<<<<<< HEAD
-```bibtex
-@misc{hundt2019good,
-    title={"Good Robot!": Efficient Reinforcement Learning for Multi-Step Visual Tasks with Sim to Real Transfer},
-    author={Andrew Hundt and Benjamin Killeen and Nicholas Greene and Hongtao Wu and Heeyeon Kwon and Chris Paxton and Gregory D. Hager},
-    year={2019},
-    eprint={1909.11730},
-    archivePrefix={arXiv},
-    primaryClass={cs.RO},
-    url={https://arxiv.org/abs/1909.11730}
-=======
 ```
 @article{hundt2020good,
 	title="“Good Robot!”: Efficient Reinforcement Learning for Multi-Step Visual Tasks with Sim to Real Transfer",
@@ -28,7 +17,6 @@
 	number="4",
 	pages="6724--6731",
 	year="2020"
->>>>>>> 051089d7
 }
 ```
 
