"""
"""
import ursecmon
import logging
import numpy as np

__author__ = "Olivier Roulet-Dubonnet"
__copyright__ = "Copyright 2011-2015, Sintef Raufoss Manufacturing"
__license__ = "LGPLv3"


class URcomm(object):
    def __init__(self, host, joint_vel, joint_acc):

        self.joint_vel = joint_vel
        self.joint_acc = joint_acc

        # use_rt=False, use_simulation=False):
        # self.host = host
        # self.csys = None
        self.logger = logging.getLogger("urx")
        self.logger.debug("Opening secondary monitor socket")

        self.secmon = ursecmon.SecondaryMonitor(host)

        # NOTE: this is for throw practice
        home_in_deg = np.array(
            [-197, -105, 130, -110, -90, -30]) * 1.0
        self.home_joint_config = np.deg2rad(home_in_deg)

        self.moveto_limits = (
            [[0.300, 0.600], [-0.250, 0.180], [0.195, 0.571]])

        # Tool pose tolerance for blocking calls (meters)
        self.pose_tolerance = [0.002, 0.002, 0.002, 0.010, 0.010, 0.010]

        self.socket_name = "gripper_socket"

        self.socket_open_str = '\tsocket_open("127.0.0.1", 63352, "gripper_socket")\n'
        self.socket_close_str = '\tsocket_close("gripper_socket")\n'

        self.max_float_length = 6  # according to python-urx lib, UR may have max float length

    # -- Gripper commands

    def activate_gripper(self):
        prog = "def actGrip():\n"
        # Activate gripper
        prog += self.socket_close_str
        prog += self.socket_open_str
        # TODO: does this cause the gripper to open and close? to acitvate
        prog += "socket_set_var(\"{}\",{},\"{}\")\n".format("ACT", 1,
                                                            self.socket_name)
        prog += "socket_set_var(\"{}\",{},\"{}\")\n".format("GTO", 1,
                                                            self.socket_name)
        prog += "end\n"
        self.logger.debug("Activating gripper")
        self.send_program(prog)

    # We also talk to Robotiq 2F-85 gripper through the UR5 "API"

    def open_gripper(self, async=False):
        prog = "def openGrip():\n"
        prog += self.socket_close_str
        prog += self.socket_open_str
        prog += "\tsocket_set_var(\"{}\",{},\"{}\")\n".format("POS", 0,
                                                              self.socket_name)
        prog += "end\n"
        self.logger.debug("opening gripper")
        self.send_program(prog)

    def close_gripper(self, async=False):
        # print("!-- close gripper")
        prog = "def closeGrip():\n"
        prog += self.socket_close_str
        prog += self.socket_open_str
        prog += "\tsocket_set_var(\"{}\",{},\"{}\")\n".format("POS", 255,
                                                              self.socket_name)
        prog += "end\n"
        self.send_program(prog)
        self.logger.debug("Closing gripper")

        # gripper_fully_closed = self.check_grasp()
        gripper_fully_closed = True
        return gripper_fully_closed

    def check_grasp(self):
        prog = "def setAnalogOutToGripPos():\n"
        prog += self.socket_close_str
        prog += self.socket_open_str
        prog += '\trq_pos = socket_get_var("POS","gripper_socket")\n'
        prog += "\tset_standard_analog_out(0, rq_pos / 255)\n"
        prog += "end\n"
        self.send_program(prog)
        # TODO: do I need a slight delay here?

        tool_pos = self.get_state('tool_data')

        return tool_pos > 9  # TODO

    # -- Data commands

    def get_state(self, subpackage):

        def get_joint_data(_log=True):
            jts = self.secmon.get_joint_data()
            joint_positions = [jts["q_actual0"], jts["q_actual1"],
                               jts["q_actual2"], jts["q_actual3"],
                               jts["q_actual4"], jts["q_actual5"]]
            if _log:
                self.logger.debug("Received joint data from robot: %s",
                                  joint_positions)
            return joint_positions

        def get_cartesian_info(_log=True):
            pose = self.secmon.get_cartesian_info()
            if pose:
                pose = [pose["X"], pose["Y"], pose["Z"],
                        pose["Rx"], pose["Ry"], pose["Rz"]]
            if _log:
                self.logger.debug("Received pose from robot: %s", pose)
            return pose

        def get_tool_data():
            # TODO: is this a value b/tw 0 and 10?
            return self.secmon.get_analog_out(0)

        parse_functions = {'joint_data': get_joint_data, 'cartesian_info':
                           get_cartesian_info, 'tool_data': get_tool_data}
        return parse_functions[subpackage]()  # cute trick

    def send_program(self, prog):
        # mostly adding a printout for ease of debugging
        self.logger.info("Sending program: " + prog)
        self.secmon.send_program(prog)

    # -- Utils

    def _btw(self, a, min, max):
        if (a >= min) and (a <= max):
            return True
        return False

    def _is_safe(position, limits):
        safe = self.btw(position[0], limits[0][0], limits[0][1]) and \
            self.btw(position[1], limits[1][0], limits[1][1]) and \
            self.btw(position[2], limits[2][0], limits[2][1])
        return safe

    def _format_move(self, command, tpose, acc, vel, radius=0, prefix=""):
        # prefix= p for position, none for joints
        tpose = [round(i, self.max_float_length) for i in tpose]
        tpose.append(acc)
        tpose.append(vel)
        tpose.append(radius)
        return "\t{}({}[{},{},{},{},{},{}], a={}, v={}, r={})\n".format(command, prefix, *tpose)

    # -- Move commands

    def move_to(self, position, orientation, vel=None, acc=None, radius=0, wait=True):
        if vel is None:
            vel = self.joint_vel
        if acc is None:
            acc = self.joint_acc
        # position ins meters, orientation is axis-angle
        if _is_safe(position, self.moveto_limits):
            prog = "def moveTo():\n"
            # t = 0, r = radius
            if orientation is None:
                self.logger.debug(
                    "Attempting to move position but keep orientation")
                orientation = self.get_state('cartesian_info')[3:]

            prog += self._format_move("movel", np.concatenate((position, orientation)),
                                      acc=acc, vel=vel, prefix="p")
            prog += "end\n"
            self.send_program(prog)
        else:
            self.logger.debug("NOT Safe. NOT moving to: %s, due to LIMITS: %s",
                              position, self.moveto_limits)
        if wait:
            self._wait_for_move(np.concatenate((position, orientation)),
                                joints=False)

    def move_joints(self, joint_configuration, vel=None, acc=None, wait=True):
        if vel is None:
            vel = self.joint_vel
        if acc is None:
            acc = self.joint_acc

        # specified in radians
        prog = "def moveJoint():\n"
        prog += self._format_move("movel", joint_configuration,
                                  vel=vel, acc=acc, prefix="")
        prog += "end\n"
        self.send_program(prog)
        if wait:
            self._wait_for_move(joint_configuration, joints=True)

    def go_home(self):
        self.logger.debug("Going home.")
        self.move_joints(self.home_joint_config)

    def combo_move(self, moves_list, wait=True):
        """
        Example use:
        pose_list = [ {type:p, vel:0.1, acc:0.1, radius:0.2}, 
                    {type: open}]
        """
        prog = "def combo_move():\n"
        prog += self.socket_close_str
        prog += self.socket_open_str

        for idx, a_move in enumerate(moves_list):
            if idx == (len(pose_list) - 1):
                radius = 0.01
<<<<<<< HEAD

            if  a_move["type"] == 'open':
                msg = "socket_set_var(\"{}\",{},\"{}\")\n".format("POS", 0,
                                                                  "gripper_socket")
            else: 
                acc, vel, radius = a_move["acc"], a_move["vel"], a_move["radius"]
                if radius is None:
                    radius = 0.01
                if acc is None:
                    acc = self.joint_acc
                if vel is None:
                    vel = self.joint_vel

=======
            if str(pose) == 'open':
                prog += "socket_set_var(\"{}\",{},\"{}\")\n".format("POS", 0,
                                                                    self.socket_name)
            else:
>>>>>>> cdd65477
                # WARNING: this does not have safety checks!
                if a_move["type"] == 'j':
                        prog += self._format_move(
                            "movej", a_move['pose'], acc, vel, radius, prefix="") + "\n"
                elif a_move["type"] == 'p':
                        prog += self._format_move(
                            'movej', pose[1:], acc, vel, radius, prefix="p") + "\n"
        prog += "end\n"
        self.send_program(prog)

        if wait:
            self._wait_for_move(target=pose_list[-1][1:],
                                threshold=self.pose_tolerance)
            return self.getl()

    def throw(self):
        self.close_gripper()
        # currently hard coded positions
        start_position = [0.350, 0.000, 0.250, 2.12, -2.21, -0.009]
        start_move = {'type':'p', 
                      'pose': start_position, 
                      'acc': None, 'vel': None, 'radius': 0.2}

        curled_config_deg = [-196, -107, 126, -90, -90, -12]
        curled_config = [np.deg2rad(i) for i in curled_config_deg]
        curled_move = {'type':'j', 
                      'pose': curled_config,
                      'acc': None, 'vel': None, 'radius': 0.2}

        throw_position = [0.597, 0.000, 0.550, 2.18, -2.35, 2.21]
        throw_move =  {'type':'p', 
                      'pose': throw_position, 
                      'acc': None, 'vel': None, 'radius': 0.2}

        home_position = np.array(start_position) + np.array([0,0,0.070,0,0,0])
        home_position = home_position.tolist()
        home_move =  {'type':'p', 
                      'pose': home_position, 
                      'acc': self.acc/2., 'vel': self.vel/2., 'radius': 0.01}

        # middle_position = np.array(end_position) - \
            # np.array([0.020, 0, -0.020, 0, 0, 0])

        # blend_radius = 0.100
        # K = 1.   # 28.

        # NOTE: important
<<<<<<< HEAD
        throw_pose_list = [start_move, curled_move, 
                           "open", throw_move, home_move]
=======
        throw_pose_list = [start_position, middle_position,
                           "open", end_position, start_position]
>>>>>>> cdd65477

        # pose_list = [start_pose, middle_pose, end_pose, start_pose]
        self.combo_move(throw_pose_list, wait=True)

        """ this stops between points
        print('throw acc will be', self.joint_acc * 1)  # 4)
        print('throw vel will be', self.joint_vel * 1)  # 0)
        self.move_to(start_position, start_axisangle, acc_scaling=K,
                     vel_scaling=K, radius=0)  # last # is blend radius
        # , acc_scaling=K, vel_scaling=K, radius=0)  # last # is blend radius
        self.move_joints(curled_config)
        self.move_to(end_position, end_axisangle, acc_scaling=K,
                     vel_scaling=K, radius=0.5)  # last # is blend radius
        # gripper.open_gripper()
        self.move_to(np.array(end_position) - np.array((0.020, 0, -0.020)), end_axisangle, acc_scaling=K,
                     vel_scaling=K, radius=0.1)  # last # is blend radius
        self.move_to(start_position, start_axisangle, acc_scaling=K,
                     vel_scaling=K, radius=0)  # last # is blend radius
        """

        # hardcoded open gripper (close to 3/4 of unwind, b/f deccel phase)
        # time.sleep(1.25)
        # self.open_gripper()
        # time.sleep(2)

        # Pre-compute blend radius
        # blend_radius = min(abs(bin_position[1] - position[1])/2 - 0.01, 0.2)
        # tcp_command += "movej(p[%f,%f,%f,%f,%f,%f],a=%f,v=%f,t=0,r=%f)\n" % \
        # (position[0], position[1], bin_position[2],
        # tool_orientation[0], tool_orientation[1], 0.0,
        # self.joint_acc, self.joint_vel, blend_radius)

    def is_running(self):
        """
        Return True if robot is running (not
        necessary running a program, it might be idle)
        """
        return self.secmon.running

    def _wait_for_move(self, target, threshold=None, joints=False):
        """
        Wait for a move to complete. Unfortunately there is no good way to know
        when a move has finished so for every received data from robot we
        compute a dist equivalent and when it is lower than 'threshold' we
        return.
        if threshold is not reached within timeout, an exception is raised
        """
        self.logger.debug(
            "Waiting for move completion using threshold %s and target %s", threshold, target)
        if threshold is None:
            # threshold = [0.001] * 6
            threshold = self.pose_tolerance
            self.logger.debug("No threshold set, setting it to %s", threshold)
        while True:
            if not self.is_running():
                # raise RobotException("Robot stopped")
                self.logger.exception("ROBOT STOPPED!")
            if joints:
                actual_pose = self.get_state('joint_data')
            else:
                actual_pose = self.get_state('cartesian_info')

            dist = [np.abs(actual_pose[j] - target[j]) for j in range(6)]
            self.logger.debug(
                "distance to target is: %s, target dist is %s", dist, threshold)
            if all([np.abs(actual_pose[j] - target[j]) < self.pose_tolerance[j] for j in range(6)]):
                self.logger.debug(
                    "We are threshold(%s) close to target, move has ended", threshold)
                return

    '''

    def _wait_for_move(self, target, threshold=None, timeout=5, joints=False):
        """
        wait for a move to complete. Unfortunately there is no good way to know when a move has finished
        so for every received data from robot we compute a dist equivalent and when it is lower than
        'threshold' we return.
        if threshold is not reached within timeout, an exception is raised
        """
        self.logger.debug(
            "Waiting for move completion using threshold %s and target %s", threshold, target)
        start_dist = self._get_dist(target, joints)
        if threshold is None:
            threshold = start_dist * 0.8
            if threshold < 0.001:  # roboten precision is limited
                threshold = 0.001
            self.logger.debug("No threshold set, setting it to %s", threshold)
        count = 0
        while True:
            if not self.is_running():
                raise RobotException("Robot stopped")
            dist = self._get_dist(target, joints)
            self.logger.debug(
                "distance to target is: %s, target dist is %s", dist, threshold)
            if not self.secmon.is_program_running():
                if dist < threshold:
                    self.logger.debug(
                        "we are threshold(%s) close to target, move has ended", threshold)
                    return
                count += 1
                if count > timeout * 10:
                    raise RobotException("Goal not reached but no program has been running for {} seconds. dist is {}, threshold is {}, target is {}, current pose is {}".format(
                        timeout, dist, threshold, target, URRobot.getl(self)))
            else:
                count = 0
    '''

    def _get_dist(self, target, joints=False):
        if joints:
            return self._get_joints_dist(target)
        else:
            return self._get_lin_dist(target)

    def _get_lin_dist(self, target):
        # FIXME: we have an issue here, it seems sometimes the axis angle received from robot
        pose = URRobot.getl(self, wait=True)
        dist = 0
        for i in range(3):
            dist += (target[i] - pose[i]) ** 2
        for i in range(3, 6):
            dist += ((target[i] - pose[i]) / 5) ** 2  # arbitraty length like
        return dist ** 0.5

    def _get_joints_dist(self, target):
        joints = self.getj(wait=True)
        dist = 0
        for i in range(6):
            dist += (target[i] - joints[i]) ** 2<|MERGE_RESOLUTION|>--- conflicted
+++ resolved
@@ -214,11 +214,10 @@
         for idx, a_move in enumerate(moves_list):
             if idx == (len(pose_list) - 1):
                 radius = 0.01
-<<<<<<< HEAD
 
             if  a_move["type"] == 'open':
                 msg = "socket_set_var(\"{}\",{},\"{}\")\n".format("POS", 0,
-                                                                  "gripper_socket")
+                                                                  self.socket_name)
             else: 
                 acc, vel, radius = a_move["acc"], a_move["vel"], a_move["radius"]
                 if radius is None:
@@ -228,12 +227,6 @@
                 if vel is None:
                     vel = self.joint_vel
 
-=======
-            if str(pose) == 'open':
-                prog += "socket_set_var(\"{}\",{},\"{}\")\n".format("POS", 0,
-                                                                    self.socket_name)
-            else:
->>>>>>> cdd65477
                 # WARNING: this does not have safety checks!
                 if a_move["type"] == 'j':
                         prog += self._format_move(
@@ -281,13 +274,8 @@
         # K = 1.   # 28.
 
         # NOTE: important
-<<<<<<< HEAD
         throw_pose_list = [start_move, curled_move, 
                            "open", throw_move, home_move]
-=======
-        throw_pose_list = [start_position, middle_position,
-                           "open", end_position, start_position]
->>>>>>> cdd65477
 
         # pose_list = [start_pose, middle_pose, end_pose, start_pose]
         self.combo_move(throw_pose_list, wait=True)
