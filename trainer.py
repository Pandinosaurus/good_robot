import os
import time
from collections import OrderedDict
import numpy as np
import cv2
import torch
import torch.nn as nn
import torch.nn.functional as F
from torch.autograd import Variable
from utils_torch import CrossEntropyLoss2d
from models import PixelNet
from models import reinforcement_net
from models import init_trunk_weights
from scipy import ndimage
import matplotlib.pyplot as plt
import utils
from utils import ACTION_TO_ID
from utils import ID_TO_ACTION
from utils_torch import action_space_argmax, demo_space_argmax
import pdb 

try:
    import ptflops
    from ptflops import get_model_complexity_info
except ImportError:
    print('ptflops is not available, cannot count floating point operations. Try: '
          'pip install --user --upgrade git+https://github.com/sovrasov/flops-counter.pytorch.git')
    get_model_complexity_info = None
    ptflops = None


class Trainer(object):
    def __init__(self, method, push_rewards, future_reward_discount,
                 is_testing, snapshot_file, force_cpu, goal_condition_len=0, place=False, pretrained=False,
                 flops=False, network='efficientnet', common_sense=False, show_heightmap=False, place_dilation=0.03,
                 common_sense_backprop=True, trial_reward='spot', num_dilation=0, place_common_sense=True, static_language_mask=False):

        self.heightmap_pixels = 224
        self.buffered_heightmap_pixels = 320
        self.half_heightmap_diff = int((self.buffered_heightmap_pixels - self.heightmap_pixels) / 2)
        self.method = method
        self.place = place
        self.flops = flops
        self.goal_condition_len = goal_condition_len
        self.common_sense = common_sense
<<<<<<< HEAD
        #self.place_common_sense = self.common_sense and place_common_sense and not static_language_mask
	# TODO (elias) clean this up 
        self.place_common_sense = True
=======
        self.place_common_sense = self.common_sense and place_common_sense # and not static_language_mask
>>>>>>> ded6ed72
        self.common_sense_backprop = common_sense_backprop
        self.static_language_mask=static_language_mask
        self.show_heightmap = show_heightmap
        self.is_testing = is_testing
        self.place_dilation = place_dilation
        self.trial_reward = trial_reward
        if self.place:
            # # Stacking Reward Schedule
            # reward_schedule = (np.arange(5)**2/(2*np.max(np.arange(5)**2)))+0.75
            # self.push_reward = reward_schedule[0]
            # self.grasp_reward = reward_schedule[1]
            # self.grasp_color_reward = reward_schedule[2]
            # self.place_reward = reward_schedule[3]
            # self.place_color_reward = reward_schedule[4]
            self.push_reward = 0.1
            self.grasp_reward = 1.0
            self.grasp_color_reward = 1.25
            self.place_reward = 1.0
            self.place_color_reward = 1.25
        else:
            # Push Grasp Reward Schedule
            self.push_reward = 0.5
            self.grasp_reward = 1.0
            self.grasp_color_reward = 2.0

        # Check if CUDA can be used
        if torch.cuda.is_available() and not force_cpu:
            print("CUDA detected. Running with GPU acceleration.")
            self.use_cuda = True
        elif force_cpu:
            print("CUDA detected, but overriding with option '--cpu'. Running with only CPU.")
            self.use_cuda = False
        else:
            print("CUDA is *NOT* detected. Running with only CPU.")
            self.use_cuda = False

        # Fully convolutional classification network for supervised learning
        if self.method == 'reactive':
            self.model = PixelNet(self.use_cuda, goal_condition_len=goal_condition_len, place=place, pretrained=pretrained, network=network, num_dilation=num_dilation)
            # self.model = reinforcement_net(self.use_cuda, goal_condition_len=goal_condition_len, place=place, pretrained=pretrained, network=network)

            # Initialize classification loss
            push_num_classes = 3 # 0 - push, 1 - no change push, 2 - no loss
            push_class_weights = torch.ones(push_num_classes)
            push_class_weights[push_num_classes - 1] = 0
            if self.use_cuda:
                self.push_criterion = CrossEntropyLoss2d(push_class_weights.cuda()).cuda()
            else:
                self.push_criterion = CrossEntropyLoss2d(push_class_weights)
            grasp_num_classes = 3 # 0 - grasp, 1 - failed grasp, 2 - no loss
            grasp_class_weights = torch.ones(grasp_num_classes)
            grasp_class_weights[grasp_num_classes - 1] = 0
            if self.use_cuda:
                self.grasp_criterion = CrossEntropyLoss2d(grasp_class_weights.cuda()).cuda()
            else:
                self.grasp_criterion = CrossEntropyLoss2d(grasp_class_weights)

            # TODO(hkwon214): added place to test block testing
            if place:
                place_num_classes = 3 # 0 - place, 1 - failed place, 2 - no loss
                place_class_weights = torch.ones(place_num_classes)
                place_class_weights[place_num_classes - 1] = 0
                if self.use_cuda:
                    self.place_criterion = CrossEntropyLoss2d(place_class_weights.cuda()).cuda()
                else:
                    self.place_criterion = CrossEntropyLoss2d(place_class_weights)

        # Fully convolutional Q network for deep reinforcement learning
        elif self.method == 'reinforcement':
            self.model = PixelNet(self.use_cuda, goal_condition_len=goal_condition_len, place=place, pretrained=pretrained, network=network, num_dilation=num_dilation)
            # self.model = reinforcement_net(self.use_cuda, goal_condition_len=goal_condition_len, place=place, pretrained=pretrained, network=network)
            self.push_rewards = push_rewards
            self.future_reward_discount = future_reward_discount

            # Initialize Huber loss
            self.criterion = torch.nn.SmoothL1Loss(reduce=False) # Huber loss
            if self.use_cuda:
                self.criterion = self.criterion.cuda()

        self.load_snapshot_file_iteration_log = []
        self.iteration = 0
        # Load pre-trained model
        if snapshot_file:
            # PyTorch v0.4 removes periods in state dict keys, but no backwards compatibility :(
            self.load_snapshot_file(snapshot_file)

        # Convert model from CPU to GPU
        if self.use_cuda:
            self.model = self.model.cuda()

        # Set model to training mode
        self.model.train()

        lr = 1e-4
        momentum = 0.9
        weight_decay = 2e-5
        if is_testing:
            lr = 1e-5
            momentum = 0
            weight_decay = 0
        # Initialize optimizer
        self.optimizer = torch.optim.SGD(self.model.parameters(), lr=lr, momentum=momentum, weight_decay=weight_decay)

        # Initialize lists to save execution info and RL variables
        # executed action log includes the action, push grasp or place, and the best pixel index
        self.executed_action_log = []
        self.label_value_log = []
        self.trial_label_value_log = []
        self.reward_value_log = []
        self.trial_reward_value_log = []
        self.predicted_value_log = []
        self.trial_predicted_value_log = []
        self.use_heuristic_log = []
        self.is_exploit_log = []
        self.clearance_log = []
        self.goal_condition_log = []
        self.trial_log = []
        self.trial_success_log = []
        self.grasp_success_log = []
        self.color_success_log = []
        self.change_detected_log = []
        if place:
            self.stack_height_log = []
            self.partial_stack_success_log = []
            self.place_success_log = []

        # logging imitation actions, imitation action embeddings, executed action embeddings
        self.im_action_log = []
        self.im_action_embed_log = []
        self.executed_action_embed_log = []

    def load_snapshot_file(self, snapshot_file, is_testing=None):
        if is_testing is None:
            is_testing = self.is_testing
        # PyTorch v0.4 removes periods in state dict keys, but no backwards compatibility :(
        if self.use_cuda:
            loaded_snapshot_state_dict = torch.load(snapshot_file)
        else:
            loaded_snapshot_state_dict = torch.load(snapshot_file, map_location=torch.device('cpu'))
        loaded_snapshot_state_dict = OrderedDict([(k.replace('conv.1','conv1'), v) if k.find('conv.1') else (k, v) for k, v in loaded_snapshot_state_dict.items()])
        loaded_snapshot_state_dict = OrderedDict([(k.replace('norm.1','norm1'), v) if k.find('norm.1') else (k, v) for k, v in loaded_snapshot_state_dict.items()])
        loaded_snapshot_state_dict = OrderedDict([(k.replace('conv.2','conv2'), v) if k.find('conv.2') else (k, v) for k, v in loaded_snapshot_state_dict.items()])
        loaded_snapshot_state_dict = OrderedDict([(k.replace('norm.2','norm2'), v) if k.find('norm.2') else (k, v) for k, v in loaded_snapshot_state_dict.items()])
        # TODO(ahundt) use map_device param once updated to pytorch 1.4
        # self.model.load_state_dict(loaded_snapshot_state_dict, strict=is_testing, map_device='cuda' if self.use_cuda else 'cpu')
        self.model.load_state_dict(loaded_snapshot_state_dict, strict=is_testing)
        print('Pre-trained model snapshot loaded from: %s' % (snapshot_file))
        if self.use_cuda:
            self.model = self.model.cuda()
        self.load_snapshot_file_iteration_log.append([self.iteration])
        return len(self.load_snapshot_file_iteration_log)

    # Pre-load execution info and RL variables
    def preload(self, transitions_directory):
        kwargs = {'delimiter': ' ', 'ndmin': 2}
        self.iteration = int(np.loadtxt(os.path.join(transitions_directory, 'iteration.log.txt'), **kwargs)[0, 0])
        self.executed_action_log = np.loadtxt(os.path.join(transitions_directory, 'executed-action.log.txt'), **kwargs)
        self.executed_action_log = self.executed_action_log[0:self.iteration, :]
        self.executed_action_log = self.executed_action_log.tolist()
        self.label_value_log = np.loadtxt(os.path.join(transitions_directory, 'label-value.log.txt'), **kwargs)
        self.label_value_log = self.label_value_log[0:self.iteration]
        self.label_value_log = self.label_value_log.tolist()
        # self.trial_label_value_log = np.loadtxt(os.path.join(transitions_directory, 'trial-label-value.log.txt'), **kwargs)
        # self.trial_label_value_log = self.trial_label_value_log[0:self.iteration]
        # self.trial_label_value_log = self.trial_label_value_log.tolist()
        self.predicted_value_log = np.loadtxt(os.path.join(transitions_directory, 'predicted-value.log.txt'), **kwargs)
        self.predicted_value_log = self.predicted_value_log[0:self.iteration]
        self.predicted_value_log = self.predicted_value_log.tolist()
        self.reward_value_log = np.loadtxt(os.path.join(transitions_directory, 'reward-value.log.txt'), **kwargs)
        self.reward_value_log = self.reward_value_log[0:self.iteration]
        self.reward_value_log = self.reward_value_log.tolist()
        if os.path.exists(os.path.join(transitions_directory, 'trial-reward-value.log.txt')):
            self.trial_reward_value_log = np.loadtxt(os.path.join(transitions_directory, 'trial-reward-value.log.txt'), **kwargs)
            self.trial_reward_value_log = self.trial_reward_value_log[0:self.iteration]
            self.trial_reward_value_log = self.trial_reward_value_log.tolist()
        if os.path.exists(os.path.join(transitions_directory, 'trial-predicted-value.log.txt')):
            self.trial_predicted_value_log = np.loadtxt(os.path.join(transitions_directory, 'trial-predicted-value.log.txt'), **kwargs)
            self.trial_predicted_value_log = self.trial_predicted_value_log[0:self.iteration]
            self.trial_predicted_value_log = self.trial_predicted_value_log.tolist()
        if os.path.exists(os.path.join(transitions_directory, 'goal-condition.log.txt')):
            self.goal_condition_log = np.loadtxt(os.path.join(transitions_directory, 'goal-condition.log.txt'), **kwargs)
            self.goal_condition_log = self.goal_condition_log[0:self.iteration]
            self.goal_condition_log = self.goal_condition_log.tolist()
        self.use_heuristic_log = np.loadtxt(os.path.join(transitions_directory, 'use-heuristic.log.txt'), **kwargs)
        self.use_heuristic_log = self.use_heuristic_log[0:self.iteration]
        self.use_heuristic_log = self.use_heuristic_log.tolist()
        self.is_exploit_log = np.loadtxt(os.path.join(transitions_directory, 'is-exploit.log.txt'), **kwargs)
        self.is_exploit_log = self.is_exploit_log[0:self.iteration]
        self.is_exploit_log = self.is_exploit_log.tolist()
        if os.path.exists(os.path.join(transitions_directory, 'clearance.log.txt')):
            self.clearance_log = np.loadtxt(os.path.join(transitions_directory, 'clearance.log.txt'), **kwargs).astype(np.int64)
            self.clearance_log = self.clearance_log.tolist()
        if os.path.exists(os.path.join(transitions_directory, 'load_snapshot_file_iteration.log.txt')):
            self.load_snapshot_file_iteration_log = np.loadtxt(os.path.join(transitions_directory, 'load_snapshot_file_iteration.log.txt'), **kwargs).astype(np.int64)
            self.load_snapshot_file_iteration_log = self.load_snapshot_file_iteration_log.tolist()
        self.trial_log = np.loadtxt(os.path.join(transitions_directory, 'trial.log.txt'), **kwargs)
        self.trial_log = self.trial_log[0:self.iteration]
        self.trial_log = self.trial_log.tolist()
        self.trial_success_log = np.loadtxt(os.path.join(transitions_directory, 'trial-success.log.txt'), **kwargs)
        self.trial_success_log = self.trial_success_log[0:self.iteration]
        self.trial_success_log = self.trial_success_log.tolist()
        self.grasp_success_log = np.loadtxt(os.path.join(transitions_directory, 'grasp-success.log.txt'), **kwargs)
        self.grasp_success_log = self.grasp_success_log[0:self.iteration]
        self.grasp_success_log = self.grasp_success_log.tolist()
        if os.path.exists(os.path.join(transitions_directory, 'color-success.log.txt')):
            self.color_success_log = np.loadtxt(os.path.join(transitions_directory, 'color-success.log.txt'), **kwargs)
            self.color_success_log = self.color_success_log[0:self.iteration]
            self.color_success_log = self.color_success_log.tolist()
        self.change_detected_log = np.loadtxt(os.path.join(transitions_directory, 'change-detected.log.txt'), **kwargs)
        self.change_detected_log = self.change_detected_log[0:self.iteration]
        self.change_detected_log = self.change_detected_log.tolist()
        if self.place:
            self.stack_height_log = np.loadtxt(os.path.join(transitions_directory, 'stack-height.log.txt'), **kwargs)
            self.stack_height_log = self.stack_height_log[0:self.iteration]
            self.stack_height_log = self.stack_height_log.tolist()
            self.partial_stack_success_log = np.loadtxt(os.path.join(transitions_directory, 'partial-stack-success.log.txt'), **kwargs)
            self.partial_stack_success_log = self.partial_stack_success_log[0:self.iteration]
            self.partial_stack_success_log = self.partial_stack_success_log.tolist()
            self.place_success_log = np.loadtxt(os.path.join(transitions_directory, 'place-success.log.txt'), **kwargs)
            self.place_success_log = self.place_success_log[0:self.iteration]
            self.place_success_log = self.place_success_log.tolist()
        if os.path.exists(os.path.join(transitions_directory, 'trial-reward-value.log.txt')):
            self.trial_reward_value_log = np.loadtxt(os.path.join(transitions_directory, 'trial-reward-value.log.txt'), delimiter=' ')
            self.trial_reward_value_log = self.trial_reward_value_log[0:self.iteration]
            self.trial_reward_value_log.shape = (self.trial_reward_value_log.shape[0], 1)
            self.trial_reward_value_log = self.trial_reward_value_log.tolist()
            if len(self.trial_reward_value_log) < self.iteration:
                self.trial_reward_value_log_update()

    def trial_reward_value_log_update(self, reward=None):
        """
        Apply trial reward to the most recently completed trial.

        reward: the reward algorithm to use. Options are 'spot', and 'discounted'.
        """
        if reward is None:
            reward = self.trial_reward
        # update the reward values for a whole trial, not just recent time steps
        end = int(self.clearance_log[-1][0])
        clearance_length = len(self.clearance_log)

        if end <= len(self.reward_value_log):
            # First entry won't be zero...
            if clearance_length == 1:
                start = 0
            else:
                start = int(self.clearance_log[-2][0])

            new_log_values = []
            future_r = None
            # going backwards in time from most recent to oldest step
            for i in reversed(range(start, end)):

                # load the sample i from the trainer so we can then get the label value
                # [sample_stack_height, sample_primitive_action, sample_grasp_success,
                #  sample_change_detected, sample_push_predictions, sample_grasp_predictions,
                #  next_sample_color_heightmap, next_sample_depth_heightmap, sample_color_success,
                #  exp_goal_condition, sample_place_predictions, sample_place_success, sample_color_heightmap,
                #  sample_depth_heightmap] = self.load_sample(i, logger)

                # load the current reward value
                # sample_push_success = True
                # ignore_me_incorrect_future_reward, current_reward = self.get_label_value(
                #     sample_primitive_action, sample_push_success, sample_grasp_success, sample_change_detected,
                #     sample_push_predictions, sample_grasp_predictions, next_sample_color_heightmap, next_sample_depth_heightmap,
                #     sample_color_success, goal_condition=exp_goal_condition, prev_place_predictions=sample_place_predictions,
                #     place_success=sample_place_success, reward_multiplier=reward_multiplier)
                # note, r is a list of size 1, future r is None or a float

                # current timestep rewards were stored in the previous timestep in main.py
                # this is confusing, but we are not modifying the previously written code's behavior to reduce
                # the risks of other bugs cropping up with such a change.
                current_reward = self.reward_value_log[i][0]
                if reward == 'spot':
                    if future_r is None:
                        # Give the final time step its own reward twice.
                        future_r = current_reward / self.future_reward_discount if self.future_reward_discount != 0.0 else 0.0
                    if current_reward > 0:
                        # If a nonzero score was received, the reward propagates
                        future_r = current_reward + self.future_reward_discount * future_r
                        new_log_values.append([future_r])
                    else:
                        # If the reward was zero, propagation is stopped
                        new_log_values.append([current_reward])
                        future_r = current_reward
                elif reward == 'discounted':
                    if future_r is None:
                        future_r = current_reward
                    else:
                        future_r = future_r * self.future_reward_discount
                    new_log_values.append([future_r])
                else:
                    raise ValueError('Unsupported trial_reward schedule: ' + str(reward))

            # stick the reward_value_log on the end in the forward time order
            self.trial_reward_value_log += reversed(new_log_values)
            if len(self.trial_reward_value_log) != len(self.reward_value_log):
                print('trial_reward_value_log_update() past end bug, check the code of trainer.py reward_value_log and trial_reward_value_log')
            # print('self.trial_reward_value_log(): ' + str(self.trial_reward_value_log))
        else:
            print('trial_reward_value_log_update() past end bug, check the code. end: ' +
                  str(end) + ' clearance length: ' + str(clearance_length) +
                  ' reward value log length: ' + str(len(self.reward_value_log)))

    def generate_hist_heightmap(self, valid_depth_heightmap, iteration, logger, history_len=3):
        clearance_inds = np.array(self.clearance_log).flatten()

        # append 1 channel of current timestep depth to depth_heightmap_history
        depth_heightmap_history = [valid_depth_heightmap]
        for i in range(1, history_len):
            # if clearance_inds is empty, we haven't had a reset
            if clearance_inds.shape[0] == 0:
                trial_start = 0

            else:
                # find beginning of current trial (iteration after last reset prior to iteration)
                trial_start = clearance_inds[np.searchsorted(clearance_inds, iteration, side='right') - 1]

            # if we try to load history before beginning of a trial, just repeat initial state
            iter_num = max(iteration - i, trial_start)

            # load img at iter_num
            h_i_path = os.path.join(logger.depth_heightmaps_directory, '%06d.0.depth.png' % iter_num)
            h_i = cv2.imread(h_i_path, -1)
            if h_i is None:
                # There was an error loading the image
                print('Warning: Could not load depth heightmap image at the following path, using zeros instead: ' + h_i_path)
                h_i = np.zeros(valid_depth_heightmap.shape)
            h_i = h_i.astype(np.float32)/100000
            depth_heightmap_history.append(h_i)

        return np.stack(depth_heightmap_history, axis=-1)

    def load_sample(self, sample_iteration, logger, depth_channels_history=False, history_len=3):
        """Load the data from disk, and run a forward pass with the current model
        """
        sample_primitive_action_id = self.executed_action_log[sample_iteration][0]

        # Load sample RGB-D heightmap
        sample_color_heightmap = cv2.imread(os.path.join(logger.color_heightmaps_directory, '%06d.0.color.png' % (sample_iteration)))
        sample_color_heightmap = cv2.cvtColor(sample_color_heightmap, cv2.COLOR_BGR2RGB)
        sample_depth_heightmap = cv2.imread(os.path.join(logger.depth_heightmaps_directory, '%06d.0.depth.png' % (sample_iteration)), -1)
        sample_depth_heightmap = sample_depth_heightmap.astype(np.float32)/100000

        # if we are using history, load the last t depth heightmaps, calculate numerical depth, and concatenate
        if depth_channels_history:
            sample_depth_heightmap = self.generate_hist_heightmap(sample_depth_heightmap, sample_iteration, logger)

        else:
            sample_depth_heightmap = np.stack([sample_depth_heightmap] * 3, axis=-1)

        # Compute forward pass with sample
        if self.goal_condition_len > 0:
            exp_goal_condition = [self.goal_condition_log[sample_iteration]]
            next_goal_condition = [self.goal_condition_log[sample_iteration+1]]
        else:
            exp_goal_condition = None
            next_goal_condition = None
            sample_color_success = None

        if self.place:
            # print('place loading stack_height_log sample_iteration: ' + str(sample_iteration) + ' log len: ' + str(len(trainer.stack_height_log)))
            sample_stack_height = int(self.stack_height_log[sample_iteration][0])
            next_stack_height = int(self.stack_height_log[sample_iteration+1][0])
        else:
            # set to 1 because stack height is used as the reward multiplier
            sample_stack_height = 1
            next_stack_height = 1

        sample_push_predictions, sample_grasp_predictions, sample_place_predictions, sample_state_feat, output_prob = self.forward(
            sample_color_heightmap, sample_depth_heightmap, is_volatile=True, goal_condition=exp_goal_condition)

        # TODO(adit98) check if changing suffix rather than changing iteration num for getting future heightmap causes issues
        # Load next sample RGB-D heightmap
        next_sample_color_heightmap = cv2.imread(os.path.join(logger.color_heightmaps_directory, '%06d.0.color.png' % (sample_iteration + 1)))
        next_sample_color_heightmap = cv2.cvtColor(next_sample_color_heightmap, cv2.COLOR_BGR2RGB)
        next_sample_depth_heightmap = cv2.imread(os.path.join(logger.depth_heightmaps_directory, '%06d.0.depth.png' % (sample_iteration + 1)), -1)
        next_sample_depth_heightmap = next_sample_depth_heightmap.astype(np.float32)/100000

        # TODO(ahundt) tune sample_reward_value and gamma discount rate?
        sample_place_success = None
        # note that push success is always true in robot.push, and didn't affect get_label_value at the time of writing.
        sample_push_success = True
        sample_change_detected = self.change_detected_log[sample_iteration]
        sample_grasp_success = self.grasp_success_log[sample_iteration]
        if self.place:
            sample_place_success = self.partial_stack_success_log[sample_iteration]
        # in this case grasp_color_task is True
        if exp_goal_condition is not None:
            sample_color_success = self.color_success_log[sample_iteration]
        return sample_stack_height, sample_primitive_action_id, sample_grasp_success, sample_change_detected, sample_push_predictions, sample_grasp_predictions, next_sample_color_heightmap, next_sample_depth_heightmap, sample_color_success, exp_goal_condition, sample_place_predictions, sample_place_success, sample_color_heightmap, sample_depth_heightmap

    # Compute forward pass through model to compute affordances/Q
    # TODO(zhe) Input values needed to run Elias's model (sentence, color_heightmap). Ask Elias to be sure.
    def forward(self, color_heightmap, depth_heightmap, is_volatile=False, specific_rotation=-1, goal_condition=None, keep_action_feat=False, use_demo=False, demo_mask=False, language_output=None):

        # Apply 2x scale to input heightmaps
        color_heightmap_2x = ndimage.zoom(color_heightmap, zoom=[2,2,1], order=0)
        depth_heightmap_2x = ndimage.zoom(depth_heightmap, zoom=[2,2,1], order=0)
        assert color_heightmap_2x.shape == depth_heightmap_2x.shape, print(color_heightmap_2x.shape, depth_heightmap_2x.shape)

        # Add extra padding (to handle rotations inside network)
        diag_length = float(color_heightmap_2x.shape[0]) * np.sqrt(2)
        diag_length = np.ceil(diag_length/32)*32
        padding_width = int((diag_length - color_heightmap_2x.shape[0])/2)

        # separate each dim of color heightmap and pad, reconcatenate after
        color_heightmap_2x_r =  np.pad(color_heightmap_2x[:,:,0], padding_width, 'constant', constant_values=0)
        color_heightmap_2x_r.shape = (color_heightmap_2x_r.shape[0], color_heightmap_2x_r.shape[1], 1)
        color_heightmap_2x_g =  np.pad(color_heightmap_2x[:,:,1], padding_width, 'constant', constant_values=0)
        color_heightmap_2x_g.shape = (color_heightmap_2x_g.shape[0], color_heightmap_2x_g.shape[1], 1)
        color_heightmap_2x_b =  np.pad(color_heightmap_2x[:,:,2], padding_width, 'constant', constant_values=0)
        color_heightmap_2x_b.shape = (color_heightmap_2x_b.shape[0], color_heightmap_2x_b.shape[1], 1)
        color_heightmap_2x = np.concatenate((color_heightmap_2x_r, color_heightmap_2x_g, color_heightmap_2x_b), axis=2)

        # separate each dim of depth heightmap and pad, reconcatenate after
        depth_heightmap_2x_r =  np.pad(depth_heightmap_2x[:,:,0], padding_width, 'constant', constant_values=0)
        depth_heightmap_2x_r.shape = (depth_heightmap_2x_r.shape[0], depth_heightmap_2x_r.shape[1], 1)
        depth_heightmap_2x_g =  np.pad(depth_heightmap_2x[:,:,1], padding_width, 'constant', constant_values=0)
        depth_heightmap_2x_g.shape = (depth_heightmap_2x_g.shape[0], depth_heightmap_2x_g.shape[1], 1)
        depth_heightmap_2x_b =  np.pad(depth_heightmap_2x[:,:,2], padding_width, 'constant', constant_values=0)
        depth_heightmap_2x_b.shape = (depth_heightmap_2x_b.shape[0], depth_heightmap_2x_b.shape[1], 1)
        depth_heightmap_2x = np.concatenate((depth_heightmap_2x_r, depth_heightmap_2x_g, depth_heightmap_2x_b), axis=2)

        # Pre-process color image (scale and normalize)
        image_mean = [0.485, 0.456, 0.406]
        image_std = [0.229, 0.224, 0.225]
        input_color_image = color_heightmap_2x.astype(float)/255
        for c in range(3):
            input_color_image[:,:,c] = (input_color_image[:,:,c] - image_mean[c])/image_std[c]

        # Pre-process depth image (normalize)
        image_mean = [0.01, 0.01, 0.01]
        image_std = [0.03, 0.03, 0.03]
        input_depth_image = depth_heightmap_2x.astype(float)
        for c in range(3):
            input_depth_image[:,:,c] = (input_depth_image[:,:,c] - image_mean[c])/image_std[c]

        # Construct minibatch of size 1 (b,c,h,w)
        input_color_image.shape = (input_color_image.shape[0], input_color_image.shape[1], input_color_image.shape[2], 1)
        input_depth_image.shape = (input_depth_image.shape[0], input_depth_image.shape[1], input_depth_image.shape[2], 1)
        input_color_data = torch.from_numpy(input_color_image.astype(np.float32)).permute(3,2,0,1)
        input_depth_data = torch.from_numpy(input_depth_image.astype(np.float32)).permute(3,2,0,1)
        if self.flops:
            # sorry for the super random code here, but this is where we will check the
            # floating point operations (flops) counts and parameters counts for now...
            print('input_color_data trainer: ' + str(input_color_data.size()))
            class Wrapper(object):
                custom_params = {'input_color_data': input_color_data, 'input_depth_data': input_depth_data, 'goal_condition': goal_condition}
            def input_constructor(shape):
                return Wrapper.custom_params
            flops, params = get_model_complexity_info(self.model, color_heightmap.shape, as_strings=True, print_per_layer_stat=True, input_constructor=input_constructor)
            print('flops: ' + flops + ' params: ' + params)
            exit(0)

        # Pass input data through model
        output_prob, state_feat, output_prob_feat = self.model.forward(input_color_data, input_depth_data,
                is_volatile, specific_rotation, goal_condition=goal_condition, keep_action_feat=keep_action_feat, use_demo=use_demo)

        # TODO(adit98) remove this part and deprecate use_demo option
        # if we are keeping action feat, no softmax
        if keep_action_feat and use_demo:
            softmax = nn.Identity()
            channel_ind = Ellipsis
        else:
            softmax = F.softmax
            channel_ind = 0

        # TODO(adit98) if method is reactive, this will not work, see reinforcement method for correct implementation
        # NOTE(zhe) Question: What is reactive learning?
        if self.method == 'reactive':
            # Return affordances (and remove extra padding)
            for rotate_idx in range(len(output_prob)):
                if rotate_idx == 0:
                    if keep_action_feat and not use_demo:
                        push_feat = output_prob_feat[rotate_idx][0].cpu().data.numpy()[:,:,int(padding_width/2):(color_heightmap_2x.shape[0]/2 - padding_width/2),
                                int(padding_width/2):int(color_heightmap_2x.shape[0]/2 - padding_width/2)]
                        grasp_feat = output_prob_feat[rotate_idx][1].cpu().data.numpy()[:,:,int(padding_width/2):(color_heightmap_2x.shape[0]/2 - padding_width/2),
                                int(padding_width/2):int(color_heightmap_2x.shape[0]/2 - padding_width/2)]
                        if self.place:
                            place_feat = output_prob_feat[rotate_idx][2].cpu().data.numpy()[:,:,int(padding_width/2):(color_heightmap_2x.shape[0]/2 - padding_width/2),
                                    int(padding_width/2):int(color_heightmap_2x.shape[0]/2 - padding_width/2)]

                    push_predictions = softmax(output_prob[rotate_idx][0], dim=1).cpu().data.numpy()[:,channel_ind,(padding_width/2):(color_heightmap_2x.shape[0]/2 - padding_width/2),(padding_width/2):(color_heightmap_2x.shape[0]/2 - padding_width/2)]
                    grasp_predictions = softmax(output_prob[rotate_idx][1], dim=1).cpu().data.numpy()[:,channel_ind,(padding_width/2):(color_heightmap_2x.shape[0]/2 - padding_width/2),(padding_width/2):(color_heightmap_2x.shape[0]/2 - padding_width/2)]
                    if self.place:
                        place_predictions = softmax(output_prob[rotate_idx][2], dim=1).cpu().data.numpy()[:,channel_ind,(padding_width/2):(color_heightmap_2x.shape[0]/2 - padding_width/2),(padding_width/2):(color_heightmap_2x.shape[0]/2 - padding_width/2)]
                else:
                    if keep_action_feat and not use_demo:
                        push_feat = np.concatenate((push_feat, output_prob_feat[rotate_idx][0].cpu().data.numpy()[:,:,int(padding_width/2):int(color_heightmap_2x.shape[0]/2 - padding_width/2),
                                int(padding_width/2):int(color_heightmap_2x.shape[0]/2 - padding_width/2)]), axis=0)
                        grasp_feat = np.concatenate((grasp_feat, output_prob_feat[rotate_idx][1].cpu().data.numpy()[:,:,int(padding_width/2):int(color_heightmap_2x.shape[0]/2 - padding_width/2),
                                int(padding_width/2):int(color_heightmap_2x.shape[0]/2 - padding_width/2)]), axis=0)
                        if self.place:
                            place_feat = np.concatenate((place_feat, output_prob_feat[rotate_idx][2].cpu().data.numpy()[:,:,int(padding_width/2):int(color_heightmap_2x.shape[0]/2 - padding_width/2),
                                    int(padding_width/2):int(color_heightmap_2x.shape[0]/2 - padding_width/2)]), axis=0)

                    push_predictions = np.concatenate((push_predictions, softmax(output_prob[rotate_idx][0], dim=1).cpu().data.numpy()[:,channel_ind,(padding_width/2):(color_heightmap_2x.shape[0]/2 - padding_width/2),(padding_width/2):(color_heightmap_2x.shape[0]/2 - padding_width/2)]), axis=0)
                    grasp_predictions = np.concatenate((grasp_predictions, softmax(output_prob[rotate_idx][1], dim=1).cpu().data.numpy()[:,channel_ind,(padding_width/2):(color_heightmap_2x.shape[0]/2 - padding_width/2),(padding_width/2):(color_heightmap_2x.shape[0]/2 - padding_width/2)]), axis=0)
                    if self.place:
                        place_predictions = np.concatenate((place_predictions, softmax(output_prob[rotate_idx][2], dim=1).cpu().data.numpy()[:,channel_ind,(padding_width/2):(color_heightmap_2x.shape[0]/2 - padding_width/2),(padding_width/2):(color_heightmap_2x.shape[0]/2 - padding_width/2)]), axis=0)

        elif self.method == 'reinforcement':
            # Return Q values (and remove extra padding)
            for rotate_idx in range(len(output_prob)):
                if rotate_idx == 0:
                    if keep_action_feat and not use_demo:
                        push_feat = output_prob_feat[rotate_idx][0].cpu().data.numpy()[:,:,int(padding_width/2):int(color_heightmap_2x.shape[0]/2 - padding_width/2),int(padding_width/2):int(color_heightmap_2x.shape[0]/2 - padding_width/2)]
                        grasp_feat = output_prob_feat[rotate_idx][1].cpu().data.numpy()[:,:,int(padding_width/2):int(color_heightmap_2x.shape[0]/2 - padding_width/2),
                                int(padding_width/2):int(color_heightmap_2x.shape[0]/2 - padding_width/2)]
                        if self.place:
                            place_feat = output_prob_feat[rotate_idx][2].cpu().data.numpy()[:,:,int(padding_width/2):int(color_heightmap_2x.shape[0]/2 - padding_width/2),
                                    int(padding_width/2):int(color_heightmap_2x.shape[0]/2 - padding_width/2)]

                    push_predictions = output_prob[rotate_idx][0].cpu().data.numpy()[:,channel_ind,int(padding_width/2):int(color_heightmap_2x.shape[0]/2 - padding_width/2),int(padding_width/2):int(color_heightmap_2x.shape[0]/2 - padding_width/2)]
                    grasp_predictions = output_prob[rotate_idx][1].cpu().data.numpy()[:,channel_ind,int(padding_width/2):int(color_heightmap_2x.shape[0]/2 - padding_width/2),int(padding_width/2):int(color_heightmap_2x.shape[0]/2 - padding_width/2)]
                    if self.place:
                        place_predictions = output_prob[rotate_idx][2].cpu().data.numpy()[:,channel_ind,int(padding_width/2):int(color_heightmap_2x.shape[0]/2 - padding_width/2),int(padding_width/2):int(color_heightmap_2x.shape[0]/2 - padding_width/2)]
                else:
                    if keep_action_feat and not use_demo:
                        push_feat = np.concatenate((push_feat, output_prob_feat[rotate_idx][0].cpu().data.numpy()[:,:,int(padding_width/2):int(color_heightmap_2x.shape[0]/2 - padding_width/2),
                                int(padding_width/2):int(color_heightmap_2x.shape[0]/2 - padding_width/2)]), axis=0)
                        grasp_feat = np.concatenate((grasp_feat, output_prob_feat[rotate_idx][1].cpu().data.numpy()[:,:,int(padding_width/2):int(color_heightmap_2x.shape[0]/2 - padding_width/2),
                                int(padding_width/2):int(color_heightmap_2x.shape[0]/2 - padding_width/2)]), axis=0)
                        if self.place:
                            place_feat = np.concatenate((place_feat, output_prob_feat[rotate_idx][2].cpu().data.numpy()[:,:,int(padding_width/2):int(color_heightmap_2x.shape[0]/2 - padding_width/2),
                                    int(padding_width/2):int(color_heightmap_2x.shape[0]/2 - padding_width/2)]), axis=0)

                    push_predictions = np.concatenate((push_predictions, output_prob[rotate_idx][0].cpu().data.numpy()[:,channel_ind,int(padding_width/2):int(color_heightmap_2x.shape[0]/2 - padding_width/2),int(padding_width/2):int(color_heightmap_2x.shape[0]/2 - padding_width/2)]), axis=0)
                    grasp_predictions = np.concatenate((grasp_predictions, output_prob[rotate_idx][1].cpu().data.numpy()[:,channel_ind,int(padding_width/2):int(color_heightmap_2x.shape[0]/2 - padding_width/2),int(padding_width/2):int(color_heightmap_2x.shape[0]/2 - padding_width/2)]), axis=0)
                    if self.place:
                        place_predictions = np.concatenate((place_predictions, output_prob[rotate_idx][2].cpu().data.numpy()[:,channel_ind,int(padding_width/2):int(color_heightmap_2x.shape[0]/2 - padding_width/2),int(padding_width/2):int(color_heightmap_2x.shape[0]/2 - padding_width/2)]), axis=0)

        if not self.place:
            place_predictions = None

        if self.common_sense:
            # TODO(ahundt) "common sense" dynamic action space parameters should be accessible from the command line
            # "common sense" dynamic action space, mask pixels we know cannot lead to progress
            # TODO(zhe) The common_sense_action_space function must also use the language mask, or we can implement a seperate function.
            # process feature masks if we need to return feature masks and final preds

            if keep_action_feat and not use_demo:
                # TODO(adit98) add if place condition here
                # only mask action feature maps from robot obs if demo_mask is set
                if demo_mask:
                    push_feat, grasp_feat, masked_place_feat = utils.common_sense_action_space_mask(depth_heightmap[:, :, 0],
                            push_feat, grasp_feat, place_feat, self.place_dilation, self.show_heightmap, color_heightmap)
                    place_feat = np.ma.masked_array(place_feat)

                else:
                    push_feat = np.ma.masked_array(push_feat)
                    grasp_feat = np.ma.masked_array(grasp_feat)
                    if self.place:
                        place_feat = np.ma.masked_array(place_feat)

            # mask action, if we are not in demo or if demo_mask is set
            if not use_demo or demo_mask:
                if self.place:
                    push_predictions, grasp_predictions, masked_place_predictions = \
                            utils.common_sense_action_space_mask(depth_heightmap[:, :, 0],
                            push_predictions, grasp_predictions, place_predictions,
                            self.place_dilation, self.show_heightmap, color_heightmap)
                    place_predictions = np.ma.masked_array(place_predictions)
                else:
                    push_predictions, grasp_predictions = \
                            utils.common_sense_action_space_mask(depth_heightmap[:, :, 0],
                            push_predictions, grasp_predictions, place_predictions=None,
                            place_dilation=self.place_dilation, show_heightmap=self.show_heightmap,
                            color_heightmap=color_heightmap)

            else:
                # convert to masked arrays
                push_predictions = np.ma.masked_array(push_predictions)
                grasp_predictions = np.ma.masked_array(grasp_predictions)
                if self.place:
                    place_predictions = np.ma.masked_array(place_predictions)

        else:
            # Mask pixels we know cannot lead to progress, in this case we don't apply common sense masking
            push_predictions = np.ma.masked_array(push_predictions)
            grasp_predictions = np.ma.masked_array(grasp_predictions)
            if self.place:
                place_predictions = np.ma.masked_array(place_predictions)

        # return components depending on flags
        if keep_action_feat and not use_demo:
            if self.place_common_sense:
                try:
                    return push_feat, grasp_feat, masked_place_feat, push_predictions, \
                            grasp_predictions, masked_place_predictions, state_feat, output_prob
                except UnboundLocalError:
                    raise ValueError("Need to run with demo_mask set to True if place_common_sense is set")
            else:
                return push_feat, grasp_feat, place_feat, push_predictions, \
                        grasp_predictions, place_predictions, state_feat, output_prob

        elif use_demo:
            if self.place_common_sense:
                try:
                    return push_predictions, grasp_predictions, masked_place_predictions
                except UnboundLocalError:
                    raise ValueError("Need to run with demo_mask set to True if place_common_sense is set")
            else:
                return push_predictions, grasp_predictions, place_predictions

        # TODO(zhe) Assign value to language_masks variable using Elias's model.
        if self.static_language_mask and language_output is not None:
<<<<<<< HEAD
            # NOTE(zhe) Maybe we should generate the language output here instead... It would keep potentially trainable models in the trainer object.
            push_predictions, grasp_predictions, place_predictions = utils.common_sense_language_model_mask(language_output, push_predictions, grasp_predictions, masked_place_predictions, color_heightmap=color_heightmap)
=======
            push_predictions, grasp_predictions, place_predictions = utils.common_sense_language_model_mask(language_output, push_predictions, grasp_predictions, place_predictions, color_heightmap=color_heightmap)
>>>>>>> ded6ed72
        # elif (self.static_language_mask and language_output is None) or (not self.static_language_mask and language_output is not None):
            # raise Exception('need to input the language_output into the trainer.forward AND assign True to init argument "static_language_mask"')
        
        # NOTE(zhe) Place common sense would adversely affect the language task. The language task involves placing blocks away from other blocks.
<<<<<<< HEAD
        if self.place_common_sense and not self.static_language_mask:
            return push_predictions, grasp_predictions, place_predictions, state_feat, output_prob
        elif self.place_common_sense and self.static_language_mask: 
=======
        if self.place_common_sense:
>>>>>>> ded6ed72
            return push_predictions, grasp_predictions, masked_place_predictions, state_feat, output_prob
        else:
            return push_predictions, grasp_predictions, place_predictions, state_feat, output_prob

    def end_trial(self):
        self.clearance_log.append([self.iteration])
        return len(self.clearance_log)

    def num_trials(self):
        return len(self.clearance_log)

    def get_label_value(
            self, primitive_action, push_success, grasp_success, change_detected, prev_push_predictions, prev_grasp_predictions,
            next_color_heightmap, next_depth_heightmap, color_success=None, goal_condition=None, place_success=None,
            prev_place_predictions=None, reward_multiplier=1):

        if self.method == 'reactive':

            # Compute label value
            label_value = 0
            if primitive_action == 'push':
                if not change_detected:
                    label_value = 1
            elif primitive_action == 'grasp':
                if not grasp_success:
                    label_value = 1
            elif primitive_action == 'place':
                if not place_success:
                    label_value = 1

            print('Label value: %d' % (label_value))
            return label_value, label_value
        
        # QUESTION(zhe) where is the reward shaping for stack progress?
        elif self.method == 'reinforcement':
            # Compute current reward
            current_reward = 0
            if primitive_action == 'push':
                if change_detected:
                    current_reward = self.push_reward * reward_multiplier
            elif primitive_action == 'grasp':
                if color_success is None:
                    if grasp_success:
                        current_reward = self.grasp_reward * reward_multiplier
                elif color_success is not None:
                    # HK add if statement
                    if grasp_success and not color_success:
                        #current_reward = 1.0
                        # TODO(hkwon14): fine tune reward function
                        # current_reward = 0
                        current_reward = self.grasp_reward * reward_multiplier
                    # HK: Color: Compute current reward
                    elif grasp_success and color_success:
                        current_reward = self.grasp_color_reward * reward_multiplier
            # TODO(hkwon214): resume here. think of how to check correct color for place. change 'color success' function so it works with place too
            elif primitive_action == 'place':
                if color_success is None:
                    if place_success:
                        current_reward = self.place_reward * reward_multiplier
                elif color_success is not None:
                    # HK add if statement
                    if place_success and not color_success:
                        #current_reward = 1.0
                        # TODO: fine tune reward function
                        current_reward = self.place_reward * reward_multiplier
                    # HK: Color: Compute current reward
                    elif place_success and color_success:
                        current_reward = self.place_color_reward * reward_multiplier

            # Compute future reward
            if self.place and not change_detected and not grasp_success and not place_success:
                future_reward = 0
            elif not self.place and not change_detected and not grasp_success:
                future_reward = 0
            else:
                next_push_predictions, next_grasp_predictions, next_place_predictions, next_state_feat, output_prob = self.forward(next_color_heightmap, next_depth_heightmap, is_volatile=True, goal_condition=goal_condition)
                future_reward = max(np.max(next_push_predictions), np.max(next_grasp_predictions))
                if self.place:
                    future_reward = max(future_reward, np.max(next_place_predictions))

                # # Experiment: use Q differences
                # push_predictions_difference = next_push_predictions - prev_push_predictions
                # grasp_predictions_difference = next_grasp_predictions - prev_grasp_predictions
                # future_reward = max(np.max(push_predictions_difference), np.max(grasp_predictions_difference))
            reward_str = 'Trainer.get_label_value(): Current reward: %f Current reward multiplier: %f Predicted Future reward: %f ' % (current_reward, reward_multiplier, future_reward)
            if primitive_action == 'push' and not self.push_rewards:
                expected_reward = self.future_reward_discount * future_reward
                reward_str += 'Expected reward: %f + %f x %f = %f' % (0.0, self.future_reward_discount, future_reward, expected_reward)
            else:
                expected_reward = current_reward + self.future_reward_discount * future_reward
                reward_str += 'Expected reward: %f + %f x %f = %f' % (current_reward, self.future_reward_discount, future_reward, expected_reward)
            print(reward_str)
            return expected_reward, current_reward

    def backprop(self, color_heightmap, depth_heightmap, primitive_action, best_pix_ind, label_value, goal_condition=None, symmetric=False, use_demo=False):
        """ Compute labels and backpropagate
        """
        # contactable_regions = None
        # if self.common_sense:
        #     if primitive_action == 'push':
        #         contactable_regions = utils.common_sense_action_failure_heuristic(depth_heightmap, gripper_width=0.04, push_length=0.1)
        #     if primitive_action == 'grasp':
        #         contactable_regions = utils.common_sense_action_failure_heuristic(depth_heightmap)
        #     if primitive_action == 'place':
        #         contactable_regions = utils.common_sense_action_failure_heuristic(depth_heightmap)
        action_id = ACTION_TO_ID[primitive_action]
        if self.show_heightmap:
            # visualize the common sense function results
            # show the heightmap
            f = plt.figure()
            # f.suptitle(str(trainer.iteration))
            f.add_subplot(1,3, 1)
            plt.imshow(depth_heightmap)
            f.add_subplot(1,3, 2)
            # f.add_subplot(1,2, 1)
            # if contactable_regions is not None:
            #     plt.imshow(contactable_regions)
            #     f.add_subplot(1,3, 3)
            # plt.imshow(stuff_count)
            plt.show(block=True)
        if self.method == 'reactive':

            # Compute fill value
            fill_value = 2

            # Compute labels
            label = np.zeros((1,self.buffered_heightmap_pixels,self.buffered_heightmap_pixels)) + fill_value
            action_area = np.zeros((self.heightmap_pixels,self.heightmap_pixels))
            action_area[best_pix_ind[1]][best_pix_ind[2]] = 1
            # blur_kernel = np.ones((5,5),np.float32)/25
            # action_area = cv2.filter2D(action_area, -1, blur_kernel)
            tmp_label = np.zeros((self.heightmap_pixels,self.heightmap_pixels)) + fill_value
            # if self.common_sense:
            #     # all areas where we won't be able to contact anything will have
            #     # value 0 which should indicate no action should be taken at these locations
            #     # TODO(ahundt) double check this is factually correct
            #     tmp_label[contactable_regions < 1] = 1 - contactable_regions
            tmp_label[action_area > 0] = label_value
            label[0,self.half_heightmap_diff:(self.buffered_heightmap_pixels-self.half_heightmap_diff),self.half_heightmap_diff:(self.buffered_heightmap_pixels-self.half_heightmap_diff)] = tmp_label

            # Compute loss and backward pass
            self.optimizer.zero_grad()
            loss_value = 0
            if primitive_action == 'push':
                # loss = self.push_criterion(output_prob[best_pix_ind[0]][0], Variable(torch.from_numpy(label).long().cuda()))

                # Do forward pass with specified rotation (to save gradients)
                push_predictions, grasp_predictions, place_predictions, state_feat, output_prob = self.forward(color_heightmap, depth_heightmap, is_volatile=False, specific_rotation=best_pix_ind[0], goal_condition=goal_condition)

                if self.use_cuda:
                    loss = self.push_criterion(output_prob[0][0], Variable(torch.from_numpy(label).long().cuda()))
                else:
                    loss = self.push_criterion(output_prob[0][0], Variable(torch.from_numpy(label).long()))
                loss.backward()
                # nn.utils.clip_grad_norm_(self.model.parameters(), 5)
                #loss_value = loss.cpu().data.numpy()[0] Commented because the result could be 0 dimensional. Next try/catch will solve that
                loss_value = loss.cpu().data.numpy()

            elif primitive_action == 'grasp':
                # loss = self.grasp_criterion(output_prob[best_pix_ind[0]][1], Variable(torch.from_numpy(label).long().cuda()))
                # loss += self.grasp_criterion(output_prob[(best_pix_ind[0] + self.model.num_rotations/2) % self.model.num_rotations][1], Variable(torch.from_numpy(label).long().cuda()))

                # Do forward pass with specified rotation (to save gradients)
                push_predictions, grasp_predictions, place_predictions, state_feat, output_prob = self.forward(color_heightmap, depth_heightmap, is_volatile=False, specific_rotation=best_pix_ind[0], goal_condition=goal_condition)

                if self.use_cuda:
                    loss = self.grasp_criterion(output_prob[0][1], Variable(torch.from_numpy(label).long().cuda()))
                else:
                    loss = self.grasp_criterion(output_prob[0][1], Variable(torch.from_numpy(label).long()))
                loss.backward()
                # nn.utils.clip_grad_norm_(self.model.parameters(), 5)
                #loss_value += loss.cpu().data.numpy()[0] Commented because the result could be 0 dimensional. Next try/catch will solve that
                loss_value += loss.cpu().data.numpy()

                if symmetric and not self.place:
                    # Since grasping can be symmetric when not placing, depending on the robot kinematics,
                    # train with another forward pass of opposite rotation angle
                    opposite_rotate_idx = (best_pix_ind[0] + self.model.num_rotations/2) % self.model.num_rotations

                    push_predictions, grasp_predictions, place_predictions, state_feat, output_prob = self.forward(color_heightmap, depth_heightmap, is_volatile=False, specific_rotation=opposite_rotate_idx, goal_condition=goal_condition)

                    if self.use_cuda:
                        loss = self.grasp_criterion(output_prob[0][1], Variable(torch.from_numpy(label).long().cuda()))
                    else:
                        loss = self.grasp_criterion(output_prob[0][1], Variable(torch.from_numpy(label).long()))
                    loss.backward()
                    # nn.utils.clip_grad_norm_(self.model.parameters(), 5)
                    #loss_value += loss.cpu().data.numpy()[0] Commented because the result could be 0 dimensional. Next try/catch will solve that
                    loss_value += loss.cpu().data.numpy()

                    loss_value = loss_value/2

            elif primitive_action == 'place':
                # Note that placing is definitely not symmetric, because an off-center grasp will lead to two different oriented place actions.
                # loss = self.grasp_criterion(output_prob[best_pix_ind[0]][1], Variable(torch.from_numpy(label).long().cuda()))
                # loss += self.grasp_criterion(output_prob[(best_pix_ind[0] + self.model.num_rotations/2) % self.model.num_rotations][1], Variable(torch.from_numpy(label).long().cuda()))

                # Do forward pass with specified rotation (to save gradients)
                push_predictions, grasp_predictions, place_predictions, state_feat, output_prob = self.forward(color_heightmap, depth_heightmap, is_volatile=False, specific_rotation=best_pix_ind[0], goal_condition=goal_condition)

                if self.use_cuda:
                    loss = self.place_criterion(output_prob[0][2], Variable(torch.from_numpy(label).long().cuda()))
                else:
                    loss = self.place_criterion(output_prob[0][2], Variable(torch.from_numpy(label).long()))
                loss.backward()
                # nn.utils.clip_grad_norm_(self.model.parameters(), 5)
                #loss_value += loss.cpu().data.numpy()[0] Commented because the result could be 0 dimensional. Next try/catch will solve that
                loss_value += loss.cpu().data.numpy()

            print('Training loss: %f' % (loss_value))
            self.optimizer.step()

        elif self.method == 'reinforcement':
            # TODO(adit98) figure out backprop for use_demo
            if use_demo:
                raise NotImplementedError

            self.optimizer.zero_grad()
            # Compute labels
            label = np.zeros((1,self.buffered_heightmap_pixels,self.buffered_heightmap_pixels))
            action_area = np.zeros((self.heightmap_pixels,self.heightmap_pixels))
            action_area[best_pix_ind[1]][best_pix_ind[2]] = 1
            # blur_kernel = np.ones((5,5),np.float32)/25
            # action_area = cv2.filter2D(action_area, -1, blur_kernel)
            tmp_label = np.zeros((self.heightmap_pixels,self.heightmap_pixels))
            tmp_label[action_area > 0] = label_value
            # these are the label values, mostly consisting of zeros, except for where the robot really went which is at best_pix_ind.
            label[0,self.half_heightmap_diff:(self.buffered_heightmap_pixels-self.half_heightmap_diff),self.half_heightmap_diff:(self.buffered_heightmap_pixels-self.half_heightmap_diff)] = tmp_label

            # Compute label mask
            label_weights = np.zeros(label.shape)
            tmp_label_weights = np.zeros((self.heightmap_pixels,self.heightmap_pixels))
            tmp_label_weights[action_area > 0] = 1

            # Do forward pass with specified rotation (to save gradients)
            push_predictions, grasp_predictions, place_predictions, state_feat, output_prob = \
                    self.forward(color_heightmap, depth_heightmap, is_volatile=False,
                            specific_rotation=best_pix_ind[0], goal_condition=goal_condition)

            if self.common_sense and self.common_sense_backprop and \
                    (primitive_action != 'place' or self.place_common_sense):
                # If the current argmax is masked, the geometry indicates the action would not contact anything.
                # Therefore, we know the action would fail so train the argmax value with 0 reward.
                # This new common sense reward will have the same weight as the actual historically executed action.

                # TODO(adit98) figure out common sense backprop for use_demo
                if use_demo:
                    new_best_pix_ind, each_action_max_coordinate, predicted_value = \
                            demo_space_argmax(primitive_action, best_pix_ind, push_predictions,
                                    grasp_predictions, place_predictions)
                    raise NotImplementedError
                else:
                    new_best_pix_ind, each_action_max_coordinate, predicted_value = \
                            action_space_argmax(primitive_action, push_predictions,
                                    grasp_predictions, place_predictions)

                predictions = {0:push_predictions, 1: grasp_predictions, 2: place_predictions}
                if predictions[action_id].mask[each_action_max_coordinate[primitive_action]]:
                    # The tmp_label value will already be 0, so just set the weight.
                    tmp_label_weights[each_action_max_coordinate[primitive_action]] = 1

            # In the commented code we tried to apply Q values at every filtered pixel, but that didn't work well.
            # if self.common_sense:
            #     # all areas where we won't be able to contact anything will have
            #     # mask value 1 which allows the label value zero to be applied
            #     tmp_label_weights = 1 - contactable_regions
            #     # The real robot label gets weight equal to the summ of all heuristic labels, or 1
            #     tmp_label_weights[action_area > 0] = max(np.sum(tmp_label_weights), 1)
            # else:
            #     tmp_label_weights[action_area > 0] = 1
            #     # since we are now taking the mean loss, in this case we switch to the size of tmp_label_weights to counteract dividing by the number of entries
            #     # tmp_label_weights[action_area > 0] = max(tmp_label_weights.size, 1)
            label_weights[0,self.half_heightmap_diff:(self.buffered_heightmap_pixels-self.half_heightmap_diff),
                    self.half_heightmap_diff:(self.buffered_heightmap_pixels-self.half_heightmap_diff)] = tmp_label_weights

            loss_value = 0
            # Compute loss and backward pass

            if self.use_cuda:
                loss = self.criterion(output_prob[0][action_id].view(1,self.buffered_heightmap_pixels,self.buffered_heightmap_pixels),
                        Variable(torch.from_numpy(label).float().cuda())) * Variable(torch.from_numpy(label_weights).float().cuda(),requires_grad=False)
            else:
                loss = self.criterion(output_prob[0][action_id].view(1,self.buffered_heightmap_pixels,self.buffered_heightmap_pixels), Variable(torch.from_numpy(label).float())) * Variable(torch.from_numpy(label_weights).float(),requires_grad=False)
            loss = loss.sum()
            loss.backward()
            # nn.utils.clip_grad_norm_(self.model.parameters(), 5)
            loss_value = loss.cpu().data.numpy()

            if symmetric and primitive_action == 'grasp' and not self.place:
                # Since grasping can be symmetric when not placing, depending on the robot kinematics,
                # train with another forward pass of opposite rotation angle
                opposite_rotate_idx = (best_pix_ind[0] + self.model.num_rotations/2) % self.model.num_rotations

                push_predictions, grasp_predictions, place_predictions, state_feat, output_prob = self.forward(color_heightmap, depth_heightmap, is_volatile=False, specific_rotation=opposite_rotate_idx, goal_condition=goal_condition)

                if self.use_cuda:
                    loss = self.criterion(output_prob[0][action_id].view(1,self.buffered_heightmap_pixels,self.buffered_heightmap_pixels), Variable(torch.from_numpy(label).float().cuda())) * Variable(torch.from_numpy(label_weights).float().cuda(),requires_grad=False)
                else:
                    loss = self.criterion(output_prob[0][action_id].view(1,self.buffered_heightmap_pixels,self.buffered_heightmap_pixels), Variable(torch.from_numpy(label).float())) * Variable(torch.from_numpy(label_weights).float(),requires_grad=False)

                loss = loss.sum()
                loss.backward()
                # nn.utils.clip_grad_norm_(self.model.parameters(), 5)
                loss_value = loss.cpu().data.numpy()

                loss_value = loss_value/2

            print('Training loss: %f' % (loss_value))
            self.optimizer.step()

    def get_prediction_vis(self, predictions, color_heightmap, best_pix_ind, scale_factor=8):
        # TODO(ahundt) once the reward function is back in the 0 to 1 range, make the scale factor 1 again
        canvas = None
        num_rotations = predictions.shape[0]
        # predictions are a masked arrray, so masked regions have the fill value 0
        predictions = predictions.filled(0.0)
        for canvas_row in range(int(num_rotations/4)):
            tmp_row_canvas = None
            for canvas_col in range(4):
                rotate_idx = canvas_row*4+canvas_col
                prediction_vis = predictions[rotate_idx,:,:].copy()
                # prediction_vis[prediction_vis < 0] = 0 # assume probability
                # prediction_vis[prediction_vis > 1] = 1 # assume probability
                # Reduce the dynamic range so the visualization looks better
                prediction_vis = prediction_vis/(np.max(prediction_vis) + 0.00000001)
                prediction_vis = np.clip(prediction_vis, 0, 1)
                prediction_vis.shape = (predictions.shape[1], predictions.shape[2])
                prediction_vis = cv2.applyColorMap((prediction_vis*255).astype(np.uint8), cv2.COLORMAP_JET)
                if rotate_idx == best_pix_ind[0]:
                    prediction_vis = cv2.circle(prediction_vis, (int(best_pix_ind[2]), int(best_pix_ind[1])), 7, (221,211,238), 2)
                prediction_vis = ndimage.rotate(prediction_vis, rotate_idx*(360.0/num_rotations), reshape=False, order=0)
                background_image = ndimage.rotate(color_heightmap, rotate_idx*(360.0/num_rotations), reshape=False, order=0)
                prediction_vis = (0.5*cv2.cvtColor(background_image, cv2.COLOR_RGB2BGR) + 0.5*prediction_vis).astype(np.uint8)
                if tmp_row_canvas is None:
                    tmp_row_canvas = prediction_vis
                else:
                    tmp_row_canvas = np.concatenate((tmp_row_canvas,prediction_vis), axis=1)
            if canvas is None:
                canvas = tmp_row_canvas
            else:
                canvas = np.concatenate((canvas,tmp_row_canvas), axis=0)

        return canvas

    def randomize_trunk_weights(self, backprop_enabled=None, random_trunk_weights_max=6, random_trunk_weights_reset_iters=10, min_success=2):
        """ Automatically re-initialize the trunk weights until we get something useful.
        """
        if self.is_testing or self.iteration > random_trunk_weights_max * random_trunk_weights_reset_iters:
            # enable backprop
            backprop_enabled = {'push': True, 'grasp': True}
            if self.place:
                backprop_enabled['place'] = True
            return backprop_enabled
        if backprop_enabled is None:
            backprop_enabled = {'push': False, 'grasp': False}
            if self.place:
                backprop_enabled['place'] = False
        if self.iteration < 2:
            return backprop_enabled
        # models_ready_for_backprop = 0
        # executed_action_log includes the action, push grasp or place, and the best pixel index
        max_iteration = np.min([len(self.executed_action_log), len(self.change_detected_log)])
        min_iteration = max(max_iteration - random_trunk_weights_reset_iters, 1)
        actions = np.asarray(self.executed_action_log)[min_iteration:max_iteration, 0]
        successful_push_actions = np.argwhere(np.logical_and(np.asarray(self.change_detected_log)[min_iteration:max_iteration, 0] == 1, actions == ACTION_TO_ID['push']))

        time_to_reset = self.iteration > 1 and self.iteration % random_trunk_weights_reset_iters == 0
        # we need to return if we should backprop
        if (len(successful_push_actions) >= min_success):
            backprop_enabled['push'] = True
        elif not backprop_enabled['grasp'] and time_to_reset:
                init_trunk_weights(self.model, 'push-')

        if (np.sum(np.asarray(self.grasp_success_log)[min_iteration:max_iteration, 0]) >= min_success):
            backprop_enabled['grasp'] = True
        elif not backprop_enabled['grasp'] and time_to_reset:
                init_trunk_weights(self.model, 'grasp-')

        if self.place:
            if np.sum(np.asarray(self.partial_stack_success_log)[min_iteration:max_iteration, 0]) >= min_success:
                backprop_enabled['place'] = True
            elif not backprop_enabled['place'] and time_to_reset:
                init_trunk_weights(self.model, 'place-')
        return backprop_enabled

    def push_heuristic(self, depth_heightmap):

        num_rotations = 16

        for rotate_idx in range(num_rotations):
            rotated_heightmap = ndimage.rotate(depth_heightmap, rotate_idx*(360.0/num_rotations), reshape=False, order=0)
            valid_areas = np.zeros(rotated_heightmap.shape)
            valid_areas[ndimage.interpolation.shift(rotated_heightmap, [0,-25], order=0) - rotated_heightmap > 0.02] = 1
            # valid_areas = np.multiply(valid_areas, rotated_heightmap)
            blur_kernel = np.ones((25,25),np.float32)/9
            valid_areas = cv2.filter2D(valid_areas, -1, blur_kernel)
            tmp_push_predictions = ndimage.rotate(valid_areas, -rotate_idx*(360.0/num_rotations), reshape=False, order=0)
            tmp_push_predictions.shape = (1, rotated_heightmap.shape[0], rotated_heightmap.shape[1])

            if rotate_idx == 0:
                push_predictions = tmp_push_predictions
            else:
                push_predictions = np.concatenate((push_predictions, tmp_push_predictions), axis=0)

        best_pix_ind = np.unravel_index(np.argmax(push_predictions), push_predictions.shape)
        return best_pix_ind

    def grasp_heuristic(self, depth_heightmap):

        num_rotations = 16

        for rotate_idx in range(num_rotations):
            rotated_heightmap = ndimage.rotate(depth_heightmap, rotate_idx*(360.0/num_rotations), reshape=False, order=0)
            valid_areas = np.zeros(rotated_heightmap.shape)
            valid_areas[np.logical_and(rotated_heightmap - ndimage.interpolation.shift(rotated_heightmap, [0,-25], order=0) > 0.02, rotated_heightmap - ndimage.interpolation.shift(rotated_heightmap, [0,25], order=0) > 0.02)] = 1
            # valid_areas = np.multiply(valid_areas, rotated_heightmap)
            blur_kernel = np.ones((25,25),np.float32)/9
            valid_areas = cv2.filter2D(valid_areas, -1, blur_kernel)
            tmp_grasp_predictions = ndimage.rotate(valid_areas, -rotate_idx*(360.0/num_rotations), reshape=False, order=0)
            tmp_grasp_predictions.shape = (1, rotated_heightmap.shape[0], rotated_heightmap.shape[1])

            if rotate_idx == 0:
                grasp_predictions = tmp_grasp_predictions
            else:
                grasp_predictions = np.concatenate((grasp_predictions, tmp_grasp_predictions), axis=0)

        best_pix_ind = np.unravel_index(np.argmax(grasp_predictions), grasp_predictions.shape)
        return best_pix_ind

    def place_heuristic(self, depth_heightmap):

        num_rotations = 16

        for rotate_idx in range(num_rotations):
            rotated_heightmap = ndimage.rotate(depth_heightmap, rotate_idx*(360.0/num_rotations), reshape=False, order=0)
            valid_areas = np.zeros(rotated_heightmap.shape)
            valid_areas[np.logical_and(rotated_heightmap - ndimage.interpolation.shift(rotated_heightmap, [0,-25], order=0) > 0.02, rotated_heightmap - ndimage.interpolation.shift(rotated_heightmap, [0,25], order=0) > 0.02)] = 1
            # valid_areas = np.multiply(valid_areas, rotated_heightmap)
            blur_kernel = np.ones((25,25),np.float32)/9
            valid_areas = cv2.filter2D(valid_areas, -1, blur_kernel)
            tmp_place_predictions = ndimage.rotate(valid_areas, -rotate_idx*(360.0/num_rotations), reshape=False, order=0)
            tmp_place_predictions.shape = (1, rotated_heightmap.shape[0], rotated_heightmap.shape[1])

            if rotate_idx == 0:
                place_predictions = tmp_place_predictions
            else:
                place_predictions = np.concatenate((place_predictions, tmp_place_predictions), axis=0)

        best_pix_ind = np.unravel_index(np.argmax(place_predictions), place_predictions.shape)
        return best_pix_ind

    def get_final_trial_action_count(self):
        """
        Get the number of actions taken in the running trial.
        """
        if len(self.clearance_log) > 0:
            return self.iteration - np.array(self.clearance_log).flatten()[-1]
        else:
            return self.iteration + 1<|MERGE_RESOLUTION|>--- conflicted
+++ resolved
@@ -43,13 +43,9 @@
         self.flops = flops
         self.goal_condition_len = goal_condition_len
         self.common_sense = common_sense
-<<<<<<< HEAD
-        #self.place_common_sense = self.common_sense and place_common_sense and not static_language_mask
-	# TODO (elias) clean this up 
+	    # TODO (elias) clean this up 
         self.place_common_sense = True
-=======
-        self.place_common_sense = self.common_sense and place_common_sense # and not static_language_mask
->>>>>>> ded6ed72
+        #self.place_common_sense = self.common_sense and place_common_sense # and not static_language_mask
         self.common_sense_backprop = common_sense_backprop
         self.static_language_mask=static_language_mask
         self.show_heightmap = show_heightmap
@@ -658,23 +654,15 @@
 
         # TODO(zhe) Assign value to language_masks variable using Elias's model.
         if self.static_language_mask and language_output is not None:
-<<<<<<< HEAD
             # NOTE(zhe) Maybe we should generate the language output here instead... It would keep potentially trainable models in the trainer object.
             push_predictions, grasp_predictions, place_predictions = utils.common_sense_language_model_mask(language_output, push_predictions, grasp_predictions, masked_place_predictions, color_heightmap=color_heightmap)
-=======
-            push_predictions, grasp_predictions, place_predictions = utils.common_sense_language_model_mask(language_output, push_predictions, grasp_predictions, place_predictions, color_heightmap=color_heightmap)
->>>>>>> ded6ed72
         # elif (self.static_language_mask and language_output is None) or (not self.static_language_mask and language_output is not None):
             # raise Exception('need to input the language_output into the trainer.forward AND assign True to init argument "static_language_mask"')
         
         # NOTE(zhe) Place common sense would adversely affect the language task. The language task involves placing blocks away from other blocks.
-<<<<<<< HEAD
         if self.place_common_sense and not self.static_language_mask:
             return push_predictions, grasp_predictions, place_predictions, state_feat, output_prob
         elif self.place_common_sense and self.static_language_mask: 
-=======
-        if self.place_common_sense:
->>>>>>> ded6ed72
             return push_predictions, grasp_predictions, masked_place_predictions, state_feat, output_prob
         else:
             return push_predictions, grasp_predictions, place_predictions, state_feat, output_prob
