--- conflicted
+++ resolved
@@ -9,12 +9,8 @@
 from matplotlib import pyplot as plt
 import matplotlib.patches as patches
 from IPython.display import clear_output
-<<<<<<< HEAD
 from tqdm import tqdm 
 from skimage.util import random_noise
-=======
-from tqdm import tqdm
->>>>>>> 218be7e3
 
 
 def check_success(data, idx):
@@ -25,15 +21,9 @@
         self.prev_image = prev_image
         self.prev_location = prev_location
         self.next_image = next_image
-<<<<<<< HEAD
         self.next_location = next_location 
         self.w = w 
         self.source_code = None 
-=======
-        self.next_location = next_location
-        self.w = 40
-        self.source_code = None
->>>>>>> 218be7e3
         self.source_location = None
         self.target_code = None
         self.target_location = None
@@ -132,15 +122,9 @@
         return cls(prev_image, prev_location, next_image, next_location, is_row = is_row, w = w)
 
     @classmethod
-<<<<<<< HEAD
     def from_sim_idxs(cls, grasp_idx, place_idx, data, image_home, json_home, is_row=True, w = 40, filter_colors = False): 
         pair = Pair.from_idxs(grasp_idx, place_idx, data, image_home, is_row = is_row, w = w)
         # annotate based on sim data 
-=======
-    def from_sim_idxs(cls, grasp_idx, place_idx, data, image_home, json_home, is_row=True):
-        pair = Pair.from_idxs(grasp_idx, place_idx, data, image_home, is_row = is_row)
-        # annotate based on sim data
->>>>>>> 218be7e3
         grasp_json_path = json_home.joinpath(f"object_positions_and_orientations_{grasp_idx}_0.json")
         place_json_path = json_home.joinpath(f"object_positions_and_orientations_{place_idx}_2.json")
         json_data = pair.read_json(grasp_json_path)
@@ -228,7 +212,6 @@
 
         return state
 
-<<<<<<< HEAD
     def color_similarity(self, a, b):
         if type(a) == tuple:
             a = np.array(a)
@@ -279,10 +262,6 @@
         return pred_color_name[0] == color_name, pred_color_name[0]
 
     def combine_json_data(self, json_data, next_to=True, filter_left=False, filter_colors=True): 
-=======
-
-    def combine_json_data(self, json_data, next_to=True, filter_left=False):
->>>>>>> 218be7e3
         # first pass: all prompts say "next to" and reference the closest block to the left of the target location
         # if no such block exists, skip for now
         def euclid_dist(p1, p2):
@@ -361,7 +340,6 @@
 
         self.relation_code = "next_to"
 
-<<<<<<< HEAD
         if filter_colors: 
             # use previous image for both so it's not covered up by placed block 
             place_color_correct, pred_place_color = self.filter_color_against_keycolors(min_place_color, self.next_location, self.prev_image)
@@ -374,9 +352,6 @@
                 return None, None
 
         return min_grasp_color, min_place_color  
-=======
-        return min_grasp_color, min_place_color
->>>>>>> 218be7e3
 
     def clean(self):
         # re-order codes so that "top", "bottom", come bfore "left" "right"
@@ -584,13 +559,9 @@
             raise AssertionError(f"action must be of on [0, 1, 2]")
 
         try:
-<<<<<<< HEAD
             was_success = check_success(data, demo_idx) 
             if was_success: 
                 successes += 1
-=======
-            was_success = check_success(data, demo_idx)
->>>>>>> 218be7e3
         except IndexError:
             print(f"hit end!")
             break
